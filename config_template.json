--- conflicted
+++ resolved
@@ -682,14 +682,9 @@
             "image/webp",
             "application/json"
         ],
-<<<<<<< HEAD
-        "FOLDER_PATH": "chat_images",
+        "IMAGE_FOLDER_PATH": "chat_images",
+        "PAYLOAD_FOLDER_PATH": "chat_payloads",
         "MAX_FILES": 5
-=======
-        "IMAGE_FOLDER_PATH": "chat_images",
-        "PAYLOAD_FOLDER_PATH": "chat_payloads"
-
->>>>>>> e17c2bfe
     },
     "ALLOWED_PR_REVIEW_RETRIES": 3
 }