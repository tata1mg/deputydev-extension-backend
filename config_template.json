{
    "APM": {
        "ENABLED": false,
        "ENVIRONMENT": "",
        "SECRET_TOKEN": "",
        "SERVER_TIMEOUT": "30s",
        "SERVER_URL": "http://onemg-apm-server-apm-http.elastic-system.svc.cluster.local:8200",
        "SPAN_FRAMES_MIN_DURATION": "5ms",
        "TRANSACTION_SAMPLE_RATE": 1
    },
    "DEBUG": false,
    "ACCESS_LOG": true,
    "ENABLE_WORKER": false,
    "ENVIRONMENT": "local",
    "HOST": "0.0.0.0",
    "HTTP_VERSION": "1.0.0",
    "INTERSERVICE_TIMEOUT": 50,
    "BITBUCKET_KEY": "",
    "BITBUCKET_URL": "",
    "NAME": "genai",
    "PORT": 8081,
    "SEARCH": {
        "HOST": "http://search.{{ env_name }}.svc.cluster.{{ cluster_domain }}/__onemg-internal__",
        "TIMEOUT": 10
    },
    "SENTRY": {
        "DSN": "",
        "EM": ""
    },
    "WORKERS": 1,
    "CONCURRENCY_LIMIT": 500,
    "DB_CONNECTION": {
        "CONNECTION_STRING": "",
        "LABS_COLLECTION": "labs"
    },
    "OPENAI_KEY": "",
    "GOOGLE_API_KEY": "",
    "LABS": {
        "HOST": "https://api.1mg.com/api/labs/",
        "TIMEOUT": 10
    },
    "EXPERIMENT": {},
    "BITBUCKET": {
        "KEY": "",
        "URL": "https://api.bitbucket.org/2.0/repositories"
    },
    "OPENAPI_API": "gpt3",
    "ASSISTANT_ID": "asst_Lv6jykfXt067w3ZDNdgbMTdU",
    "REDIS_CACHE_HOSTS": {
        "genai": {
            "LABEL": "",
            "REDIS_HOST": "localhost",
            "REDIS_PORT": 6379
        }
    },
<<<<<<< HEAD
    "SQS": {
        "SUBSCRIBE": {
            "GENAI": {
                "ENABLED": true,
                "MAX_MESSAGES": 1,
                "QUEUE_NAME": "{{env_name}}-content_service-dependant_entities.fifo",
                "WAIT_TIME_IN_SECONDS": 2
            }
        }
    },
    "REPO_BASE_DIR": ""
=======
    "REPO_BASE_DIR": "",
    "FINETUNED_SCRIT_MODEL": {
        "MODEL": "",
        "CONFIDENCE_SCORE": 1
    },
    "SCRIT_MODEL": {
        "MODEL": "",
        "CONFIDENCE_SCORE": 1
      }
>>>>>>> 0aaab625
}<|MERGE_RESOLUTION|>--- conflicted
+++ resolved
@@ -53,7 +53,7 @@
             "REDIS_PORT": 6379
         }
     },
-<<<<<<< HEAD
+    "REPO_BASE_DIR": "",
     "SQS": {
         "SUBSCRIBE": {
             "GENAI": {
@@ -64,9 +64,6 @@
             }
         }
     },
-    "REPO_BASE_DIR": ""
-=======
-    "REPO_BASE_DIR": "",
     "FINETUNED_SCRIT_MODEL": {
         "MODEL": "",
         "CONFIDENCE_SCORE": 1
@@ -74,6 +71,5 @@
     "SCRIT_MODEL": {
         "MODEL": "",
         "CONFIDENCE_SCORE": 1
-      }
->>>>>>> 0aaab625
+    }
 }