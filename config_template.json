{
<<<<<<< HEAD
  "APM": {
    "ENABLED": false,
    "ENVIRONMENT": "",
    "SECRET_TOKEN": "",
    "SERVER_TIMEOUT": "30s",
    "SERVER_URL": "",
    "SPAN_FRAMES_MIN_DURATION": "5ms",
    "TRANSACTION_SAMPLE_RATE": 1
  },
  "DD_BROWSER_HOST": "https://deputydev.ai",
  "SUPABASE": {
    "URL": "",
    "KEY": ""
  },
  "SESSION_ENCRYPTION_PASSWORD": "",
  "ORG_INFO": {
    "TATA_1MG": {
      "domain": "1mg.com",
      "team_id": 1,
      "org_name": "TATA 1mg"
    },
    "TRAYA": {
      "domain": "traya.com",
      "team_id": 3,
      "org_name": "Traya"
    },
    "5CNETWORK": {
      "domain": "5cnetwork.com",
      "team_id": 4,
      "org_name": "5c Network"
    },
    "CARATLANE": {
      "domain": "caratlane.com",
      "team_id": 5,
      "org_name": "Caratlane"
    }
  },
  "DEBUG": false,
  "ACCESS_LOG": true,
  "ENABLE_WORKER": false,
  "ENVIRONMENT": "local",
  "HOST": "0.0.0.0",
  "HTTP_VERSION": "1.0.0",
  "INTERSERVICE_TIMEOUT": 50,
  "NAME": "genai",
  "PORT": 8081,
  "SEARCH": {
    "HOST": "http://search.{{ env_name }}.svc.cluster.{{ cluster_domain }}/__onemg-internal__",
    "TIMEOUT": 10
  },
  "SENTRY": {
    "DSN": "",
    "EM": ""
  },
  "WORKERS": 1,
  "CONCURRENCY_LIMIT": 500,
  "DB_CONNECTION": {
    "CONNECTION_STRING": "",
    "LABS_COLLECTION": "labs"
  },
  "OPENAI_KEY": "",
  "GOOGLE_API_KEY": "",
  "LABS": {
    "HOST": "https://api.1mg.com/api/labs/",
    "TIMEOUT": 10
  },
  "EXPERIMENT": {},
  "ENCRYPTION_PASSWORD": "",
  "WEBHOOK_JWT_SIGNING_KEY": "",
  "WEBHOOKS_PAYLOAD": [
    {
      "NAME": "DeputyDev Review",
      "DESCRIPTION": "DeputyDev Review",
      "URL": "https://api.1mg.com/api/v1/scrit/init",
      "EVENTS": {
        "BITBUCKET": [
          "pullrequest:created"
        ],
        "GITHUB": [
          "pull_request"
        ],
        "GITLAB": [
          "pull_requests"
        ]
      },
      "SECRET_TOKEN": ""
    },
    {
      "NAME": "DeputyDev Chat",
      "DESCRIPTION": "DeputyDev Chat",
      "URL": "https://api.1mg.com/api/v1/scrit/chat",
      "EVENTS": {
        "BITBUCKET": [
          "pullrequest:comment_created"
        ],
        "GITHUB": [
          "pull_request_review_comment"
        ],
        "GITLAB": [
          "comments"
        ]
      },
      "SECRET_TOKEN": ""
    },
    {
      "NAME": "DeputyDev Stats Collection",
      "DESCRIPTION": "DeputyDev Stats Collection",
      "URL": "https://api.1mg.com/api/v1/scrit/stats-collection",
      "EVENTS": {
        "BITBUCKET": [
          "pullrequest:approved",
          "pullrequest:fulfilled",
          "pullrequest:rejected"
        ],
        "GITHUB": [
          "pull_request"
        ],
        "GITLAB": [
          "pull_requests"
        ]
      },
      "SECRET_TOKEN": ""
    }
  ],
  "BITBUCKET": {
    "KEY": "",
    "URL": "https://api.bitbucket.org",
    "OAUTH2_ENDPOINT": "https://bitbucket.org/site/oauth2/access_token",
    "CLIENT_ID": "",
    "CLIENT_SECRET": ""
  },
  "OPENAPI_API": "gpt3",
  "ASSISTANT_ID": "",
  "REDIS_CACHE_HOSTS": {
    "genai": {
      "LABEL": "",
      "REDIS_HOST": "localhost",
      "REDIS_PORT": 6379
    }
  },
  "REPO_BASE_DIR": "",
  "REPO_SETTINGS_FILE": "deputydev.toml",
  "CLOUD_PROVIDER": "AWS",
  "SQS": {
    "SUBSCRIBE": {
      "GENAI": {
        "ENABLED": true,
        "MAX_MESSAGES": 1,
        "QUEUE_NAME": "{{env_name}}-content_service-dependant_entities.fifo",
        "WAIT_TIME_IN_SECONDS": 2
      },
      "METASYNC": {
        "ENABLED": true,
        "MAX_MESSAGES": 2,
        "QUEUE_NAME": "{{env_name}}-deputydev-dependant_entities.fifo",
        "WAIT_TIME_IN_SECONDS": 2
      }
=======
    "APM": {
        "ENABLED": false,
        "ENVIRONMENT": "",
        "SECRET_TOKEN": "",
        "SERVER_TIMEOUT": "30s",
        "SERVER_URL": "",
        "SPAN_FRAMES_MIN_DURATION": "5ms",
        "TRANSACTION_SAMPLE_RATE": 1
    },
    "DD_BROWSER_HOST": "https://deputydev.ai",
    "SUPABASE": {
        "URL": "",
        "KEY": ""
    },
    "SESSION_ENCRYPTION_PASSWORD": "",
    "ORG_INFO": {
        "TATA_1MG": {
            "domain": "1mg.com",
            "team_id": 1,
            "org_name": "TATA 1mg"
        },
        "TRAYA": {
            "domain": "traya.com",
            "team_id": 3,
            "org_name": "Traya"
        },
        "5CNETWORK": {
            "domain": "5cnetwork.com",
            "team_id": 4,
            "org_name": "5c Network"
        },
        "TBO": {
            "domain": "tbo.com",
            "team_id": 5,
            "org_name": "TBO"
        },
        "DEPUTYDEV_PRIVATE": {
            "team_id": 6,
            "org_name": "DeputyDev Private"
        },
        "CARATLANE": {
            "domain": "caratlane.com",
            "team_id": 5,
            "org_name": "Caratlane"
        }
    },
    "DEBUG": false,
    "ACCESS_LOG": true,
    "ENABLE_WORKER": false,
    "ENVIRONMENT": "local",
    "HOST": "0.0.0.0",
    "HTTP_VERSION": "1.0.0",
    "INTERSERVICE_TIMEOUT": 50,
    "NAME": "genai",
    "PORT": 8081,
    "SEARCH": {
        "HOST": "http://search.{{ env_name }}.svc.cluster.{{ cluster_domain }}/__onemg-internal__",
        "TIMEOUT": 10
    },
    "SENTRY": {
        "DSN": "",
        "EM": ""
    },
    "WORKERS": 1,
    "CONCURRENCY_LIMIT": 500,
    "DB_CONNECTION": {
        "CONNECTION_STRING": "",
        "LABS_COLLECTION": "labs"
    },
    "OPENAI_KEY": "",
    "GOOGLE_API_KEY": "",
    "LABS": {
        "HOST": "https://api.1mg.com/api/labs/",
        "TIMEOUT": 10
    },
    "EXPERIMENT": {},
    "ENCRYPTION_PASSWORD": "",
    "WEBHOOK_JWT_SIGNING_KEY": "",
    "WEBHOOKS_PAYLOAD": [
        {
            "NAME": "DeputyDev Review",
            "DESCRIPTION": "DeputyDev Review",
            "URL": "https://api.1mg.com/api/v1/scrit/init",
            "EVENTS": {
                "BITBUCKET": [
                    "pullrequest:created"
                ],
                "GITHUB": [
                    "pull_request"
                ],
                "GITLAB": [
                    "pull_requests"
                ]
            },
            "SECRET_TOKEN": ""
        },
        {
            "NAME": "DeputyDev Chat",
            "DESCRIPTION": "DeputyDev Chat",
            "URL": "https://api.1mg.com/api/v1/scrit/chat",
            "EVENTS": {
                "BITBUCKET": [
                    "pullrequest:comment_created"
                ],
                "GITHUB": [
                    "pull_request_review_comment"
                ],
                "GITLAB": [
                    "comments"
                ]
            },
            "SECRET_TOKEN": ""
        },
        {
            "NAME": "DeputyDev Stats Collection",
            "DESCRIPTION": "DeputyDev Stats Collection",
            "URL": "https://api.1mg.com/api/v1/scrit/stats-collection",
            "EVENTS": {
                "BITBUCKET": [
                    "pullrequest:approved",
                    "pullrequest:fulfilled",
                    "pullrequest:rejected"
                ],
                "GITHUB": [
                    "pull_request"
                ],
                "GITLAB": [
                    "pull_requests"
                ]
            },
            "SECRET_TOKEN": ""
        }
    ],
    "BITBUCKET": {
        "KEY": "",
        "URL": "https://api.bitbucket.org",
        "OAUTH2_ENDPOINT": "https://bitbucket.org/site/oauth2/access_token",
        "CLIENT_ID": "",
        "CLIENT_SECRET": ""
    },
    "OPENAPI_API": "gpt3",
    "ASSISTANT_ID": "",
    "REDIS_CACHE_HOSTS": {
        "genai": {
            "LABEL": "",
            "REDIS_HOST": "localhost",
            "REDIS_PORT": 6379
        }
    },
    "REPO_BASE_DIR": "",
    "REPO_SETTINGS_FILE": "deputydev.toml",
    "CLOUD_PROVIDER": "AWS",
    "SQS": {
        "SUBSCRIBE": {
            "GENAI": {
                "ENABLED": true,
                "MAX_MESSAGES": 1,
                "QUEUE_NAME": "{{env_name}}-content_service-dependant_entities.fifo",
                "WAIT_TIME_IN_SECONDS": 2
            },
            "METASYNC": {
                "ENABLED": true,
                "MAX_MESSAGES": 2,
                "QUEUE_NAME": "{{env_name}}-deputydev-dependant_entities.fifo",
                "WAIT_TIME_IN_SECONDS": 2
            }
        },
        "MESSAGE_RETENTION_TIME_SEC": 86400
>>>>>>> b8800547
    },
    "MESSAGE_RETENTION_TIME_SEC": 86400
  },
  "AZURE_BUS_SERVICE": {
    "NAMESPACE_FQDN": "deputydevreviewnamespacev2.servicebus.windows.net",
    "LOCK_ENABLE_TIME": 60,
    "SUBSCRIPTION_ID": "uuid",
    "NAMESPACE": "deputydevreviewnamespacev2",
    "RESOURCE_GROUP": "deputyDev",
    "SUBSCRIBE": {
      "GENAI": {
        "ENABLED": true,
        "QUEUE_NAME": "code-review-dummy",
        "MAX_MESSAGES": 1,
        "WAIT_TIME_IN_SECONDS": 5
      },
      "METASYNC": {
        "ENABLED": true,
        "MAX_MESSAGES": 2,
        "QUEUE_NAME": "code-review-dummy",
        "WAIT_TIME_IN_SECONDS": 2
      }
    }
  },
  "FINETUNED_SCRIT_MODEL": {
    "MODEL": "",
    "CONFIDENCE_SCORE": 1,
    "BITBUCKET_TOKEN": "",
    "ENABLED": true
  },
  "SCRIT_MODEL": {
    "MODEL": "",
    "CONFIDENCE_SCORE": 1,
    "BITBUCKET_TOKEN": "",
    "ENABLED": true
  },
  "BLOCKED_REPOS": [],
  "CHUNKING": {
    "CHARACTER_SIZE": 2000,
    "NUMBER_OF_CHUNKS": 20,
    "MAX_CHUNKS_CODE_GENERATION": 100,
    "DEFAULT_MAX_CHUNKS_CODE_GENERATION": 20,
    "IS_LLM_RERANKING_ENABLED": false
  },
  "MAX_PR_DIFF_TOKEN_LIMIT": 150000,
  "EMBEDDING": {
    "MODEL": "text-embedding-3-small",
    "TOKEN_LIMIT": 8192,
    "MAX_PARALLEL_TASKS": 60
  },
  "IGNORE_FILES": [
    "Pipfile",
    "Pipfile.lock",
    "bitbucket-pipelines.yml",
    "package-lock.json"
  ],
  "ATLASSIAN": {
    "CLIENT_ID": "",
    "CLIENT_SECRET": ""
  },
  "JIRA": {
    "HOST": "https://1mgtech.atlassian.net",
    "V3_PATH": "/rest/api/3",
    "AUTH_TOKEN": "",
    "USERNAME": "",
    "TIMEOUT": 0.1
  },
  "BATCH_SIZE": 24,
  "EXECUTOR_MAX_WORKERS": 1,
  "CONFLUENCE": {
    "HOST": "https://1mgtech.atlassian.net/wiki",
    "PATH": "/rest/api/content/{page_id}",
    "AUTH_TOKEN": "",
    "USERNAME": "",
    "TIMEOUT": 0.1
  },
  "GITHUB": {
    "BEARER_TOKEN": "github_pat_11AXHYWTA",
    "HOST": "https://api.github.com",
    "CLIENT_ID": "",
    "SIGNING_KEY": ""
  },
  "GITLAB": {
    "OAUTH2_ENDPOINT": "https://gitlab.com/oauth/token",
    "CLIENT_ID": "",
    "CLIENT_SECRET": ""
  },
  "DB_CONNECTIONS": {
    "connections": {
      "deputy_dev_replica": {
        "credentials": {
          "host": "localhost",
          "port": 5432,
          "user": "",
          "password": "",
          "database": "deputy_dev1"
        },
        "engine": "tortoise.backends.asyncpg"
      },
      "default": {
        "engine": "tortoise.backends.asyncpg",
        "credentials": {
          "host": "localhost",
          "port": 5432,
          "user": "",
          "password": "",
          "database": "scrit"
        }
      }
    },
    "apps": {
      "dao": {
        "models": [
          "app.main.blueprints.deputy_dev.models.dao.postgres",
          "app.main.blueprints.one_dev.models.dao.postgres",
          "app.backend_common.models.dao.postgres"
        ],
        "default_connection": "default"
      }
    }
  },
  "REVIEW_PR_EXPERIMENT": [
    "TestSet",
    "ControlSet1",
    "ControlSet2"
  ],
  "EXPERIMENT_START_TIME": "2024-07-29T11:30:00+00:00",
  "PR_REVIEW_SETTINGS": {
    "MULTI_AGENT_ENABLED": true,
    "REFLECTION_ENABLED": true
  },
  "AGENT_SETTINGS": {
    "security": {
      "confidence_score_limit": 0.9
    },
    "code_communication": {
      "confidence_score_limit": 0.95
    },
    "performance_optimisation": {
      "confidence_score_limit": 0.9
    },
    "code_maintainability": {
      "confidence_score_limit": 0.9
    },
    "error": {
      "confidence_score_limit": 0.9
    },
    "business_logic_validation": {
      "confidence_score_limit": 0.9
    },
    "pr_description": {
      "confidence_score_limit": 0.9
    }
  },
  "AWS": {
    "AWS_ACCESS_KEY_ID": "",
    "AWS_SECRET_ACCESS_KEY": "",
    "AWS_REGION": "ap-south-1",
    "BEDROCK_SERVICE_NAME": "bedrock-runtime",
    "BEDROCK_READ_TIMEOUT": 1000
  },
  "LLM_MODELS": {
    "CLAUDE_3_POINT_5_SONNET": {
      "NAME": "",
      "PROVIDER": "ANTHROPIC",
      "ACCESS_KEY": "",
      "BITBUCKET_TOKEN": "",
      "MAX_TOKENS": 8192,
      "VERSION": "bedrock-2023-05-31",
      "INPUT_TOKENS_LIMIT": 130000,
      "PROMPT_CACHING_SUPPORTED": false
    },
    "GEMINI_2_POINT_5_PRO": {
      "NAME": "gemini-2.5-pro-preview-03-25",
      "PROVIDER": "GOOGLE",
      "MAX_TOKENS": 20000,
      "INPUT_TOKENS_LIMIT": 200000
    },
    "GPT_4O": {
      "NAME": "gpt-4o-mini",
      "PROVIDER": "OPENAI",
      "ACCESS_KEY": "",
      "BITBUCKET_TOKEN": "",
      "INPUT_TOKENS_LIMIT": 130000,
      "PROMPT_CACHING_SUPPORTED": false
    },
    "CLAUDE_3_POINT_7_SONNET": {
      "NAME": "",
      "PROVIDER": "ANTHROPIC",
      "ACCESS_KEY": "",
      "MAX_TOKENS": 8000,
      "VERSION": "",
      "INPUT_TOKENS_LIMIT": 130000,
      "THINKING_BUDGET_TOKENS": 5000,
      "PROMPT_CACHING_SUPPORTED": false
    }
  },
  "GIT_ACTORS": {
    "BITBUCKET": {
      "NAME": "DeputyDev",
      "EMAIL": "bot-email@bot.bot"
    }
  },
  "FEATURE_MODELS": {
    "PR_REVIEW": "CLAUDE_3_POINT_5_SONNET",
    "PR_SUMMARY": "GPT_4O",
    "PR_CHAT": "GPT_4O",
    "CODE_GENERATION": "CLAUDE_3_POINT_5_SONNET",
    "CHUNK_DESCRIPTION": "CLAUDE_3_POINT_5_SONNET",
    "COMMENT_VALIDATION": "GPT_4O",
    "COMMENT_SUMMARIZATION": "GPT_4O",
    "RE_RANKING": "CLAUDE_3_POINT_5_SONNET"
  },
  "ONE_DEV": {
    "HOST": "http://localhost:8084",
    "TIMEOUT": 10000,
    "LIMIT": 0,
    "LIMIT_PER_HOST": 0,
    "TTL_DNS_CACHE": 10
  },
  "OPENAI_TIMEOUT": 1000,
  "TEAMS_ENABLED_FOR_EXPERIMENT": [
    123456,
    23456
  ],
  "JWT_SECRET_KEY": "XXXXXXXXXXXXXXXX",
  "TEAMS_NOT_SUPPORTED_FOR_NEW_CHUNKING": [
    1,
    2
  ],
  "AIOHTTP": {
    "LIMIT": 0,
    "LIMIT_PER_HOST": 0,
    "TTL_DNS_CACHE": 10
  },
  "VALID_ADVOCACY_IDS": [
    1,
    2,
    3,
    4
  ],
  "AUTH_TOKEN_GRACE_PERIOD": 1800,
  "RUDDER": {
    "WRITE_KEY": "",
    "DATA_PLANE_URL": "https://rudderapi.1mg.com"
  },
  "AWS_API_GATEWAY": {
    "HOST": "https://sample.com",
    "AWS_REGION": "ap-south-1",
    "CODE_GEN_WEBSOCKET_WEBHOOK_ENDPOINT": "/production"
  },
  "BINARY": {
    "WEAVIATE": {
      "HTTP_PORT": 8079,
      "GRPC_PORT": 50050,
      "SCHEMA_VERSION": 5,
      "EMBEDDED_DB_PATH": "~/.deputydev/indexes",
      "EMBEDDED_DB_BINARY_PATH": "~/.deputydev/embedded_db_binary"
    },
    "EMBEDDING": {
      "NUMBER_OF_WORKERS": 1,
      "MODEL": "text-embedding-3-small",
      "TOKEN_LIMIT": 8192,
      "MAX_PARALLEL_TASKS": 60,
      "MAX_BACKOFF": 15
    },
    "CHUNKING": {
      "CHARACTER_SIZE": 2000,
      "MAX_CHUNKS_CODE_GENERATION": 100,
      "IS_LLM_RERANKING_ENABLED": true,
      "DEFAULT_MAX_CHUNKS_CODE_GENERATION": 20
    },
    "AUTOCOMPLETE_SEARCH": {
      "PRE_FILTER_LIMIT": 2000,
      "MAX_RECORDS_TO_RETURN": 20
    },
    "RELEVANT_CHUNKS": {
      "CHUNKING_ENABLED": true
    },
    "USE_GRACE_PERIOD_FOR_EMBEDDING": true,
    "FILE": {
      "latest": {
        "darwin": {
          "arm64": {
            "download_link": "",
            "directory": "",
            "service_path": ""
          },
          "x64": {
            "download_link": "",
            "directory": "",
            "service_path": ""
          }
        },
        "linux": {}
      }
    },
    "PASSWORD": "",
    "PORT_RANGE": [
      63000,
      63500
    ],
<<<<<<< HEAD
    "MAX_INIT_RETRY": 600,
    "MAX_ALIVE_RETRY": 5,
    "URL_CONTENT_READER": {
      "MAX_CONTENT_SIZE": 80000,
      "SUMMARIZE_LARGE_CONTENT": true,
      "VALIDATE_CONTENT_UPDATION": true,
      "BATCH_SIZE": 3
    }
  },
  "CLIENT_DOWNLOAD_LINKS": {
    "VSCODE_EXT": "https://marketplace.visualstudio.com/items?itemName=Tata1mg.deputydev"
  },
  "MAX_DEPUTY_DEV_RULES_LENGTH": 8000,
  "KAFKA": {
    "HOST": "",
    "GROUP_ID": "",
    "SESSION_QUEUE_NAME": "",
    "ENABLED": true
  },
  "IS_RELATED_CODE_SEARCHER_ENABLED": true,
  "VERTEX": {
    "type": "service_account",
    "project_id": "gen-lang-client-0459191601",
    "private_key_id": "290e23b1d0111c40a2076b68cf68098c972f97e2",
    "private_key": "-----BEGIN PRIVATE KEY-----\nMIIEvAIBADANBgkqhkiG9w0BAQEFAASCBKYwggSiAgEAAoIBAQDFQRAG5g24gZzE\ni7UjWovMTbIc7sVgonUpYkxUTkiwmdmzxgWjPRUcmFNUBzHf6uTCPquYRIQarWf+\nPbd416ooZD10Svrj9sYFuIfUeCC/2H/kCeans0VWpKrs9952CMIL47BwHTNjkDrU\nfgeYKE6j3PDmA/dWH/lzRaLK9awOh69TCEHO32h9cjVikDsbwm3j08DzQWdmxu7A\ndFYr2O7HFUizfE/Ueqv5tiX2o0YVyeKDzy5hAHU+u/rw7Re9i0HVgKkCimrBPKv5\nTrZMkq6Fsdqf5BrtT4JHrrLB/DmEVSNTA27xO8ygicZlbARYq056RAWAB9A7Cbqv\njtbb+rOHAgMBAAECggEASKGd6KRiDfuvwVFeB+AJ1NcRDAVBaUU4ld3rlCllK53i\n4wa5wbM2qFpQaILjsvsXc4zG+2DTMc2DGsMX4SesMIZEeKM5QaJ2pNmfLjVzfaCW\n6t1YcIyarf4hL/NPFzA/X0heCdI+v1z2xJKJclX5Ku4qR8/TDYPlgrPz7v7J9WkL\n+KL6TyTjZegxcBBxatFOZ/IgN8STACtzqdODQ3PZpSnUjidLtbOH+sL0A8t6V/xB\nD70Nv6Ad46jKgjEdz01BdsbVGamx+5GlAYXCtvqbsBrnowc0TuHY8EYSKLLh+rGH\nvB9/EkzUGKJITkhhYiaziY3TKj4aPxoE/hWMB+4VrQKBgQDuQO6NebO5pjINRw5T\nRJzbSqHzWtVgipBGpPWb2xLuhMcZdWIlpXkG7wSKQDFxqWdwuGMto8XyviRbslm7\nKRUnJoLllnz+SOGgATB28SQsrY5f0AUv/M6oyCMHivX2RRg/69ZYtAtvySfUQdk2\nExPxggk0ziEeF/vCH8Yq+DtWRQKBgQDT8lgi4gzKWzLcSnDeVnPCseK1mvWqGhKJ\nTs/dw6sEZBE90Edj89RVbUeYG8L3vVZYUB92YBj8k8EzUDYEXutaMPVqbrDaH11T\nqPL3qX8aPTBzj9ASpBlVV06qRJZIR6vpqRLslNktbqKZqbzZ1xIR9ZGG8DZ/q4EN\nKDOgIrf1WwKBgE52hdmDvgOizxL+VqJnkzzI7GLnhCQCHheV1ekZEbgJdERXGxaI\n0z3MU3NwRphHEPDXWJo8OEGECxdDujdgBT5aeXtAvzNDL0LxgVN6gM5R7fRx3nN6\nT1jYaGjgg7Yx9RWABpw51xZeacaGVRFw4P2FNKD2TYPKpDe/HRUjoO79AoGABhR1\nosqJQ2TKWLdp9XbVa0hfEIaZdX+5+GZiYCI0zbNxKyzGX3+nH6w62YoyVZkA2Rez\nT1oCXXx/llE+u3FdnwC4iY0TVa6Apt252pDqLH6E3UvK1D4Q2/ndL9U32mrz64gG\nGvNKJ5t83puX50fcJNe+jPhnF9J7qTz1/ioAzPECgYATVA7u53QJMIf89kaVSUhp\nd61rQpnCZHq0X0OHIiGfllRRFKPMlA9GRJkvMcOJAKnw1yc4ARJt+1SvUHsMGUXH\nDklx8x0XqV/VUmfuZ/ITyCY/hooaTIN7BHVdZj83fnjC3z/XlA9LK8OvKHFfxa17\n6in/uP4rNDMWAdhI2ERPRg==\n-----END PRIVATE KEY-----\n",
    "client_email": "vertex-gemini-access@gen-lang-client-0459191601.iam.gserviceaccount.com",
    "client_id": "105483986421560608689",
    "auth_uri": "https://accounts.google.com/o/oauth2/auth",
    "token_uri": "https://oauth2.googleapis.com/token",
    "auth_provider_x509_cert_url": "https://www.googleapis.com/oauth2/v1/certs",
    "client_x509_cert_url": "https://www.googleapis.com/robot/v1/metadata/x509/vertex-gemini-access%40gen-lang-client-0459191601.iam.gserviceaccount.com",
    "universe_domain": "googleapis.com"
  }
=======
    "AUTH_TOKEN_GRACE_PERIOD": 1800,
    "RUDDER": {
        "WRITE_KEY": "",
        "DATA_PLANE_URL": "https://rudderapi.1mg.com"
    },
    "AWS_API_GATEWAY": {
        "HOST": "https://sample.com",
        "AWS_REGION": "ap-south-1",
        "CODE_GEN_WEBSOCKET_WEBHOOK_ENDPOINT": "/production"
    },
    "BINARY": {
        "WEAVIATE": {
            "HTTP_PORT": 8079,
            "GRPC_PORT": 50050,
            "SCHEMA_VERSION": 5,
            "EMBEDDED_DB_PATH": "~/.deputydev/indexes",
            "EMBEDDED_DB_BINARY_PATH": "~/.deputydev/embedded_db_binary"
        },
        "EMBEDDING": {
            "NUMBER_OF_WORKERS": 1,
            "MODEL": "text-embedding-3-small",
            "TOKEN_LIMIT": 8192,
            "MAX_PARALLEL_TASKS": 60,
            "MAX_BACKOFF": 15
        },
        "CHUNKING": {
            "CHARACTER_SIZE": 2000,
            "MAX_CHUNKS_CODE_GENERATION": 100,
            "IS_LLM_RERANKING_ENABLED": true,
            "DEFAULT_MAX_CHUNKS_CODE_GENERATION": 20
        },
        "AUTOCOMPLETE_SEARCH": {
            "PRE_FILTER_LIMIT": 2000,
            "MAX_RECORDS_TO_RETURN": 20
        },
        "RELEVANT_CHUNKS": {
            "CHUNKING_ENABLED": true
        },
        "USE_GRACE_PERIOD_FOR_EMBEDDING": true,
        "FILE": {
            "latest": {
                "darwin": {
                    "arm64": {
                        "download_link": "",
                        "directory": "",
                        "service_path": ""
                    },
                    "x64": {
                        "download_link": "",
                        "directory": "",
                        "service_path": ""
                    }
                },
                "linux": {
                    "x64": {
                        "download_link": "",
                        "directory": "",
                        "service_path": ""
                    }
                },
                "win32": {
                    "x64": {
                        "download_link": "",
                        "directory": "",
                        "service_path": ""
                    }
                }
            }
        },
        "PASSWORD": "",
        "PORT_RANGE": [
            63000,
            63500
        ],
        "MAX_INIT_RETRY": 600,
        "MAX_ALIVE_RETRY": 5
    },
    "CLIENT_DOWNLOAD_LINKS": {
        "VSCODE_EXT": "https://marketplace.visualstudio.com/items?itemName=Tata1mg.deputydev"
    },
    "MAX_DEPUTY_DEV_RULES_LENGTH": 8000,
    "KAFKA": {
        "HOST": "",
        "GROUP_ID": "",
        "SESSION_QUEUE_NAME": "",
        "ENABLED": true
    },
    "IS_RELATED_CODE_SEARCHER_ENABLED": true,
    "DD_HOST_WS": "ws://localhost:8084",
    "QUERY_SOLVER_ENDPOINT": "/end_user/v2/code-gen/generate-code-local-connection",
    "POLLING_MAX_ATTEMPTS": 3000,
    "ALLOWED_EMAILS": []
>>>>>>> b8800547
}<|MERGE_RESOLUTION|>--- conflicted
+++ resolved
@@ -1,5 +1,4 @@
 {
-<<<<<<< HEAD
   "APM": {
     "ENABLED": false,
     "ENVIRONMENT": "",
@@ -30,6 +29,15 @@
       "domain": "5cnetwork.com",
       "team_id": 4,
       "org_name": "5c Network"
+    },
+    "TBO": {
+      "domain": "tbo.com",
+      "team_id": 5,
+      "org_name": "TBO"
+    },
+    "DEPUTYDEV_PRIVATE": {
+      "team_id": 6,
+      "org_name": "DeputyDev Private"
     },
     "CARATLANE": {
       "domain": "caratlane.com",
@@ -157,176 +165,6 @@
         "QUEUE_NAME": "{{env_name}}-deputydev-dependant_entities.fifo",
         "WAIT_TIME_IN_SECONDS": 2
       }
-=======
-    "APM": {
-        "ENABLED": false,
-        "ENVIRONMENT": "",
-        "SECRET_TOKEN": "",
-        "SERVER_TIMEOUT": "30s",
-        "SERVER_URL": "",
-        "SPAN_FRAMES_MIN_DURATION": "5ms",
-        "TRANSACTION_SAMPLE_RATE": 1
-    },
-    "DD_BROWSER_HOST": "https://deputydev.ai",
-    "SUPABASE": {
-        "URL": "",
-        "KEY": ""
-    },
-    "SESSION_ENCRYPTION_PASSWORD": "",
-    "ORG_INFO": {
-        "TATA_1MG": {
-            "domain": "1mg.com",
-            "team_id": 1,
-            "org_name": "TATA 1mg"
-        },
-        "TRAYA": {
-            "domain": "traya.com",
-            "team_id": 3,
-            "org_name": "Traya"
-        },
-        "5CNETWORK": {
-            "domain": "5cnetwork.com",
-            "team_id": 4,
-            "org_name": "5c Network"
-        },
-        "TBO": {
-            "domain": "tbo.com",
-            "team_id": 5,
-            "org_name": "TBO"
-        },
-        "DEPUTYDEV_PRIVATE": {
-            "team_id": 6,
-            "org_name": "DeputyDev Private"
-        },
-        "CARATLANE": {
-            "domain": "caratlane.com",
-            "team_id": 5,
-            "org_name": "Caratlane"
-        }
-    },
-    "DEBUG": false,
-    "ACCESS_LOG": true,
-    "ENABLE_WORKER": false,
-    "ENVIRONMENT": "local",
-    "HOST": "0.0.0.0",
-    "HTTP_VERSION": "1.0.0",
-    "INTERSERVICE_TIMEOUT": 50,
-    "NAME": "genai",
-    "PORT": 8081,
-    "SEARCH": {
-        "HOST": "http://search.{{ env_name }}.svc.cluster.{{ cluster_domain }}/__onemg-internal__",
-        "TIMEOUT": 10
-    },
-    "SENTRY": {
-        "DSN": "",
-        "EM": ""
-    },
-    "WORKERS": 1,
-    "CONCURRENCY_LIMIT": 500,
-    "DB_CONNECTION": {
-        "CONNECTION_STRING": "",
-        "LABS_COLLECTION": "labs"
-    },
-    "OPENAI_KEY": "",
-    "GOOGLE_API_KEY": "",
-    "LABS": {
-        "HOST": "https://api.1mg.com/api/labs/",
-        "TIMEOUT": 10
-    },
-    "EXPERIMENT": {},
-    "ENCRYPTION_PASSWORD": "",
-    "WEBHOOK_JWT_SIGNING_KEY": "",
-    "WEBHOOKS_PAYLOAD": [
-        {
-            "NAME": "DeputyDev Review",
-            "DESCRIPTION": "DeputyDev Review",
-            "URL": "https://api.1mg.com/api/v1/scrit/init",
-            "EVENTS": {
-                "BITBUCKET": [
-                    "pullrequest:created"
-                ],
-                "GITHUB": [
-                    "pull_request"
-                ],
-                "GITLAB": [
-                    "pull_requests"
-                ]
-            },
-            "SECRET_TOKEN": ""
-        },
-        {
-            "NAME": "DeputyDev Chat",
-            "DESCRIPTION": "DeputyDev Chat",
-            "URL": "https://api.1mg.com/api/v1/scrit/chat",
-            "EVENTS": {
-                "BITBUCKET": [
-                    "pullrequest:comment_created"
-                ],
-                "GITHUB": [
-                    "pull_request_review_comment"
-                ],
-                "GITLAB": [
-                    "comments"
-                ]
-            },
-            "SECRET_TOKEN": ""
-        },
-        {
-            "NAME": "DeputyDev Stats Collection",
-            "DESCRIPTION": "DeputyDev Stats Collection",
-            "URL": "https://api.1mg.com/api/v1/scrit/stats-collection",
-            "EVENTS": {
-                "BITBUCKET": [
-                    "pullrequest:approved",
-                    "pullrequest:fulfilled",
-                    "pullrequest:rejected"
-                ],
-                "GITHUB": [
-                    "pull_request"
-                ],
-                "GITLAB": [
-                    "pull_requests"
-                ]
-            },
-            "SECRET_TOKEN": ""
-        }
-    ],
-    "BITBUCKET": {
-        "KEY": "",
-        "URL": "https://api.bitbucket.org",
-        "OAUTH2_ENDPOINT": "https://bitbucket.org/site/oauth2/access_token",
-        "CLIENT_ID": "",
-        "CLIENT_SECRET": ""
-    },
-    "OPENAPI_API": "gpt3",
-    "ASSISTANT_ID": "",
-    "REDIS_CACHE_HOSTS": {
-        "genai": {
-            "LABEL": "",
-            "REDIS_HOST": "localhost",
-            "REDIS_PORT": 6379
-        }
-    },
-    "REPO_BASE_DIR": "",
-    "REPO_SETTINGS_FILE": "deputydev.toml",
-    "CLOUD_PROVIDER": "AWS",
-    "SQS": {
-        "SUBSCRIBE": {
-            "GENAI": {
-                "ENABLED": true,
-                "MAX_MESSAGES": 1,
-                "QUEUE_NAME": "{{env_name}}-content_service-dependant_entities.fifo",
-                "WAIT_TIME_IN_SECONDS": 2
-            },
-            "METASYNC": {
-                "ENABLED": true,
-                "MAX_MESSAGES": 2,
-                "QUEUE_NAME": "{{env_name}}-deputydev-dependant_entities.fifo",
-                "WAIT_TIME_IN_SECONDS": 2
-            }
-        },
-        "MESSAGE_RETENTION_TIME_SEC": 86400
->>>>>>> b8800547
     },
     "MESSAGE_RETENTION_TIME_SEC": 86400
   },
@@ -621,7 +459,20 @@
             "service_path": ""
           }
         },
-        "linux": {}
+        "linux": {
+          "x64": {
+            "download_link": "",
+            "directory": "",
+            "service_path": ""
+          }
+        },
+        "win32": {
+          "x64": {
+            "download_link": "",
+            "directory": "",
+            "service_path": ""
+          }
+        }
       }
     },
     "PASSWORD": "",
@@ -629,7 +480,6 @@
       63000,
       63500
     ],
-<<<<<<< HEAD
     "MAX_INIT_RETRY": 600,
     "MAX_ALIVE_RETRY": 5,
     "URL_CONTENT_READER": {
@@ -650,6 +500,10 @@
     "ENABLED": true
   },
   "IS_RELATED_CODE_SEARCHER_ENABLED": true,
+  "DD_HOST_WS": "ws://localhost:8084",
+  "QUERY_SOLVER_ENDPOINT": "/end_user/v2/code-gen/generate-code-local-connection",
+  "POLLING_MAX_ATTEMPTS": 3000,
+  "ALLOWED_EMAILS": [],
   "VERTEX": {
     "type": "service_account",
     "project_id": "gen-lang-client-0459191601",
@@ -663,98 +517,4 @@
     "client_x509_cert_url": "https://www.googleapis.com/robot/v1/metadata/x509/vertex-gemini-access%40gen-lang-client-0459191601.iam.gserviceaccount.com",
     "universe_domain": "googleapis.com"
   }
-=======
-    "AUTH_TOKEN_GRACE_PERIOD": 1800,
-    "RUDDER": {
-        "WRITE_KEY": "",
-        "DATA_PLANE_URL": "https://rudderapi.1mg.com"
-    },
-    "AWS_API_GATEWAY": {
-        "HOST": "https://sample.com",
-        "AWS_REGION": "ap-south-1",
-        "CODE_GEN_WEBSOCKET_WEBHOOK_ENDPOINT": "/production"
-    },
-    "BINARY": {
-        "WEAVIATE": {
-            "HTTP_PORT": 8079,
-            "GRPC_PORT": 50050,
-            "SCHEMA_VERSION": 5,
-            "EMBEDDED_DB_PATH": "~/.deputydev/indexes",
-            "EMBEDDED_DB_BINARY_PATH": "~/.deputydev/embedded_db_binary"
-        },
-        "EMBEDDING": {
-            "NUMBER_OF_WORKERS": 1,
-            "MODEL": "text-embedding-3-small",
-            "TOKEN_LIMIT": 8192,
-            "MAX_PARALLEL_TASKS": 60,
-            "MAX_BACKOFF": 15
-        },
-        "CHUNKING": {
-            "CHARACTER_SIZE": 2000,
-            "MAX_CHUNKS_CODE_GENERATION": 100,
-            "IS_LLM_RERANKING_ENABLED": true,
-            "DEFAULT_MAX_CHUNKS_CODE_GENERATION": 20
-        },
-        "AUTOCOMPLETE_SEARCH": {
-            "PRE_FILTER_LIMIT": 2000,
-            "MAX_RECORDS_TO_RETURN": 20
-        },
-        "RELEVANT_CHUNKS": {
-            "CHUNKING_ENABLED": true
-        },
-        "USE_GRACE_PERIOD_FOR_EMBEDDING": true,
-        "FILE": {
-            "latest": {
-                "darwin": {
-                    "arm64": {
-                        "download_link": "",
-                        "directory": "",
-                        "service_path": ""
-                    },
-                    "x64": {
-                        "download_link": "",
-                        "directory": "",
-                        "service_path": ""
-                    }
-                },
-                "linux": {
-                    "x64": {
-                        "download_link": "",
-                        "directory": "",
-                        "service_path": ""
-                    }
-                },
-                "win32": {
-                    "x64": {
-                        "download_link": "",
-                        "directory": "",
-                        "service_path": ""
-                    }
-                }
-            }
-        },
-        "PASSWORD": "",
-        "PORT_RANGE": [
-            63000,
-            63500
-        ],
-        "MAX_INIT_RETRY": 600,
-        "MAX_ALIVE_RETRY": 5
-    },
-    "CLIENT_DOWNLOAD_LINKS": {
-        "VSCODE_EXT": "https://marketplace.visualstudio.com/items?itemName=Tata1mg.deputydev"
-    },
-    "MAX_DEPUTY_DEV_RULES_LENGTH": 8000,
-    "KAFKA": {
-        "HOST": "",
-        "GROUP_ID": "",
-        "SESSION_QUEUE_NAME": "",
-        "ENABLED": true
-    },
-    "IS_RELATED_CODE_SEARCHER_ENABLED": true,
-    "DD_HOST_WS": "ws://localhost:8084",
-    "QUERY_SOLVER_ENDPOINT": "/end_user/v2/code-gen/generate-code-local-connection",
-    "POLLING_MAX_ATTEMPTS": 3000,
-    "ALLOWED_EMAILS": []
->>>>>>> b8800547
 }