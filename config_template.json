{
  "APM": {
    "ENABLED": false,
    "ENVIRONMENT": "",
    "SECRET_TOKEN": "",
    "SERVER_TIMEOUT": "30s",
    "SERVER_URL": "http://onemg-apm-server-apm-http.elastic-system.svc.cluster.local:8200",
    "SPAN_FRAMES_MIN_DURATION": "5ms",
    "TRANSACTION_SAMPLE_RATE": 1
  },
  "DEBUG": false,
  "ACCESS_LOG": true,
  "ENABLE_WORKER": false,
  "ENVIRONMENT": "local",
  "HOST": "0.0.0.0",
  "HTTP_VERSION": "1.0.0",
  "INTERSERVICE_TIMEOUT": 50,
  "NAME": "genai",
  "PORT": 8081,
  "SEARCH": {
    "HOST": "http://search.{{ env_name }}.svc.cluster.{{ cluster_domain }}/__onemg-internal__",
    "TIMEOUT": 10
  },
  "SENTRY": {
    "DSN": "",
    "EM": ""
  },
  "WORKERS": 1,
  "CONCURRENCY_LIMIT": 500,
  "DB_CONNECTION": {
    "CONNECTION_STRING": "",
    "LABS_COLLECTION": "labs"
  },
<<<<<<< HEAD
  "OPENAI_KEY": "",
=======
  "OPENAI_KEY" : "",
>>>>>>> 81dc936e
  "GOOGLE_API_KEY": "",
  "LABS": {
    "HOST": "https://api.1mg.com/api/labs/",
    "TIMEOUT": 10
  },
  "EXPERIMENT": {
<<<<<<< HEAD
  },
  "BITBUCKET_KEY": "",
  "OPENAPI_API": "gpt3",
  "ASSISTANT_ID": "asst_Lv6jykfXt067w3ZDNdgbMTdU",
  "BITBUCKET_URL": "https://api.bitbucket.org/2.0/repositories"
=======
   },
  "REDIS_CACHE_HOSTS": {

  },
>>>>>>> 81dc936e
}<|MERGE_RESOLUTION|>--- conflicted
+++ resolved
@@ -31,27 +31,20 @@
     "CONNECTION_STRING": "",
     "LABS_COLLECTION": "labs"
   },
-<<<<<<< HEAD
-  "OPENAI_KEY": "",
-=======
   "OPENAI_KEY" : "",
->>>>>>> 81dc936e
   "GOOGLE_API_KEY": "",
   "LABS": {
     "HOST": "https://api.1mg.com/api/labs/",
     "TIMEOUT": 10
   },
   "EXPERIMENT": {
-<<<<<<< HEAD
   },
   "BITBUCKET_KEY": "",
   "OPENAPI_API": "gpt3",
   "ASSISTANT_ID": "asst_Lv6jykfXt067w3ZDNdgbMTdU",
   "BITBUCKET_URL": "https://api.bitbucket.org/2.0/repositories"
-=======
    },
   "REDIS_CACHE_HOSTS": {
 
   },
->>>>>>> 81dc936e
 }