--- conflicted
+++ resolved
@@ -410,17 +410,14 @@
     "MAX_INIT_RETRY": 600,
     "MAX_ALIVE_RETRY": 5
   },
-<<<<<<< HEAD
+  "CLIENT_DOWNLOAD_LINKS": {
+    "VSCODE_EXT": "https://marketplace.visualstudio.com/items?itemName=Tata1mg.deputydev"
+  },
+  "MAX_DEPUTY_DEV_RULES_LENGTH": 8000,
   "KAFKA": {
     "HOST": "",
     "GROUP_ID": "",
     "SESSION_QUEUE_NAME": "",
     "ENABLED": true
   }
-=======
-  "CLIENT_DOWNLOAD_LINKS": {
-    "VSCODE_EXT": "https://marketplace.visualstudio.com/items?itemName=Tata1mg.deputydev"
-  },
-  "MAX_DEPUTY_DEV_RULES_LENGTH": 8000
->>>>>>> 897b5ac3
 }