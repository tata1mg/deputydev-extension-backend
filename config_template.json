{
    "APM": {
        "ENABLED": false,
        "ENVIRONMENT": "",
        "SECRET_TOKEN": "",
        "SERVER_TIMEOUT": "30s",
        "SERVER_URL": "",
        "SPAN_FRAMES_MIN_DURATION": "5ms",
        "TRANSACTION_SAMPLE_RATE": 1
    },
    "DD_BROWSER_HOST": "https://deputydev.ai",
    "SUPABASE": {
        "URL": "",
        "KEY": ""
    },
    "SESSION_ENCRYPTION_PASSWORD": "",
    "ORG_INFO": {
        "TATA_1MG": {
            "domain": "1mg.com",
            "team_id": 1,
            "org_name": "TATA 1mg"
        },
        "TRAYA": {
            "domain": "traya.com",
            "team_id": 3,
            "org_name": "Traya"
        },
        "TBO": {
            "domain": "tbo.com",
            "team_id": 5,
            "org_name": "TBO"
        },
        "DEPUTYDEV_PRIVATE": {
            "team_id": 6,
            "org_name": "DeputyDev Private"
        },
        "CARATLANE": {
            "domain": "caratlane.com",
            "team_id": 5,
            "org_name": "Caratlane"
        },
        "HSV_DIGITAL": {
            "domain": "hsv.digital",
            "team_id": 329,
            "org_name": "HSV digital"
        },
        "ROZANA": {
            "domain": "rozana.in",
            "team_id": 332,
            "org_name": "Rozana"
        }
    },
    "DEBUG": false,
    "ACCESS_LOG": true,
    "ENABLE_WORKER": false,
    "ENVIRONMENT": "local",
    "HOST": "0.0.0.0",
    "HTTP_VERSION": "1.0.0",
    "INTERSERVICE_TIMEOUT": 50,
    "NAME": "genai",
    "PORT": 8081,
    "SEARCH": {
        "HOST": "http://search.{{ env_name }}.svc.cluster.{{ cluster_domain }}/__onemg-internal__",
        "TIMEOUT": 10
    },
    "SENTRY": {
        "DSN": "",
        "EM": ""
    },
    "WORKERS": 1,
    "CONCURRENCY_LIMIT": 500,
    "DB_CONNECTION": {
        "CONNECTION_STRING": "",
        "LABS_COLLECTION": "labs"
    },
    "OPENAI_KEY": "",
    "GOOGLE_API_KEY": "",
    "LABS": {
        "HOST": "https://api.1mg.com/api/labs/",
        "TIMEOUT": 10
    },
    "EXPERIMENT": {},
    "ENCRYPTION_PASSWORD": "",
    "WEBHOOK_JWT_SIGNING_KEY": "",
    "WEBHOOKS_PAYLOAD": [
        {
            "NAME": "DeputyDev Review",
            "DESCRIPTION": "DeputyDev Review",
            "URL": "https://api.1mg.com/api/v1/scrit/init",
            "EVENTS": {
                "BITBUCKET": [
                    "pullrequest:created"
                ],
                "GITHUB": [
                    "pull_request"
                ],
                "GITLAB": [
                    "pull_requests"
                ]
            },
            "SECRET_TOKEN": ""
        },
        {
            "NAME": "DeputyDev Chat",
            "DESCRIPTION": "DeputyDev Chat",
            "URL": "https://api.1mg.com/api/v1/scrit/chat",
            "EVENTS": {
                "BITBUCKET": [
                    "pullrequest:comment_created"
                ],
                "GITHUB": [
                    "pull_request_review_comment"
                ],
                "GITLAB": [
                    "comments"
                ]
            },
            "SECRET_TOKEN": ""
        },
        {
            "NAME": "DeputyDev Stats Collection",
            "DESCRIPTION": "DeputyDev Stats Collection",
            "URL": "https://api.1mg.com/api/v1/scrit/stats-collection",
            "EVENTS": {
                "BITBUCKET": [
                    "pullrequest:approved",
                    "pullrequest:fulfilled",
                    "pullrequest:rejected"
                ],
                "GITHUB": [
                    "pull_request"
                ],
                "GITLAB": [
                    "pull_requests"
                ]
            },
            "SECRET_TOKEN": ""
        }
    ],
    "BITBUCKET": {
        "KEY": "",
        "URL": "https://api.bitbucket.org",
        "OAUTH2_ENDPOINT": "https://bitbucket.org/site/oauth2/access_token",
        "CLIENT_ID": "",
        "CLIENT_SECRET": ""
    },
    "OPENAPI_API": "gpt3",
    "ASSISTANT_ID": "",
    "REDIS_CACHE_HOSTS": {
        "genai": {
            "LABEL": "",
            "REDIS_HOST": "localhost",
            "REDIS_PORT": 6379
        }
    },
    "REPO_BASE_DIR": "",
    "REPO_SETTINGS_FILE": "deputydev.toml",
    "CLOUD_PROVIDER": "AWS",
    "SQS": {
        "SUBSCRIBE": {
            "GENAI": {
                "ENABLED": true,
                "MAX_MESSAGES": 1,
                "QUEUE_NAME": "{{env_name}}-content_service-dependant_entities.fifo",
                "WAIT_TIME_IN_SECONDS": 2
            },
            "METASYNC": {
                "ENABLED": true,
                "MAX_MESSAGES": 2,
                "QUEUE_NAME": "{{env_name}}-deputydev-dependant_entities.fifo",
                "WAIT_TIME_IN_SECONDS": 2
            }
        },
        "MESSAGE_RETENTION_TIME_SEC": 86400
    },
    "AZURE_BUS_SERVICE": {
        "NAMESPACE_FQDN": "deputydevreviewnamespacev2.servicebus.windows.net",
        "LOCK_ENABLE_TIME": 60,
        "SUBSCRIPTION_ID": "uuid",
        "NAMESPACE": "deputydevreviewnamespacev2",
        "RESOURCE_GROUP": "deputyDev",
        "SUBSCRIBE": {
            "GENAI": {
                "ENABLED": true,
                "QUEUE_NAME": "code-review-dummy",
                "MAX_MESSAGES": 1,
                "WAIT_TIME_IN_SECONDS": 5
            },
            "METASYNC": {
                "ENABLED": true,
                "MAX_MESSAGES": 2,
                "QUEUE_NAME": "code-review-dummy",
                "WAIT_TIME_IN_SECONDS": 2
            }
        }
    },
    "FINETUNED_SCRIT_MODEL": {
        "MODEL": "",
        "CONFIDENCE_SCORE": 1,
        "BITBUCKET_TOKEN": "",
        "ENABLED": true
    },
    "SCRIT_MODEL": {
        "MODEL": "",
        "CONFIDENCE_SCORE": 1,
        "BITBUCKET_TOKEN": "",
        "ENABLED": true
    },
    "BLOCKED_REPOS": [],
    "CHUNKING": {
        "CHARACTER_SIZE": 2000,
        "NUMBER_OF_CHUNKS": 20,
        "MAX_CHUNKS_CODE_GENERATION": 100,
        "DEFAULT_MAX_CHUNKS_CODE_GENERATION": 20,
        "IS_LLM_RERANKING_ENABLED": false
    },
    "MAX_PR_DIFF_TOKEN_LIMIT": 150000,
    "EMBEDDING": {
        "MODEL": "text-embedding-3-small",
        "TOKEN_LIMIT": 8192,
        "MAX_PARALLEL_TASKS": 60
    },
    "IGNORE_FILES": [
        "Pipfile",
        "Pipfile.lock",
        "bitbucket-pipelines.yml",
        "package-lock.json"
    ],
    "ATLASSIAN": {
        "CLIENT_ID": "",
        "CLIENT_SECRET": ""
    },
    "JIRA": {
        "HOST": "https://1mgtech.atlassian.net",
        "V3_PATH": "/rest/api/3",
        "AUTH_TOKEN": "",
        "USERNAME": "",
        "TIMEOUT": 0.1
    },
    "BATCH_SIZE": 24,
    "EXECUTOR_MAX_WORKERS": 1,
    "CONFLUENCE": {
        "HOST": "https://1mgtech.atlassian.net/wiki",
        "PATH": "/rest/api/content/{page_id}",
        "AUTH_TOKEN": "",
        "USERNAME": "",
        "TIMEOUT": 0.1
    },
    "GITHUB": {
        "BEARER_TOKEN": "github_pat_11AXHYWTA",
        "HOST": "https://api.github.com",
        "CLIENT_ID": "",
        "SIGNING_KEY": ""
    },
    "GITLAB": {
        "OAUTH2_ENDPOINT": "https://gitlab.com/oauth/token",
        "CLIENT_ID": "",
        "CLIENT_SECRET": ""
    },
    "DB_CONNECTIONS": {
        "connections": {
            "deputy_dev_replica": {
                "credentials": {
                    "host": "localhost",
                    "port": 5432,
                    "user": "",
                    "password": "",
                    "database": "deputy_dev1"
                },
                "engine": "tortoise.backends.asyncpg"
            },
            "default": {
                "engine": "tortoise.backends.asyncpg",
                "credentials": {
                    "host": "localhost",
                    "port": 5432,
                    "user": "",
                    "password": "",
                    "database": "scrit"
                }
            }
        },
        "apps": {
            "dao": {
                "models": [
                    "app.main.blueprints.deputy_dev.models.dao.postgres",
                    "app.main.blueprints.one_dev.models.dao.postgres",
                    "app.backend_common.models.dao.postgres"
                ],
                "default_connection": "default"
            }
        }
    },
    "REVIEW_PR_EXPERIMENT": [
        "TestSet",
        "ControlSet1",
        "ControlSet2"
    ],
    "EXPERIMENT_START_TIME": "2024-07-29T11:30:00+00:00",
    "PR_REVIEW_SETTINGS": {
        "MULTI_AGENT_ENABLED": true,
        "REFLECTION_ENABLED": true
    },
    "AGENT_SETTINGS": {
        "security": {
            "confidence_score_limit": 0.9
        },
        "code_communication": {
            "confidence_score_limit": 0.95
        },
        "performance_optimisation": {
            "confidence_score_limit": 0.9
        },
        "code_maintainability": {
            "confidence_score_limit": 0.9
        },
        "error": {
            "confidence_score_limit": 0.9
        },
        "business_logic_validation": {
            "confidence_score_limit": 0.9
        },
        "pr_description": {
            "confidence_score_limit": 0.9
        }
    },
    "AWS": {
        "ACCESS_KEY_ID": "DUMMY_ACCESS_KEY_ID",
        "SECRET_ACCESS_KEY": "DUMMY_SECRET_ACCESS_KEY",
        "SESSION_TOKEN": "",
        "BEDROCK_SERVICE_NAME": "bedrock-runtime",
        "BEDROCK_READ_TIMEOUT": 1000,
        "ENDPOINT_URL": null
    },
    "AWS_S3_BUCKET": {
        "AWS_BUCKET_NAME": "deputydev",
        "AWS_REGION": "ap-south-1"
    },
    "AWS_CLOUDFRONT": {
        "DISTRIBUTION_URL": "",
        "KEY_PAIR_ID": "",
        "SIGNED_URL_EXPIRY": 1800,
        "PRIVATE_KEY": ""
    },
    "AWS_S3_BINARY_BUCKET": {
        "AWS_BUCKET_NAME": "deputydev",
        "AWS_REGION": "ap-south-1"
    },
    "LLM_MODELS": {
        "CLAUDE_3_POINT_5_SONNET": {
            "NAME": "",
            "PROVIDER": "ANTHROPIC",
            "ACCESS_KEY": "",
            "BITBUCKET_TOKEN": "",
            "MAX_TOKENS": 8192,
            "VERSION": "bedrock-2023-05-31",
            "INPUT_TOKENS_LIMIT": 130000,
            "PROMPT_CACHING_SUPPORTED": false,
            "STREAM_BATCH_SIZE": 10,
            "PROVIDER_CONFIG": {
                "REGION_AND_IDENTIFIER_LIST": [
                    {
                        "AWS_REGION": "us-west-2",
                        "MODEL_IDENTIFIER": ""
                    },
                    {
                        "AWS_REGION": "ap-south-1",
                        "MODEL_IDENTIFIER": ""
                    }
                ]
            }
        },
        "CLAUDE_4_SONNET": {
            "ACCESS_KEY": "",
            "INPUT_TOKENS_LIMIT": 150000,
            "MAX_TOKENS": 8192,
            "NAME": "us.anthropic.claude-sonnet-4-20250514-v1:0",
            "PROMPT_CACHING_SUPPORTED": true,
            "PROVIDER": "ANTHROPIC",
            "VERSION": "bedrock-2023-05-31",
            "STREAM_BATCH_SIZE": 10,
            "PROVIDER_CONFIG": {
                "REGION_AND_IDENTIFIER_LIST": [
                    {
                        "AWS_REGION": "us-west-2",
                        "MODEL_IDENTIFIER": "us.anthropic.claude-sonnet-4-20250514-v1:0"
                    },
                    {
                        "AWS_REGION": "ap-south-1",
                        "MODEL_IDENTIFIER": "apac.anthropic.claude-sonnet-4-20250514-v1:0"
                    }
                ]
            }
        },
        "CLAUDE_4_SONNET_THINKING": {
            "ACCESS_KEY": "",
            "INPUT_TOKENS_LIMIT": 150000,
            "MAX_TOKENS": 8192,
            "NAME": "us.anthropic.claude-sonnet-4-20250514-v1:0",
            "PROMPT_CACHING_SUPPORTED": true,
            "PROVIDER": "ANTHROPIC",
            "THINKING": {
                "ENABLED": true,
                "BUDGET_TOKENS": 5000
            },
            "VERSION": "bedrock-2023-05-31",
            "STREAM_BATCH_SIZE": 10,
            "PROVIDER_CONFIG": {
                "REGION_AND_IDENTIFIER_LIST": [
                    {
                        "AWS_REGION": "us-west-2",
                        "MODEL_IDENTIFIER": "us.anthropic.claude-sonnet-4-20250514-v1:0"
                    },
                    {
                        "AWS_REGION": "ap-south-1",
                        "MODEL_IDENTIFIER": "apac.anthropic.claude-sonnet-4-20250514-v1:0"
                    }
                ]
            }
        },
        "GEMINI_2_POINT_5_PRO": {
            "NAME": "gemini-2.5-pro-preview-03-25",
            "PROVIDER": "GOOGLE",
            "MAX_TOKENS": 20000,
            "INPUT_TOKENS_LIMIT": 200000
        },
        "GPT_4_POINT_1": {
            "NAME": "gpt-4.1",
            "PROVIDER": "GOOGLE",
            "MAX_TOKENS": 20000,
            "INPUT_TOKENS_LIMIT": 200000,
            "STREAM_BATCH_SIZE": 10
        },
        "GPT_4O": {
            "NAME": "gpt-4o-mini",
            "PROVIDER": "OPENAI",
            "ACCESS_KEY": "",
            "BITBUCKET_TOKEN": "",
            "INPUT_TOKENS_LIMIT": 130000,
            "PROMPT_CACHING_SUPPORTED": false
        },
        "CLAUDE_3_POINT_7_SONNET": {
            "NAME": "",
            "PROVIDER": "ANTHROPIC",
            "ACCESS_KEY": "",
            "MAX_TOKENS": 8000,
            "VERSION": "",
            "INPUT_TOKENS_LIMIT": 130000,
            "THINKING_BUDGET_TOKENS": 5000,
            "PROMPT_CACHING_SUPPORTED": false,
            "PROVIDER_CONFIG": {
                "REGION_AND_IDENTIFIER_LIST": [
                    {
                        "AWS_REGION": "us-west-2",
                        "MODEL_IDENTIFIER": ""
                    },
                    {
                        "AWS_REGION": "ap-south-1",
                        "MODEL_IDENTIFIER": ""
                    }
                ]
            }
        },
        "GEMINI_2_POINT_0_FLASH": {
            "NAME": "gemini-2.0-flash",
            "PROVIDER": "GOOGLE",
            "MAX_TOKENS": 8192,
            "INPUT_TOKENS_LIMIT": 100000
        },
        "GEMINI_2_POINT_5_FLASH": {
            "NAME": "gemini-2.5-flash-preview-05-20",
            "PROVIDER": "GOOGLE",
            "MAX_TOKENS": 8192,
            "INPUT_TOKENS_LIMIT": 200000
        },
        "GPT_O3_MINI": {
            "NAME": "o3-mini",
            "PROVIDER": "OPENAI",
            "MAX_TOKENS": 8000,
            "ACCESS_KEY": "",
            "INPUT_TOKENS_LIMIT": 120000
        }
    },
    "GIT_ACTORS": {
        "BITBUCKET": {
            "NAME": "DeputyDev",
            "EMAIL": "bot-email@bot.bot"
        }
    },
    "FEATURE_MODELS": {
        "PR_REVIEW": "CLAUDE_3_POINT_5_SONNET",
        "PR_SUMMARY": "GPT_4O",
        "PR_CHAT": "GPT_4O",
        "CODE_GENERATION": "CLAUDE_3_POINT_5_SONNET",
        "CHUNK_DESCRIPTION": "CLAUDE_3_POINT_5_SONNET",
        "COMMENT_VALIDATION": "GPT_4O",
        "COMMENT_SUMMARIZATION": "GPT_4O",
        "RE_RANKING": "CLAUDE_3_POINT_5_SONNET",
        "PR_REVIEW_PLANNER": "CLAUDE_3_POINT_7_SONNET"
    },
    "ONE_DEV": {
        "HOST": "http://localhost:8084",
        "TIMEOUT": 10000,
        "LIMIT": 0,
        "LIMIT_PER_HOST": 0,
        "TTL_DNS_CACHE": 10
    },
    "OPENAI_TIMEOUT": 1000,
    "TEAMS_ENABLED_FOR_EXPERIMENT": [
        123456,
        23456
    ],
    "JWT_SECRET_KEY": "XXXXXXXXXXXXXXXX",
    "TEAMS_NOT_SUPPORTED_FOR_NEW_CHUNKING": [
        1,
        2
    ],
    "AIOHTTP": {
        "LIMIT": 0,
        "LIMIT_PER_HOST": 0,
        "TTL_DNS_CACHE": 10
    },
    "VALID_ADVOCACY_IDS": [
        1,
        2,
        3,
        4
    ],
    "AUTH_TOKEN_GRACE_PERIOD": 1800,
    "RUDDER": {
        "WRITE_KEY": "",
        "WRITE_KEY_ERROR_TRACKING": "",
        "DATA_PLANE_URL": "https://rudderapi.1mg.com/v1/track"
    },
    "AWS_API_GATEWAY": {
        "HOST": "https://sample.com",
        "AWS_REGION": "ap-south-1",
        "CODE_GEN_WEBSOCKET_WEBHOOK_ENDPOINT": "/production"
    },
    "BINARY": {
        "WEAVIATE": {
            "VERSION": "v1.27.22",
            "HTTP_PORT": 8079,
            "GRPC_PORT": 50050,
            "EMBEDDED_DB_PATH": "~/.deputydev/indexes",
            "EMBEDDED_DB_BINARY_PATH": "~/.deputydev/embedded_db_binary",
            "STARTUP_TIMEOUT": 30,
            "STARTUP_HEALTHCHECK_INTERVAL": 2,
            "BASE_DIR": "~/.deputydev/weaviate",
            "CLIENT_TIMEOUTS": {
                "INIT": 30,
                "QUERY": 60,
                "INSERT": 120
            },
            "ENV_VARIABLES": {
                "CLUSTER_ADVERTISE_ADDR": "127.0.0.1",
                "LIMIT_RESOURCES": true,
                "LOG_LEVEL": "debug",
                "PERSISTENCE_DATA_PATH": "~/.deputydev/indexes"
            }
        },
        "EMBEDDING": {
            "NUMBER_OF_WORKERS": 1,
            "MODEL": "text-embedding-3-small",
            "TOKEN_LIMIT": 8192,
            "MAX_PARALLEL_TASKS": 60,
            "MAX_BACKOFF": 15
        },
        "CHUNKING": {
            "CHARACTER_SIZE": 2000,
            "MAX_CHUNKS_CODE_GENERATION": 100,
            "IS_LLM_RERANKING_ENABLED": true,
            "DEFAULT_MAX_CHUNKS_CODE_GENERATION": 20
        },
        "AUTOCOMPLETE_SEARCH": {
            "PRE_FILTER_LIMIT": 2000,
            "MAX_RECORDS_TO_RETURN": 20
        },
        "RELEVANT_CHUNKS": {
            "CHUNKING_ENABLED": true
        },
        "USE_GRACE_PERIOD_FOR_EMBEDDING": true,
        "FILE": {
            "latest": {
                "darwin": {
                    "arm64": {
                        "directory": "",
                        "service_path": "",
                        "s3_key": "",
                        "file_checksum": "",
                        "file_path": ""
                    },
                    "x64": {
                        "directory": "",
                        "service_path": "",
                        "s3_key": "",
                        "file_checksum": "",
                        "file_path": ""
                    }
                },
                "linux": {
                    "x64": {
                        "directory": "",
                        "service_path": "",
                        "s3_key": "",
                        "file_checksum": "",
                        "file_path": ""
                    }
                },
                "win32": {
                    "x64": {
                        "directory": "",
                        "service_path": "",
                        "s3_key": "",
                        "file_checksum": "",
                        "file_path": ""
                    }
                }
            }
        },
        "PASSWORD": "",
        "PORT_RANGE": [
            63000,
            63500
        ],
        "MAX_INIT_RETRY": 600,
        "MAX_ALIVE_RETRY": 5,
        "URL_CONTENT_READER": {
            "MAX_CONTENT_SIZE": 80000,
            "SUMMARIZE_LARGE_CONTENT": true,
            "VALIDATE_CONTENT_UPDATION": true,
            "BATCH_SIZE": 3
        },
        "MCP": {
            "MAX_TOOLS": 200,
            "SERVER_CONNECTION_TIMEOUT": 10000,
            "TOOL_RESPONSE_TIMEOUT": 5,
            "BUFFER_SIZE": 10000
        },
        "CODE_REVIEW": {
            "MAX_DIFF_SIZE_IN_CHARS": 400000
        }
    },
    "CLIENT_DOWNLOAD_LINKS": {
        "VSCODE_EXT": "https://marketplace.visualstudio.com/items?itemName=Tata1mg.deputydev"
    },
    "MAX_DEPUTY_DEV_RULES_LENGTH": 8000,
    "KAFKA": {
        "HOST": "",
        "GROUP_ID": "",
        "SESSION_QUEUE": {
            "NAME": "",
            "ENABLED": true
        },
        "ERROR_QUEUE": {
            "NAME": "",
            "ENABLED": true
        }
    },
    "IS_RELATED_CODE_SEARCHER_ENABLED": true,
    "DD_HOST_WS": "ws://localhost:8084",
    "QUERY_SOLVER_ENDPOINT": "/end_user/v2/code-gen/generate-code-local-connection",
    "POLLING_MAX_ATTEMPTS": 3000,
    "ALLOWED_EMAILS": [],
    "VERTEX": {
        "type": "",
        "project_id": "",
        "private_key_id": "",
        "private_key": "",
        "client_email": "",
        "client_id": "",
        "auth_uri": "",
        "token_uri": "",
        "auth_provider_x509_cert_url": "",
        "client_x509_cert_url": "",
        "universe_domain": "",
        "location": ""
    },
    "MAX_REVIEW_TOOL_ITERATIONS": 25,
    "REVIEW_AUTH_TOKEN": "DUMMY_TOKEN",
    "EMBEDDING_SERVICE_HOST": "http://localhost:8084",
    "WEAVIATE_EMBEDDED_DB_PATH": "~/.deputydev/indexes",
    "WEAVIATE_EMBEDDED_DB_BINARY_PATH": "~/.deputydev/embedded_db_binary",
    "WEAVIATE_HOST": "127.0.0.1",
    "WEAVIATE_HTTP_PORT": 8079,
    "WEAVIATE_GRPC_PORT": 50050,
    "WEAVIATE_BASE_DIR": "~/.deputydev/weaviate",
    "WEAVIATE_VERSION": "v1.27.22",
    "WEAVIATE_STARTUP_TIMEOUT": 30,
    "WEAVIATE_STARTUP_HEALTHCHECK_INTERVAL": 30,
    "WEAVIATE_ENV_VARIABLES": {
        "CLUSTER_ADVERTISE_ADDR": "127.0.0.1",
        "LIMIT_RESOURCES": true,
        "LOG_LEVEL": "debug"
    },
    "WEAVIATE_CLIENT_TIMEOUTS": {
        "INIT": 30,
        "QUERY": 60,
        "INSERT": 120
    },
    "DEFAULT_EXTENSION_SETTINGS": {
        "terminal_settings": {
            "enable_yolo_mode": false,
            "command_deny_list": [
                "rm"
            ]
        }
    },
    "RELEVANT_CHUNKS": {
        "CHUNKING_ENABLED": true
    },
    "NUMBER_OF_WORKERS": 1,
    "CODE_GEN_LLM_MODELS": [
        {
            "id": 1,
            "display_name": "Claude 3.7 Sonnet",
            "name": "CLAUDE_3_POINT_7_SONNET"
        },
        {
            "id": 2,
            "display_name": "Gpt 4.1",
            "name": "GPT_4_POINT_1"
        },
        {
            "id": 3,
            "display_name": "Gemini 2.5 Pro",
            "name": "GEMINI_2_POINT_5_PRO"
        },
        {
            "id": 4,
            "display_name": "Claude 3.5 Sonnet",
            "name": "CLAUDE_3_POINT_5_SONNET"
        }
    ],
    "LLM_MAX_RETRY": 2,
    "CHAT_PAYLOAD_MAX_SIZE": 100,
    "CHAT_FILE_UPLOAD": {
        "PRESIGNED_URL_EXPIRY": 600,
        "MAX_BYTES": 5242880,
        "SUPPORTED_MIMETYPES": [
            "application/json"
        ],
        "PAYLOAD_FOLDER_PATH": "chat_payloads"
    },
    "CHAT_IMAGE_UPLOAD": {
        "PRESIGNED_URL_EXPIRY": 600,
        "MAX_BYTES": 5242880,
        "SUPPORTED_MIMETYPES": [
            "image/jpeg",
            "image/jpg",
            "image/png",
            "image/webp"
        ],
        "IMAGE_FOLDER_PATH": "chat_images",
        "MAX_FILES": 5
    },
<<<<<<< HEAD
    "ALLOWED_PR_REVIEW_RETRIES": 3,
    "EXTENSION_REPOS_ENCRYPTION_PASSWORD": ""
=======
    "BINARY_UPLOAD": {
        "PRESIGNED_URL_EXPIRY": 3600,
        "CACHE_CONTROL": "max-age=7776000",
        "AUTH_KEY": ""
    },
    "ALLOWED_PR_REVIEW_RETRIES": 3
>>>>>>> bd565fd5
}<|MERGE_RESOLUTION|>--- conflicted
+++ resolved
@@ -754,15 +754,10 @@
         "IMAGE_FOLDER_PATH": "chat_images",
         "MAX_FILES": 5
     },
-<<<<<<< HEAD
-    "ALLOWED_PR_REVIEW_RETRIES": 3,
-    "EXTENSION_REPOS_ENCRYPTION_PASSWORD": ""
-=======
     "BINARY_UPLOAD": {
         "PRESIGNED_URL_EXPIRY": 3600,
         "CACHE_CONTROL": "max-age=7776000",
         "AUTH_KEY": ""
     },
     "ALLOWED_PR_REVIEW_RETRIES": 3
->>>>>>> bd565fd5
 }