--- conflicted
+++ resolved
@@ -21,16 +21,6 @@
     "HOST": "http://search.{{ env_name }}.svc.cluster.{{ cluster_domain }}/__onemg-internal__",
     "TIMEOUT": 10
   },
-<<<<<<< HEAD
-  "SENTRY_DSN": "",
-  "WORKERS": 1,
-  "CONCURRENCY_LIMIT": 500,
-  "DB_CONNECTION" : {
-    "CONNECTION_STRING" : "",
-    "LABS_COLLECTION" : "labs"
-  },
-  "OPENAI_KEY" : ""
-=======
   "SENTRY": {
     "DSN": "",
     "EM": ""
@@ -57,5 +47,4 @@
   "REDIS_CACHE_HOSTS": {
 
   },
->>>>>>> 72c7eff1
 }