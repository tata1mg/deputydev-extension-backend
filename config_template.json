{
    "APM": {
        "ENABLED": false,
        "ENVIRONMENT": "",
        "SECRET_TOKEN": "",
        "SERVER_TIMEOUT": "30s",
        "SERVER_URL": "",
        "SPAN_FRAMES_MIN_DURATION": "5ms",
        "TRANSACTION_SAMPLE_RATE": 1
    },
    "DD_BROWSER_HOST": "https://deputydev.ai",
    "SUPABASE": {
        "URL": "",
        "KEY": ""
    },
    "SESSION_ENCRYPTION_PASSWORD": "",
    "ORG_INFO": {
        "TATA_1MG": {
            "domain": "1mg.com",
            "team_id": 1,
            "org_name": "TATA 1mg"
        },
        "TRAYA": {
            "domain": "traya.com",
            "team_id": 3,
            "org_name": "Traya"
        },
        "TBO": {
            "domain": "tbo.com",
            "team_id": 5,
            "org_name": "TBO"
        },
        "DEPUTYDEV_PRIVATE": {
            "team_id": 6,
            "org_name": "DeputyDev Private"
        },
        "CARATLANE": {
            "domain": "caratlane.com",
            "team_id": 5,
            "org_name": "Caratlane"
        },
        "HSV_DIGITAL": {
            "domain": "hsv.digital",
            "team_id": 329,
            "org_name": "HSV digital"
        },
        "ROZANA": {
            "domain": "rozana.in",
            "team_id": 332,
            "org_name": "Rozana"
        }
    },
    "DEBUG": false,
    "ACCESS_LOG": true,
    "ENABLE_WORKER": false,
    "ENVIRONMENT": "local",
    "HOST": "0.0.0.0",
    "HTTP_VERSION": "1.0.0",
    "INTERSERVICE_TIMEOUT": 50,
    "NAME": "genai",
    "PORT": 8081,
    "SEARCH": {
        "HOST": "http://search.{{ env_name }}.svc.cluster.{{ cluster_domain }}/__onemg-internal__",
        "TIMEOUT": 10
    },
    "SENTRY": {
        "DSN": "",
        "EM": ""
    },
    "WORKERS": 1,
    "CONCURRENCY_LIMIT": 500,
    "DB_CONNECTION": {
        "CONNECTION_STRING": "",
        "LABS_COLLECTION": "labs"
    },
    "OPENAI_KEY": "",
    "GOOGLE_API_KEY": "",
    "LABS": {
        "HOST": "https://api.1mg.com/api/labs/",
        "TIMEOUT": 10
    },
    "EXPERIMENT": {},
    "ENCRYPTION_PASSWORD": "",
    "WEBHOOK_JWT_SIGNING_KEY": "",
    "WEBHOOKS_PAYLOAD": [
        {
            "NAME": "DeputyDev Review",
            "DESCRIPTION": "DeputyDev Review",
            "URL": "https://api.1mg.com/api/v1/scrit/init",
            "EVENTS": {
                "BITBUCKET": [
                    "pullrequest:created"
                ],
                "GITHUB": [
                    "pull_request"
                ],
                "GITLAB": [
                    "pull_requests"
                ]
            },
            "SECRET_TOKEN": ""
        },
        {
            "NAME": "DeputyDev Chat",
            "DESCRIPTION": "DeputyDev Chat",
            "URL": "https://api.1mg.com/api/v1/scrit/chat",
            "EVENTS": {
                "BITBUCKET": [
                    "pullrequest:comment_created"
                ],
                "GITHUB": [
                    "pull_request_review_comment"
                ],
                "GITLAB": [
                    "comments"
                ]
            },
            "SECRET_TOKEN": ""
        },
        {
            "NAME": "DeputyDev Stats Collection",
            "DESCRIPTION": "DeputyDev Stats Collection",
            "URL": "https://api.1mg.com/api/v1/scrit/stats-collection",
            "EVENTS": {
                "BITBUCKET": [
                    "pullrequest:approved",
                    "pullrequest:fulfilled",
                    "pullrequest:rejected"
                ],
                "GITHUB": [
                    "pull_request"
                ],
                "GITLAB": [
                    "pull_requests"
                ]
            },
            "SECRET_TOKEN": ""
        }
    ],
    "BITBUCKET": {
        "KEY": "",
        "URL": "https://api.bitbucket.org",
        "OAUTH2_ENDPOINT": "https://bitbucket.org/site/oauth2/access_token",
        "CLIENT_ID": "",
        "CLIENT_SECRET": ""
    },
    "OPENAPI_API": "gpt3",
    "ASSISTANT_ID": "",
    "REDIS_CACHE_HOSTS": {
        "genai": {
            "LABEL": "",
            "REDIS_HOST": "localhost",
            "REDIS_PORT": 6379
        }
    },
    "REPO_BASE_DIR": "",
    "REPO_SETTINGS_FILE": "deputydev.toml",
    "CLOUD_PROVIDER": "AWS",
    "SQS": {
        "SUBSCRIBE": {
            "GENAI": {
                "ENABLED": true,
                "MAX_MESSAGES": 1,
                "QUEUE_NAME": "{{env_name}}-content_service-dependant_entities.fifo",
                "WAIT_TIME_IN_SECONDS": 2
            },
            "METASYNC": {
                "ENABLED": true,
                "MAX_MESSAGES": 2,
                "QUEUE_NAME": "{{env_name}}-deputydev-dependant_entities.fifo",
                "WAIT_TIME_IN_SECONDS": 2
            }
        },
        "MESSAGE_RETENTION_TIME_SEC": 86400
    },
    "AZURE_BUS_SERVICE": {
        "NAMESPACE_FQDN": "deputydevreviewnamespacev2.servicebus.windows.net",
        "LOCK_ENABLE_TIME": 60,
        "SUBSCRIPTION_ID": "uuid",
        "NAMESPACE": "deputydevreviewnamespacev2",
        "RESOURCE_GROUP": "deputyDev",
        "SUBSCRIBE": {
            "GENAI": {
                "ENABLED": true,
                "QUEUE_NAME": "code-review-dummy",
                "MAX_MESSAGES": 1,
                "WAIT_TIME_IN_SECONDS": 5
            },
            "METASYNC": {
                "ENABLED": true,
                "MAX_MESSAGES": 2,
                "QUEUE_NAME": "code-review-dummy",
                "WAIT_TIME_IN_SECONDS": 2
            }
        }
    },
    "FINETUNED_SCRIT_MODEL": {
        "MODEL": "",
        "CONFIDENCE_SCORE": 1,
        "BITBUCKET_TOKEN": "",
        "ENABLED": true
    },
    "SCRIT_MODEL": {
        "MODEL": "",
        "CONFIDENCE_SCORE": 1,
        "BITBUCKET_TOKEN": "",
        "ENABLED": true
    },
    "BLOCKED_REPOS": [],
    "CHUNKING": {
        "CHARACTER_SIZE": 2000,
        "NUMBER_OF_CHUNKS": 20,
        "MAX_CHUNKS_CODE_GENERATION": 100,
        "DEFAULT_MAX_CHUNKS_CODE_GENERATION": 20,
        "IS_LLM_RERANKING_ENABLED": false
    },
    "MAX_PR_DIFF_TOKEN_LIMIT": 150000,
    "EMBEDDING": {
        "MODEL": "text-embedding-3-small",
        "TOKEN_LIMIT": 8192,
        "MAX_PARALLEL_TASKS": 60
    },
    "IGNORE_FILES": [
        "Pipfile",
        "Pipfile.lock",
        "bitbucket-pipelines.yml",
        "package-lock.json"
    ],
    "ATLASSIAN": {
        "CLIENT_ID": "",
        "CLIENT_SECRET": ""
    },
    "JIRA": {
        "HOST": "https://1mgtech.atlassian.net",
        "V3_PATH": "/rest/api/3",
        "AUTH_TOKEN": "",
        "USERNAME": "",
        "TIMEOUT": 0.1
    },
    "BATCH_SIZE": 24,
    "EXECUTOR_MAX_WORKERS": 1,
    "CONFLUENCE": {
        "HOST": "https://1mgtech.atlassian.net/wiki",
        "PATH": "/rest/api/content/{page_id}",
        "AUTH_TOKEN": "",
        "USERNAME": "",
        "TIMEOUT": 0.1
    },
    "GITHUB": {
        "BEARER_TOKEN": "github_pat_11AXHYWTA",
        "HOST": "https://api.github.com",
        "CLIENT_ID": "",
        "SIGNING_KEY": ""
    },
    "GITLAB": {
        "OAUTH2_ENDPOINT": "https://gitlab.com/oauth/token",
        "CLIENT_ID": "",
        "CLIENT_SECRET": ""
    },
    "DB_CONNECTIONS": {
        "connections": {
            "deputy_dev_replica": {
                "credentials": {
                    "host": "localhost",
                    "port": 5432,
                    "user": "",
                    "password": "",
                    "database": "deputy_dev1"
                },
                "engine": "tortoise.backends.asyncpg"
            },
            "default": {
                "engine": "tortoise.backends.asyncpg",
                "credentials": {
                    "host": "localhost",
                    "port": 5432,
                    "user": "",
                    "password": "",
                    "database": "scrit"
                }
            }
        },
        "apps": {
            "dao": {
                "models": [
                    "app.main.blueprints.deputy_dev.models.dao.postgres",
                    "app.main.blueprints.one_dev.models.dao.postgres",
                    "app.backend_common.models.dao.postgres"
                ],
                "default_connection": "default"
            }
        }
    },
    "REVIEW_PR_EXPERIMENT": [
        "TestSet",
        "ControlSet1",
        "ControlSet2"
    ],
    "EXPERIMENT_START_TIME": "2024-07-29T11:30:00+00:00",
    "PR_REVIEW_SETTINGS": {
        "MULTI_AGENT_ENABLED": true,
        "REFLECTION_ENABLED": true
    },
    "AGENT_SETTINGS": {
        "security": {
            "confidence_score_limit": 0.9
        },
        "code_communication": {
            "confidence_score_limit": 0.95
        },
        "performance_optimisation": {
            "confidence_score_limit": 0.9
        },
        "code_maintainability": {
            "confidence_score_limit": 0.9
        },
        "error": {
            "confidence_score_limit": 0.9
        },
        "business_logic_validation": {
            "confidence_score_limit": 0.9
        },
        "pr_description": {
            "confidence_score_limit": 0.9
        }
    },
    "AWS": {
        "ACCESS_KEY_ID": "DUMMY_ACCESS_KEY_ID",
        "SECRET_ACCESS_KEY": "DUMMY_SECRET_ACCESS_KEY",
        "SESSION_TOKEN": "",
        "AWS_REGION": "us-west-2",
        "BEDROCK_SERVICE_NAME": "bedrock-runtime",
        "BEDROCK_READ_TIMEOUT": 1000,
        "ENDPOINT_URL": null
    },
    "AWS_S3_BUCKET": {
        "AWS_BUCKET_NAME": "deputydev",
        "AWS_REGION": "ap-south-1"
    },
    "LLM_MODELS": {
        "CLAUDE_3_POINT_5_SONNET": {
            "NAME": "",
            "PROVIDER": "ANTHROPIC",
            "ACCESS_KEY": "",
            "BITBUCKET_TOKEN": "",
            "MAX_TOKENS": 8192,
            "VERSION": "bedrock-2023-05-31",
            "INPUT_TOKENS_LIMIT": 130000,
            "PROMPT_CACHING_SUPPORTED": false,
            "STREAM_BATCH_SIZE": 10
        },
        "CLAUDE_4_SONNET": {
            "ACCESS_KEY": "",
            "INPUT_TOKENS_LIMIT": 150000,
            "MAX_TOKENS": 8192,
            "NAME": "us.anthropic.claude-sonnet-4-20250514-v1:0",
            "PROMPT_CACHING_SUPPORTED": true,
            "PROVIDER": "ANTHROPIC",
            "VERSION": "bedrock-2023-05-31",
            "STREAM_BATCH_SIZE": 10
        },
        "CLAUDE_4_SONNET_THINKING": {
            "ACCESS_KEY": "",
            "INPUT_TOKENS_LIMIT": 150000,
            "MAX_TOKENS": 8192,
            "NAME": "us.anthropic.claude-sonnet-4-20250514-v1:0",
            "PROMPT_CACHING_SUPPORTED": true,
            "PROVIDER": "ANTHROPIC",
            "THINKING": {
                "ENABLED": true,
                "BUDGET_TOKENS": 5000
            },
            "VERSION": "bedrock-2023-05-31",
            "STREAM_BATCH_SIZE": 10
        },
        "GEMINI_2_POINT_5_PRO": {
            "NAME": "gemini-2.5-pro-preview-03-25",
            "PROVIDER": "GOOGLE",
            "MAX_TOKENS": 20000,
            "INPUT_TOKENS_LIMIT": 200000
        },
        "GPT_4_POINT_1": {
            "NAME": "gpt-4.1",
            "PROVIDER": "GOOGLE",
            "MAX_TOKENS": 20000,
            "INPUT_TOKENS_LIMIT": 200000,
            "STREAM_BATCH_SIZE": 10
        },
        "GPT_4O": {
            "NAME": "gpt-4o-mini",
            "PROVIDER": "OPENAI",
            "ACCESS_KEY": "",
            "BITBUCKET_TOKEN": "",
            "INPUT_TOKENS_LIMIT": 130000,
            "PROMPT_CACHING_SUPPORTED": false
        },
        "CLAUDE_3_POINT_7_SONNET": {
            "NAME": "",
            "PROVIDER": "ANTHROPIC",
            "ACCESS_KEY": "",
            "MAX_TOKENS": 8000,
            "VERSION": "",
            "INPUT_TOKENS_LIMIT": 130000,
            "THINKING_BUDGET_TOKENS": 5000,
            "PROMPT_CACHING_SUPPORTED": false
        },
        "GEMINI_2_POINT_0_FLASH": {
            "NAME": "gemini-2.0-flash",
            "PROVIDER": "GOOGLE",
            "MAX_TOKENS": 8192,
            "INPUT_TOKENS_LIMIT": 100000
        },
        "GEMINI_2_POINT_5_FLASH": {
            "NAME": "gemini-2.5-flash-preview-05-20",
            "PROVIDER": "GOOGLE",
            "MAX_TOKENS": 8192,
            "INPUT_TOKENS_LIMIT": 200000
        },
        "GPT_O3_MINI": {
            "NAME": "o3-mini",
            "PROVIDER": "OPENAI",
            "MAX_TOKENS": 8000,
            "ACCESS_KEY": "",
            "INPUT_TOKENS_LIMIT": 120000
        }
    },
    "GIT_ACTORS": {
        "BITBUCKET": {
            "NAME": "DeputyDev",
            "EMAIL": "bot-email@bot.bot"
        }
    },
    "FEATURE_MODELS": {
        "PR_REVIEW": "CLAUDE_3_POINT_5_SONNET",
        "PR_SUMMARY": "GPT_4O",
        "PR_CHAT": "GPT_4O",
        "CODE_GENERATION": "CLAUDE_3_POINT_5_SONNET",
        "CHUNK_DESCRIPTION": "CLAUDE_3_POINT_5_SONNET",
        "COMMENT_VALIDATION": "GPT_4O",
        "COMMENT_SUMMARIZATION": "GPT_4O",
        "RE_RANKING": "CLAUDE_3_POINT_5_SONNET",
        "PR_REVIEW_PLANNER": "CLAUDE_3_POINT_7_SONNET"
    },
    "ONE_DEV": {
        "HOST": "http://localhost:8084",
        "TIMEOUT": 10000,
        "LIMIT": 0,
        "LIMIT_PER_HOST": 0,
        "TTL_DNS_CACHE": 10
    },
    "OPENAI_TIMEOUT": 1000,
    "TEAMS_ENABLED_FOR_EXPERIMENT": [
        123456,
        23456
    ],
    "JWT_SECRET_KEY": "XXXXXXXXXXXXXXXX",
    "TEAMS_NOT_SUPPORTED_FOR_NEW_CHUNKING": [
        1,
        2
    ],
    "AIOHTTP": {
        "LIMIT": 0,
        "LIMIT_PER_HOST": 0,
        "TTL_DNS_CACHE": 10
    },
    "VALID_ADVOCACY_IDS": [
        1,
        2,
        3,
        4
    ],
    "AUTH_TOKEN_GRACE_PERIOD": 1800,
    "RUDDER": {
        "WRITE_KEY": "",
        "WRITE_KEY_ERROR_TRACKING": "",
        "DATA_PLANE_URL": "https://rudderapi.1mg.com/v1/track"
    },
    "AWS_API_GATEWAY": {
        "HOST": "https://sample.com",
        "AWS_REGION": "ap-south-1",
        "CODE_GEN_WEBSOCKET_WEBHOOK_ENDPOINT": "/production"
    },
    "BINARY": {
        "WEAVIATE": {
            "VERSION": "v1.27.22",
            "HTTP_PORT": 8079,
            "GRPC_PORT": 50050,
            "EMBEDDED_DB_PATH": "~/.deputydev/indexes",
            "EMBEDDED_DB_BINARY_PATH": "~/.deputydev/embedded_db_binary",
            "STARTUP_TIMEOUT": 30,
            "STARTUP_HEALTHCHECK_INTERVAL": 2,
            "BASE_DIR": "~/.deputydev/weaviate",
            "CLIENT_TIMEOUTS": {
                "INIT": 30,
                "QUERY": 60,
                "INSERT": 120
            },
            "ENV_VARIABLES": {
                "CLUSTER_ADVERTISE_ADDR": "127.0.0.1",
                "LIMIT_RESOURCES": true,
                "LOG_LEVEL": "debug",
                "PERSISTENCE_DATA_PATH": "~/.deputydev/indexes"
            }
        },
        "EMBEDDING": {
            "NUMBER_OF_WORKERS": 1,
            "MODEL": "text-embedding-3-small",
            "TOKEN_LIMIT": 8192,
            "MAX_PARALLEL_TASKS": 60,
            "MAX_BACKOFF": 15
        },
        "CHUNKING": {
            "CHARACTER_SIZE": 2000,
            "MAX_CHUNKS_CODE_GENERATION": 100,
            "IS_LLM_RERANKING_ENABLED": true,
            "DEFAULT_MAX_CHUNKS_CODE_GENERATION": 20
        },
        "AUTOCOMPLETE_SEARCH": {
            "PRE_FILTER_LIMIT": 2000,
            "MAX_RECORDS_TO_RETURN": 20
        },
        "RELEVANT_CHUNKS": {
            "CHUNKING_ENABLED": true
        },
        "USE_GRACE_PERIOD_FOR_EMBEDDING": true,
        "PRESIGNED_URL_EXPIRY": 1800,
        "FILE": {
            "latest": {
                "darwin": {
                    "arm64": {
                        "download_link": "",
                        "directory": "",
                        "service_path": "",
                        "s3_key": ""
                    },
                    "x64": {
                        "download_link": "",
                        "directory": "",
                        "service_path": "",
                        "s3_key": ""
                    }
                },
                "linux": {
                    "x64": {
                        "download_link": "",
                        "directory": "",
                        "service_path": "",
                        "s3_key": ""
                    }
                },
                "win32": {
                    "x64": {
                        "download_link": "",
                        "directory": "",
                        "service_path": "",
                        "s3_key": "" 
                    }
                }
            }
        },
        "PASSWORD": "",
        "PORT_RANGE": [
            63000,
            63500
        ],
        "MAX_INIT_RETRY": 600,
        "MAX_ALIVE_RETRY": 5,
        "URL_CONTENT_READER": {
            "MAX_CONTENT_SIZE": 80000,
            "SUMMARIZE_LARGE_CONTENT": true,
            "VALIDATE_CONTENT_UPDATION": true,
            "BATCH_SIZE": 3
        },
        "MCP": {
            "MAX_TOOLS": 200,
            "SERVER_CONNECTION_TIMEOUT": 10000,
            "TOOL_RESPONSE_TIMEOUT": 5,
            "BUFFER_SIZE": 10000
        }
    },
    "CLIENT_DOWNLOAD_LINKS": {
        "VSCODE_EXT": "https://marketplace.visualstudio.com/items?itemName=Tata1mg.deputydev"
    },
    "MAX_DEPUTY_DEV_RULES_LENGTH": 8000,
    "KAFKA": {
        "HOST": "",
        "GROUP_ID": "",
        "SESSION_QUEUE": {
            "NAME": "",
            "ENABLED": true
        },
        "ERROR_QUEUE": {
            "NAME": "",
            "ENABLED": true
        }
    },
    "IS_RELATED_CODE_SEARCHER_ENABLED": true,
    "DD_HOST_WS": "ws://localhost:8084",
    "QUERY_SOLVER_ENDPOINT": "/end_user/v2/code-gen/generate-code-local-connection",
    "POLLING_MAX_ATTEMPTS": 3000,
    "ALLOWED_EMAILS": [],
    "VERTEX": {
        "type": "",
        "project_id": "",
        "private_key_id": "",
        "private_key": "",
        "client_email": "",
        "client_id": "",
        "auth_uri": "",
        "token_uri": "",
        "auth_provider_x509_cert_url": "",
        "client_x509_cert_url": "",
        "universe_domain": "",
        "location": ""
    },
    "MAX_REVIEW_TOOL_ITERATIONS": 25,
    "REVIEW_AUTH_TOKEN": "DUMMY_TOKEN",
    "EMBEDDING_SERVICE_HOST": "http://localhost:8084",
    "WEAVIATE_EMBEDDED_DB_PATH": "~/.deputydev/indexes",
    "WEAVIATE_EMBEDDED_DB_BINARY_PATH": "~/.deputydev/embedded_db_binary",
    "WEAVIATE_HOST": "127.0.0.1",
    "WEAVIATE_HTTP_PORT": 8079,
    "WEAVIATE_GRPC_PORT": 50050,
    "WEAVIATE_BASE_DIR": "~/.deputydev/weaviate",
    "WEAVIATE_VERSION": "v1.27.22",
    "WEAVIATE_STARTUP_TIMEOUT": 30,
    "WEAVIATE_STARTUP_HEALTHCHECK_INTERVAL": 30,
    "WEAVIATE_ENV_VARIABLES": {
        "CLUSTER_ADVERTISE_ADDR": "127.0.0.1",
        "LIMIT_RESOURCES": true,
        "LOG_LEVEL": "debug"
    },
    "WEAVIATE_CLIENT_TIMEOUTS": {
        "INIT": 30,
        "QUERY": 60,
        "INSERT": 120
    },
    "DEFAULT_EXTENSION_SETTINGS": {
        "default_mode": "ask",
        "terminal_settings": {
            "enable_yolo_mode": false,
            "command_deny_list": [
                "rm"
            ]
        }
    },
    "RELEVANT_CHUNKS": {
        "CHUNKING_ENABLED": true
    },
    "NUMBER_OF_WORKERS": 1,
    "CODE_GEN_LLM_MODELS": [
        {
            "id": 1,
            "display_name": "Claude 3.7 Sonnet",
            "name": "CLAUDE_3_POINT_7_SONNET"
        },
        {
            "id": 2,
            "display_name": "Gpt 4.1",
            "name": "GPT_4_POINT_1"
        },
        {
            "id": 3,
            "display_name": "Gemini 2.5 Pro",
            "name": "GEMINI_2_POINT_5_PRO"
        },
        {
            "id": 4,
            "display_name": "Claude 3.5 Sonnet",
            "name": "CLAUDE_3_POINT_5_SONNET"
        }
    ],
    "LLM_MAX_RETRY": 2,
    "CHAT_PAYLOAD_MAX_SIZE": 100,
    "CHAT_FILE_UPLOAD": {
        "PRESIGNED_URL_EXPIRY": 600,
        "MAX_BYTES": 5242880,
        "SUPPORTED_MIMETYPES": [
            "image/jpeg",
            "image/jpg",
            "image/png",
            "image/webp",
            "application/json"
        ],
<<<<<<< HEAD
        "FOLDER_PATH": "chat_images"
    },
    "BINARY_UPLOAD": {
        "AWS_BUCKET_NAME": "deputydev",
        "AWS_REGION": "ap-south-1",
        "PRESIGNED_URL_EXPIRY": 3600
    }
=======
        "IMAGE_FOLDER_PATH": "chat_images",
        "PAYLOAD_FOLDER_PATH": "chat_payloads"

    },
    "ALLOWED_PR_REVIEW_RETRIES": 3
>>>>>>> 40718e70
}<|MERGE_RESOLUTION|>--- conflicted
+++ resolved
@@ -682,19 +682,14 @@
             "image/webp",
             "application/json"
         ],
-<<<<<<< HEAD
-        "FOLDER_PATH": "chat_images"
+        "IMAGE_FOLDER_PATH": "chat_images",
+        "PAYLOAD_FOLDER_PATH": "chat_payloads"
+
     },
     "BINARY_UPLOAD": {
         "AWS_BUCKET_NAME": "deputydev",
         "AWS_REGION": "ap-south-1",
         "PRESIGNED_URL_EXPIRY": 3600
-    }
-=======
-        "IMAGE_FOLDER_PATH": "chat_images",
-        "PAYLOAD_FOLDER_PATH": "chat_payloads"
-
     },
     "ALLOWED_PR_REVIEW_RETRIES": 3
->>>>>>> 40718e70
 }