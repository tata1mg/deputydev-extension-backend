--- conflicted
+++ resolved
@@ -578,45 +578,6 @@
         "LOG_LEVEL": "debug"
     },
     "WEAVIATE_CLIENT_TIMEOUTS": {
-<<<<<<< HEAD
-            "INIT": 30,
-            "QUERY": 60,
-            "INSERT": 120
-    },
-  "DEFAULT_EXTENSION_SETTINGS": {
-    "default_mode": "ask",
-    "terminal_settings": {
-      "enable_yolo_mode": false,
-      "command_deny_list": [
-        "rm"
-      ]
-    }
-  },
-  "RELEVANT_CHUNKS": {
-      "CHUNKING_ENABLED": true
-  },
-  "NUMBER_OF_WORKERS": 1,
-  "CODE_GEN_LLM_MODELS": [
-    {
-      "id": 1,
-      "display_name": "Claude 3.7 Sonnet",
-      "name": "CLAUDE_3_POINT_7_SONNET"
-    },
-    {
-      "id": 2,
-      "display_name": "Gpt 4.1",
-      "name": "GPT_4_POINT_1"
-    },
-    {
-      "id": 3,
-      "display_name": "Gemini 2.5 Pro",
-      "name": "GEMINI_2_POINT_5_PRO"
-    },
-    {
-      "id": 4,
-      "display_name": "Claude 3.5 Sonnet",
-      "name": "CLAUDE_3_POINT_5_SONNET"
-=======
         "INIT": 30,
         "QUERY": 60,
         "INSERT": 120
@@ -635,22 +596,27 @@
     },
     "NUMBER_OF_WORKERS": 1,
     "CODE_GEN_LLM_MODELS": [
-        {
-            "id": 1,
-            "display_name": "Gpt 4.1",
-            "name": "GPT_4_POINT_1"
-        },
-        {
-            "id": 2,
-            "display_name": "Gemini 2.5 Pro",
-            "name": "GEMINI_2_POINT_5_PRO"
-        },
-        {
-            "id": 3,
-            "display_name": "Claude 3.5 Sonnet",
-            "name": "CLAUDE_3_POINT_5_SONNET"
-        }
-    ],
+      {
+        "id": 1,
+        "display_name": "Claude 3.7 Sonnet",
+        "name": "CLAUDE_3_POINT_7_SONNET"
+      },
+      {
+        "id": 2,
+        "display_name": "Gpt 4.1",
+        "name": "GPT_4_POINT_1"
+      },
+      {
+        "id": 3,
+        "display_name": "Gemini 2.5 Pro",
+        "name": "GEMINI_2_POINT_5_PRO"
+      },
+      {
+        "id": 4,
+        "display_name": "Claude 3.5 Sonnet",
+        "name": "CLAUDE_3_POINT_5_SONNET"
+      }
+  ],
     "LLM_MAX_RETRY": 2,
     "CHAT_IMAGE_UPLOAD": {
         "AWS_BUCKET_NAME": "deputydev",
@@ -664,6 +630,5 @@
             "image/webp"
         ],
         "FOLDER_PATH": "chat_images"
->>>>>>> 33eccc7d
     }
 }