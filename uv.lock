--- conflicted
+++ resolved
@@ -585,11 +585,7 @@
     { name = "azure-servicebus", specifier = "==7.14.1" },
     { name = "boto3-stubs", extras = ["essential"], specifier = ">=1.38.42" },
     { name = "botocore", specifier = ">=1.35.0,<2.0.0" },
-<<<<<<< HEAD
-    { name = "deputydev-core", git = "https://github.com/tata1mg/deputydev-core.git?rev=8.0.1" },
-=======
     { name = "deputydev-core", git = "https://github.com/tata1mg/deputydev-core.git?rev=8.0.2" },
->>>>>>> 301bc05d
     { name = "elastic-apm", specifier = "==6.22.3" },
     { name = "fuzzywuzzy" },
     { name = "google-genai", specifier = "==1.13.0" },
@@ -629,13 +625,8 @@
 
 [[package]]
 name = "deputydev-core"
-<<<<<<< HEAD
-version = "8.0.0"
-source = { git = "https://github.com/tata1mg/deputydev-core.git?rev=8.0.1#fafbebbcd64072f5977aa9d71265c6d3008a43b4" }
-=======
 version = "8.0.2"
 source = { git = "https://github.com/tata1mg/deputydev-core.git?rev=8.0.2#1a3be6f50b5aa9b3ccca79b539827b2a240a9721" }
->>>>>>> 301bc05d
 dependencies = [
     { name = "aiobotocore" },
     { name = "aiohttp" },
