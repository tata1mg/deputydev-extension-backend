--- conflicted
+++ resolved
@@ -510,11 +510,7 @@
 
 [[package]]
 name = "deputydev"
-<<<<<<< HEAD
-version = "13.0.9"
-=======
-version = "13.1.6"
->>>>>>> af215951
+version = "14.0.0"
 source = { virtual = "." }
 dependencies = [
     { name = "aiobotocore" },
