version = 1
revision = 2
requires-python = "==3.11.*"

[[package]]
name = "aiobotocore"
version = "2.24.2"
source = { registry = "https://pypi.org/simple" }
dependencies = [
    { name = "aiohttp" },
    { name = "aioitertools" },
    { name = "botocore" },
    { name = "jmespath" },
    { name = "multidict" },
    { name = "python-dateutil" },
    { name = "wrapt" },
]
sdist = { url = "https://files.pythonhosted.org/packages/05/93/9f5243c2fd2fc22cff92f8d8a7e98d3080171be60778d49aeabb555a463d/aiobotocore-2.24.2.tar.gz", hash = "sha256:dfb21bdb2610e8de4d22f401e91a24d50f1330a302d03c62c485757becd439a9", size = 119837, upload-time = "2025-09-05T12:13:46.963Z" }
wheels = [
    { url = "https://files.pythonhosted.org/packages/87/03/2330062ac4ea9fa6447e02b0625f24efd6f05b6c44d61d86610b3555ee66/aiobotocore-2.24.2-py3-none-any.whl", hash = "sha256:808c63b2bd344b91e2f2acb874831118a9f53342d248acd16a68455a226e283a", size = 85441, upload-time = "2025-09-05T12:13:45.378Z" },
]

[[package]]
name = "aiofiles"
version = "24.1.0"
source = { registry = "https://pypi.org/simple" }
sdist = { url = "https://files.pythonhosted.org/packages/0b/03/a88171e277e8caa88a4c77808c20ebb04ba74cc4681bf1e9416c862de237/aiofiles-24.1.0.tar.gz", hash = "sha256:22a075c9e5a3810f0c2e48f3008c94d68c65d763b9b03857924c99e57355166c", size = 30247, upload-time = "2024-06-24T11:02:03.584Z" }
wheels = [
    { url = "https://files.pythonhosted.org/packages/a5/45/30bb92d442636f570cb5651bc661f52b610e2eec3f891a5dc3a4c3667db0/aiofiles-24.1.0-py3-none-any.whl", hash = "sha256:b4ec55f4195e3eb5d7abd1bf7e061763e864dd4954231fb8539a0ef8bb8260e5", size = 15896, upload-time = "2024-06-24T11:02:01.529Z" },
]

[[package]]
name = "aiohappyeyeballs"
version = "2.6.1"
source = { registry = "https://pypi.org/simple" }
sdist = { url = "https://files.pythonhosted.org/packages/26/30/f84a107a9c4331c14b2b586036f40965c128aa4fee4dda5d3d51cb14ad54/aiohappyeyeballs-2.6.1.tar.gz", hash = "sha256:c3f9d0113123803ccadfdf3f0faa505bc78e6a72d1cc4806cbd719826e943558", size = 22760, upload-time = "2025-03-12T01:42:48.764Z" }
wheels = [
    { url = "https://files.pythonhosted.org/packages/0f/15/5bf3b99495fb160b63f95972b81750f18f7f4e02ad051373b669d17d44f2/aiohappyeyeballs-2.6.1-py3-none-any.whl", hash = "sha256:f349ba8f4b75cb25c99c5c2d84e997e485204d2902a9597802b0371f09331fb8", size = 15265, upload-time = "2025-03-12T01:42:47.083Z" },
]

[[package]]
name = "aiohttp"
version = "3.12.15"
source = { registry = "https://pypi.org/simple" }
dependencies = [
    { name = "aiohappyeyeballs" },
    { name = "aiosignal" },
    { name = "attrs" },
    { name = "frozenlist" },
    { name = "multidict" },
    { name = "propcache" },
    { name = "yarl" },
]
sdist = { url = "https://files.pythonhosted.org/packages/9b/e7/d92a237d8802ca88483906c388f7c201bbe96cd80a165ffd0ac2f6a8d59f/aiohttp-3.12.15.tar.gz", hash = "sha256:4fc61385e9c98d72fcdf47e6dd81833f47b2f77c114c29cd64a361be57a763a2", size = 7823716, upload-time = "2025-07-29T05:52:32.215Z" }
wheels = [
    { url = "https://files.pythonhosted.org/packages/20/19/9e86722ec8e835959bd97ce8c1efa78cf361fa4531fca372551abcc9cdd6/aiohttp-3.12.15-cp311-cp311-macosx_10_9_universal2.whl", hash = "sha256:d3ce17ce0220383a0f9ea07175eeaa6aa13ae5a41f30bc61d84df17f0e9b1117", size = 711246, upload-time = "2025-07-29T05:50:15.937Z" },
    { url = "https://files.pythonhosted.org/packages/71/f9/0a31fcb1a7d4629ac9d8f01f1cb9242e2f9943f47f5d03215af91c3c1a26/aiohttp-3.12.15-cp311-cp311-macosx_10_9_x86_64.whl", hash = "sha256:010cc9bbd06db80fe234d9003f67e97a10fe003bfbedb40da7d71c1008eda0fe", size = 483515, upload-time = "2025-07-29T05:50:17.442Z" },
    { url = "https://files.pythonhosted.org/packages/62/6c/94846f576f1d11df0c2e41d3001000527c0fdf63fce7e69b3927a731325d/aiohttp-3.12.15-cp311-cp311-macosx_11_0_arm64.whl", hash = "sha256:3f9d7c55b41ed687b9d7165b17672340187f87a773c98236c987f08c858145a9", size = 471776, upload-time = "2025-07-29T05:50:19.568Z" },
    { url = "https://files.pythonhosted.org/packages/f8/6c/f766d0aaafcee0447fad0328da780d344489c042e25cd58fde566bf40aed/aiohttp-3.12.15-cp311-cp311-manylinux_2_17_aarch64.manylinux2014_aarch64.whl", hash = "sha256:bc4fbc61bb3548d3b482f9ac7ddd0f18c67e4225aaa4e8552b9f1ac7e6bda9e5", size = 1741977, upload-time = "2025-07-29T05:50:21.665Z" },
    { url = "https://files.pythonhosted.org/packages/17/e5/fb779a05ba6ff44d7bc1e9d24c644e876bfff5abe5454f7b854cace1b9cc/aiohttp-3.12.15-cp311-cp311-manylinux_2_17_armv7l.manylinux2014_armv7l.manylinux_2_31_armv7l.whl", hash = "sha256:7fbc8a7c410bb3ad5d595bb7118147dfbb6449d862cc1125cf8867cb337e8728", size = 1690645, upload-time = "2025-07-29T05:50:23.333Z" },
    { url = "https://files.pythonhosted.org/packages/37/4e/a22e799c2035f5d6a4ad2cf8e7c1d1bd0923192871dd6e367dafb158b14c/aiohttp-3.12.15-cp311-cp311-manylinux_2_17_ppc64le.manylinux2014_ppc64le.whl", hash = "sha256:74dad41b3458dbb0511e760fb355bb0b6689e0630de8a22b1b62a98777136e16", size = 1789437, upload-time = "2025-07-29T05:50:25.007Z" },
    { url = "https://files.pythonhosted.org/packages/28/e5/55a33b991f6433569babb56018b2fb8fb9146424f8b3a0c8ecca80556762/aiohttp-3.12.15-cp311-cp311-manylinux_2_17_s390x.manylinux2014_s390x.whl", hash = "sha256:3b6f0af863cf17e6222b1735a756d664159e58855da99cfe965134a3ff63b0b0", size = 1828482, upload-time = "2025-07-29T05:50:26.693Z" },
    { url = "https://files.pythonhosted.org/packages/c6/82/1ddf0ea4f2f3afe79dffed5e8a246737cff6cbe781887a6a170299e33204/aiohttp-3.12.15-cp311-cp311-manylinux_2_17_x86_64.manylinux2014_x86_64.whl", hash = "sha256:b5b7fe4972d48a4da367043b8e023fb70a04d1490aa7d68800e465d1b97e493b", size = 1730944, upload-time = "2025-07-29T05:50:28.382Z" },
    { url = "https://files.pythonhosted.org/packages/1b/96/784c785674117b4cb3877522a177ba1b5e4db9ce0fd519430b5de76eec90/aiohttp-3.12.15-cp311-cp311-manylinux_2_5_i686.manylinux1_i686.manylinux_2_17_i686.manylinux2014_i686.whl", hash = "sha256:6443cca89553b7a5485331bc9bedb2342b08d073fa10b8c7d1c60579c4a7b9bd", size = 1668020, upload-time = "2025-07-29T05:50:30.032Z" },
    { url = "https://files.pythonhosted.org/packages/12/8a/8b75f203ea7e5c21c0920d84dd24a5c0e971fe1e9b9ebbf29ae7e8e39790/aiohttp-3.12.15-cp311-cp311-musllinux_1_2_aarch64.whl", hash = "sha256:6c5f40ec615e5264f44b4282ee27628cea221fcad52f27405b80abb346d9f3f8", size = 1716292, upload-time = "2025-07-29T05:50:31.983Z" },
    { url = "https://files.pythonhosted.org/packages/47/0b/a1451543475bb6b86a5cfc27861e52b14085ae232896a2654ff1231c0992/aiohttp-3.12.15-cp311-cp311-musllinux_1_2_armv7l.whl", hash = "sha256:2abbb216a1d3a2fe86dbd2edce20cdc5e9ad0be6378455b05ec7f77361b3ab50", size = 1711451, upload-time = "2025-07-29T05:50:33.989Z" },
    { url = "https://files.pythonhosted.org/packages/55/fd/793a23a197cc2f0d29188805cfc93aa613407f07e5f9da5cd1366afd9d7c/aiohttp-3.12.15-cp311-cp311-musllinux_1_2_i686.whl", hash = "sha256:db71ce547012a5420a39c1b744d485cfb823564d01d5d20805977f5ea1345676", size = 1691634, upload-time = "2025-07-29T05:50:35.846Z" },
    { url = "https://files.pythonhosted.org/packages/ca/bf/23a335a6670b5f5dfc6d268328e55a22651b440fca341a64fccf1eada0c6/aiohttp-3.12.15-cp311-cp311-musllinux_1_2_ppc64le.whl", hash = "sha256:ced339d7c9b5030abad5854aa5413a77565e5b6e6248ff927d3e174baf3badf7", size = 1785238, upload-time = "2025-07-29T05:50:37.597Z" },
    { url = "https://files.pythonhosted.org/packages/57/4f/ed60a591839a9d85d40694aba5cef86dde9ee51ce6cca0bb30d6eb1581e7/aiohttp-3.12.15-cp311-cp311-musllinux_1_2_s390x.whl", hash = "sha256:7c7dd29c7b5bda137464dc9bfc738d7ceea46ff70309859ffde8c022e9b08ba7", size = 1805701, upload-time = "2025-07-29T05:50:39.591Z" },
    { url = "https://files.pythonhosted.org/packages/85/e0/444747a9455c5de188c0f4a0173ee701e2e325d4b2550e9af84abb20cdba/aiohttp-3.12.15-cp311-cp311-musllinux_1_2_x86_64.whl", hash = "sha256:421da6fd326460517873274875c6c5a18ff225b40da2616083c5a34a7570b685", size = 1718758, upload-time = "2025-07-29T05:50:41.292Z" },
    { url = "https://files.pythonhosted.org/packages/36/ab/1006278d1ffd13a698e5dd4bfa01e5878f6bddefc296c8b62649753ff249/aiohttp-3.12.15-cp311-cp311-win32.whl", hash = "sha256:4420cf9d179ec8dfe4be10e7d0fe47d6d606485512ea2265b0d8c5113372771b", size = 428868, upload-time = "2025-07-29T05:50:43.063Z" },
    { url = "https://files.pythonhosted.org/packages/10/97/ad2b18700708452400278039272032170246a1bf8ec5d832772372c71f1a/aiohttp-3.12.15-cp311-cp311-win_amd64.whl", hash = "sha256:edd533a07da85baa4b423ee8839e3e91681c7bfa19b04260a469ee94b778bf6d", size = 453273, upload-time = "2025-07-29T05:50:44.613Z" },
]

[[package]]
name = "aioitertools"
version = "0.12.0"
source = { registry = "https://pypi.org/simple" }
sdist = { url = "https://files.pythonhosted.org/packages/06/de/38491a84ab323b47c7f86e94d2830e748780525f7a10c8600b67ead7e9ea/aioitertools-0.12.0.tar.gz", hash = "sha256:c2a9055b4fbb7705f561b9d86053e8af5d10cc845d22c32008c43490b2d8dd6b", size = 19369, upload-time = "2024-09-02T03:33:40.349Z" }
wheels = [
    { url = "https://files.pythonhosted.org/packages/85/13/58b70a580de00893223d61de8fea167877a3aed97d4a5e1405c9159ef925/aioitertools-0.12.0-py3-none-any.whl", hash = "sha256:fc1f5fac3d737354de8831cbba3eb04f79dd649d8f3afb4c5b114925e662a796", size = 24345, upload-time = "2024-09-02T03:34:59.454Z" },
]

[[package]]
name = "aiokafka"
version = "0.10.0"
source = { registry = "https://pypi.org/simple" }
dependencies = [
    { name = "async-timeout" },
    { name = "packaging" },
]
sdist = { url = "https://files.pythonhosted.org/packages/7c/f9/085b37eb3819556713a7cfc9f3b3f7a2c3c1bc0c8f2809b230c7f00ee26c/aiokafka-0.10.0.tar.gz", hash = "sha256:7ce35563f955490b43190e3389b5f3d92d50e22b32d1a40772fd14fb1d50c5db", size = 558486, upload-time = "2023-12-15T07:24:35.179Z" }
wheels = [
    { url = "https://files.pythonhosted.org/packages/ce/c9/6d8212b74b1d0a022f83382c1ccf9c592ec26c72d085d88c1d7fd0e508e3/aiokafka-0.10.0-cp311-cp311-macosx_10_9_x86_64.whl", hash = "sha256:5efb63686562809f0f9bf0fa6d1e52f222af2d8f8441f8c412b156f15c98da43", size = 366583, upload-time = "2023-12-15T07:23:50.175Z" },
    { url = "https://files.pythonhosted.org/packages/a8/86/80f205be13bc85871a7007ad2e64bc78af98d99c9eb0ac2cc45aa11f03ba/aiokafka-0.10.0-cp311-cp311-manylinux_2_17_aarch64.manylinux2014_aarch64.whl", hash = "sha256:b91109dc25f79be4d27454cc766239a5368d18b26682d4b5c6b913ca92691220", size = 1133135, upload-time = "2023-12-15T07:23:52.138Z" },
    { url = "https://files.pythonhosted.org/packages/40/5a/cd8857dbcd74fbe1da1777a5b2d37bd34aa1ad456ccba655057f7b8f5950/aiokafka-0.10.0-cp311-cp311-manylinux_2_17_x86_64.manylinux2014_x86_64.whl", hash = "sha256:d52c25f3d0db7dd340a5d08108da302db1ba64c2190970dbdb768b79629d6add", size = 1147114, upload-time = "2023-12-15T07:23:54.317Z" },
    { url = "https://files.pythonhosted.org/packages/7c/a5/91e36f4d8ad813665246146ec8f99276fecdf7dbfcd45b5d2660060e083b/aiokafka-0.10.0-cp311-cp311-manylinux_2_5_i686.manylinux1_i686.manylinux_2_17_i686.manylinux2014_i686.whl", hash = "sha256:1509c1b29cd1d4d920a649f257d72109bbc3d61431135505b8e0d8d488796ff2", size = 1101627, upload-time = "2023-12-15T07:23:56.427Z" },
    { url = "https://files.pythonhosted.org/packages/80/28/da51c878eb5a682999bea09ab941f4507b975654547010c4aafb96a8c72b/aiokafka-0.10.0-cp311-cp311-win32.whl", hash = "sha256:ffc30e4c6bfcb00356a002f623c93a51d8336ca67687ea069dd11822da07379c", size = 338198, upload-time = "2023-12-15T07:23:58.468Z" },
    { url = "https://files.pythonhosted.org/packages/62/c5/eb688c087ad7e2afef6f0badadc2b9120126c40c4513dd78de8548d4bf41/aiokafka-0.10.0-cp311-cp311-win_amd64.whl", hash = "sha256:6e10fdee4189fe7eed36d602df822e9ff4f19535c0a514cf015f78308d206c1a", size = 358120, upload-time = "2023-12-15T07:24:00.448Z" },
]

[package.optional-dependencies]
zstd = [
    { name = "cramjam" },
]

[[package]]
name = "aiosignal"
version = "1.4.0"
source = { registry = "https://pypi.org/simple" }
dependencies = [
    { name = "frozenlist" },
    { name = "typing-extensions" },
]
sdist = { url = "https://files.pythonhosted.org/packages/61/62/06741b579156360248d1ec624842ad0edf697050bbaf7c3e46394e106ad1/aiosignal-1.4.0.tar.gz", hash = "sha256:f47eecd9468083c2029cc99945502cb7708b082c232f9aca65da147157b251c7", size = 25007, upload-time = "2025-07-03T22:54:43.528Z" }
wheels = [
    { url = "https://files.pythonhosted.org/packages/fb/76/641ae371508676492379f16e2fa48f4e2c11741bd63c48be4b12a6b09cba/aiosignal-1.4.0-py3-none-any.whl", hash = "sha256:053243f8b92b990551949e63930a839ff0cf0b0ebbe0597b0f3fb19e1a0fe82e", size = 7490, upload-time = "2025-07-03T22:54:42.156Z" },
]

[[package]]
name = "aiosqlite"
version = "0.20.0"
source = { registry = "https://pypi.org/simple" }
dependencies = [
    { name = "typing-extensions" },
]
sdist = { url = "https://files.pythonhosted.org/packages/0d/3a/22ff5415bf4d296c1e92b07fd746ad42c96781f13295a074d58e77747848/aiosqlite-0.20.0.tar.gz", hash = "sha256:6d35c8c256637f4672f843c31021464090805bf925385ac39473fb16eaaca3d7", size = 21691, upload-time = "2024-02-20T06:12:53.915Z" }
wheels = [
    { url = "https://files.pythonhosted.org/packages/00/c4/c93eb22025a2de6b83263dfe3d7df2e19138e345bca6f18dba7394120930/aiosqlite-0.20.0-py3-none-any.whl", hash = "sha256:36a1deaca0cac40ebe32aac9977a6e2bbc7f5189f23f4a54d5908986729e5bd6", size = 15564, upload-time = "2024-02-20T06:12:50.657Z" },
]

[[package]]
name = "annotated-types"
version = "0.7.0"
source = { registry = "https://pypi.org/simple" }
sdist = { url = "https://files.pythonhosted.org/packages/ee/67/531ea369ba64dcff5ec9c3402f9f51bf748cec26dde048a2f973a4eea7f5/annotated_types-0.7.0.tar.gz", hash = "sha256:aff07c09a53a08bc8cfccb9c85b05f1aa9a2a6f23728d790723543408344ce89", size = 16081, upload-time = "2024-05-20T21:33:25.928Z" }
wheels = [
    { url = "https://files.pythonhosted.org/packages/78/b6/6307fbef88d9b5ee7421e68d78a9f162e0da4900bc5f5793f6d3d0e34fb8/annotated_types-0.7.0-py3-none-any.whl", hash = "sha256:1f02e8b43a8fbbc3f3e0d4f0f4bfc8131bcb4eebe8849b8e5c773f3a1c582a53", size = 13643, upload-time = "2024-05-20T21:33:24.1Z" },
]

[[package]]
name = "anyio"
version = "4.11.0"
source = { registry = "https://pypi.org/simple" }
dependencies = [
    { name = "idna" },
    { name = "sniffio" },
    { name = "typing-extensions" },
]
sdist = { url = "https://files.pythonhosted.org/packages/c6/78/7d432127c41b50bccba979505f272c16cbcadcc33645d5fa3a738110ae75/anyio-4.11.0.tar.gz", hash = "sha256:82a8d0b81e318cc5ce71a5f1f8b5c4e63619620b63141ef8c995fa0db95a57c4", size = 219094, upload-time = "2025-09-23T09:19:12.58Z" }
wheels = [
    { url = "https://files.pythonhosted.org/packages/15/b3/9b1a8074496371342ec1e796a96f99c82c945a339cd81a8e73de28b4cf9e/anyio-4.11.0-py3-none-any.whl", hash = "sha256:0287e96f4d26d4149305414d4e3bc32f0dcd0862365a4bddea19d7a1ec38c4fc", size = 109097, upload-time = "2025-09-23T09:19:10.601Z" },
]

[[package]]
name = "async-timeout"
version = "5.0.1"
source = { registry = "https://pypi.org/simple" }
sdist = { url = "https://files.pythonhosted.org/packages/a5/ae/136395dfbfe00dfc94da3f3e136d0b13f394cba8f4841120e34226265780/async_timeout-5.0.1.tar.gz", hash = "sha256:d9321a7a3d5a6a5e187e824d2fa0793ce379a202935782d555d6e9d2735677d3", size = 9274, upload-time = "2024-11-06T16:41:39.6Z" }
wheels = [
    { url = "https://files.pythonhosted.org/packages/fe/ba/e2081de779ca30d473f21f5b30e0e737c438205440784c7dfc81efc2b029/async_timeout-5.0.1-py3-none-any.whl", hash = "sha256:39e3809566ff85354557ec2398b55e096c8364bacac9405a7a1fa429e77fe76c", size = 6233, upload-time = "2024-11-06T16:41:37.9Z" },
]

[[package]]
name = "asyncpg"
version = "0.27.0"
source = { registry = "https://pypi.org/simple" }
sdist = { url = "https://files.pythonhosted.org/packages/04/78/06b4979eb2b553a450fe38008353f5cba152a66de83c64b1639046e9ca0e/asyncpg-0.27.0.tar.gz", hash = "sha256:720986d9a4705dd8a40fdf172036f5ae787225036a7eb46e704c45aa8f62c054", size = 808881, upload-time = "2022-10-26T22:12:25.403Z" }
wheels = [
    { url = "https://files.pythonhosted.org/packages/aa/d6/6aa305b16945deac43b877e1f6f2b9ea4265b9720208720d6277cd3fe2be/asyncpg-0.27.0-cp311-cp311-macosx_10_9_x86_64.whl", hash = "sha256:18f77e8e71e826ba2d0c3ba6764930776719ae2b225ca07e014590545928b576", size = 621922, upload-time = "2022-10-26T22:11:36.704Z" },
    { url = "https://files.pythonhosted.org/packages/7e/03/83d88954c6d210af93a9fc1015c6af51b9eb884925139b53098d082c2f40/asyncpg-0.27.0-cp311-cp311-macosx_11_0_arm64.whl", hash = "sha256:c2232d4625c558f2aa001942cac1d7952aa9f0dbfc212f63bc754277769e1ef2", size = 608811, upload-time = "2022-10-26T22:11:38.255Z" },
    { url = "https://files.pythonhosted.org/packages/c9/a2/f000f9de321427490266bb981a032ec7f1f63cf4ed8e29d5592ff2d0170f/asyncpg-0.27.0-cp311-cp311-manylinux_2_17_aarch64.manylinux2014_aarch64.manylinux_2_28_aarch64.whl", hash = "sha256:9a3a4ff43702d39e3c97a8786314123d314e0f0e4dabc8367db5b665c93914de", size = 2709688, upload-time = "2022-10-26T22:11:39.79Z" },
    { url = "https://files.pythonhosted.org/packages/30/ee/0cd25cbd10e8d27a697d52716f896d8b4075e6f610209155225dfb9d2602/asyncpg-0.27.0-cp311-cp311-manylinux_2_17_x86_64.manylinux2014_x86_64.manylinux_2_28_x86_64.whl", hash = "sha256:ccddb9419ab4e1c48742457d0c0362dbdaeb9b28e6875115abfe319b29ee225d", size = 2736109, upload-time = "2022-10-26T22:11:41.563Z" },
    { url = "https://files.pythonhosted.org/packages/cb/33/fcab8e85f4b868f3c27c4dcb6e4772439dc60195b0b8cdef33b1b4b33126/asyncpg-0.27.0-cp311-cp311-musllinux_1_1_aarch64.whl", hash = "sha256:768e0e7c2898d40b16d4ef7a0b44e8150db3dd8995b4652aa1fe2902e92c7df8", size = 3278641, upload-time = "2022-10-26T22:11:44.439Z" },
    { url = "https://files.pythonhosted.org/packages/0b/6f/ca1922ed44d98eb446611d1e992b44bb7787a7092b5deaa6d1000b2a753a/asyncpg-0.27.0-cp311-cp311-musllinux_1_1_x86_64.whl", hash = "sha256:609054a1f47292a905582a1cfcca51a6f3f30ab9d822448693e66fdddde27920", size = 3307487, upload-time = "2022-10-26T22:11:46.639Z" },
    { url = "https://files.pythonhosted.org/packages/ae/0a/54ca6f30c65d68e2c0e28d1aab5266c2ea8d16d4059ae8b91c31416597be/asyncpg-0.27.0-cp311-cp311-win32.whl", hash = "sha256:8113e17cfe236dc2277ec844ba9b3d5312f61bd2fdae6d3ed1c1cdd75f6cf2d8", size = 463468, upload-time = "2022-10-26T22:11:48.813Z" },
    { url = "https://files.pythonhosted.org/packages/ab/80/1f68ef84be31e0eb69c771c4db7e72c56379ecd558a27db4d554eb2cb147/asyncpg-0.27.0-cp311-cp311-win_amd64.whl", hash = "sha256:bb71211414dd1eeb8d31ec529fe77cff04bf53efc783a5f6f0a32d84923f45cf", size = 507778, upload-time = "2022-10-26T22:11:50.083Z" },
]

[[package]]
name = "attrs"
version = "25.3.0"
source = { registry = "https://pypi.org/simple" }
sdist = { url = "https://files.pythonhosted.org/packages/5a/b0/1367933a8532ee6ff8d63537de4f1177af4bff9f3e829baf7331f595bb24/attrs-25.3.0.tar.gz", hash = "sha256:75d7cefc7fb576747b2c81b4442d4d4a1ce0900973527c011d1030fd3bf4af1b", size = 812032, upload-time = "2025-03-13T11:10:22.779Z" }
wheels = [
    { url = "https://files.pythonhosted.org/packages/77/06/bb80f5f86020c4551da315d78b3ab75e8228f89f0162f2c3a819e407941a/attrs-25.3.0-py3-none-any.whl", hash = "sha256:427318ce031701fea540783410126f03899a97ffc6f61596ad581ac2e40e3bc3", size = 63815, upload-time = "2025-03-13T11:10:21.14Z" },
]

[[package]]
name = "authlib"
version = "1.6.5"
source = { registry = "https://pypi.org/simple" }
dependencies = [
    { name = "cryptography" },
]
sdist = { url = "https://files.pythonhosted.org/packages/cd/3f/1d3bbd0bf23bdd99276d4def22f29c27a914067b4cf66f753ff9b8bbd0f3/authlib-1.6.5.tar.gz", hash = "sha256:6aaf9c79b7cc96c900f0b284061691c5d4e61221640a948fe690b556a6d6d10b", size = 164553, upload-time = "2025-10-02T13:36:09.489Z" }
wheels = [
    { url = "https://files.pythonhosted.org/packages/f8/aa/5082412d1ee302e9e7d80b6949bc4d2a8fa1149aaab610c5fc24709605d6/authlib-1.6.5-py2.py3-none-any.whl", hash = "sha256:3e0e0507807f842b02175507bdee8957a1d5707fd4afb17c32fb43fee90b6e3a", size = 243608, upload-time = "2025-10-02T13:36:07.637Z" },
]

[[package]]
name = "azure-common"
version = "1.1.28"
source = { registry = "https://pypi.org/simple" }
sdist = { url = "https://files.pythonhosted.org/packages/3e/71/f6f71a276e2e69264a97ad39ef850dca0a04fce67b12570730cb38d0ccac/azure-common-1.1.28.zip", hash = "sha256:4ac0cd3214e36b6a1b6a442686722a5d8cc449603aa833f3f0f40bda836704a3", size = 20914, upload-time = "2022-02-03T19:39:44.373Z" }
wheels = [
    { url = "https://files.pythonhosted.org/packages/62/55/7f118b9c1b23ec15ca05d15a578d8207aa1706bc6f7c87218efffbbf875d/azure_common-1.1.28-py2.py3-none-any.whl", hash = "sha256:5c12d3dcf4ec20599ca6b0d3e09e86e146353d443e7fcc050c9a19c1f9df20ad", size = 14462, upload-time = "2022-02-03T19:39:42.417Z" },
]

[[package]]
name = "azure-core"
version = "1.35.1"
source = { registry = "https://pypi.org/simple" }
dependencies = [
    { name = "requests" },
    { name = "six" },
    { name = "typing-extensions" },
]
sdist = { url = "https://files.pythonhosted.org/packages/15/6b/2653adc0f33adba8f11b1903701e6b1c10d34ce5d8e25dfa13a422f832b0/azure_core-1.35.1.tar.gz", hash = "sha256:435d05d6df0fff2f73fb3c15493bb4721ede14203f1ff1382aa6b6b2bdd7e562", size = 345290, upload-time = "2025-09-11T22:58:04.481Z" }
wheels = [
    { url = "https://files.pythonhosted.org/packages/27/52/805980aa1ba18282077c484dba634ef0ede1e84eec8be9c92b2e162d0ed6/azure_core-1.35.1-py3-none-any.whl", hash = "sha256:12da0c9e08e48e198f9158b56ddbe33b421477e1dc98c2e1c8f9e254d92c468b", size = 211800, upload-time = "2025-09-11T22:58:06.281Z" },
]

[[package]]
name = "azure-identity"
version = "1.21.0"
source = { registry = "https://pypi.org/simple" }
dependencies = [
    { name = "azure-core" },
    { name = "cryptography" },
    { name = "msal" },
    { name = "msal-extensions" },
    { name = "typing-extensions" },
]
sdist = { url = "https://files.pythonhosted.org/packages/b5/a1/f1a683672e7a88ea0e3119f57b6c7843ed52650fdcac8bfa66ed84e86e40/azure_identity-1.21.0.tar.gz", hash = "sha256:ea22ce6e6b0f429bc1b8d9212d5b9f9877bd4c82f1724bfa910760612c07a9a6", size = 266445, upload-time = "2025-03-11T20:53:07.463Z" }
wheels = [
    { url = "https://files.pythonhosted.org/packages/3d/9f/1f9f3ef4f49729ee207a712a5971a9ca747f2ca47d9cbf13cf6953e3478a/azure_identity-1.21.0-py3-none-any.whl", hash = "sha256:258ea6325537352440f71b35c3dffe9d240eae4a5126c1b7ce5efd5766bd9fd9", size = 189190, upload-time = "2025-03-11T20:53:09.197Z" },
]

[[package]]
name = "azure-mgmt-core"
version = "1.6.0"
source = { registry = "https://pypi.org/simple" }
dependencies = [
    { name = "azure-core" },
]
sdist = { url = "https://files.pythonhosted.org/packages/3e/99/fa9e7551313d8c7099c89ebf3b03cd31beb12e1b498d575aa19bb59a5d04/azure_mgmt_core-1.6.0.tar.gz", hash = "sha256:b26232af857b021e61d813d9f4ae530465255cb10b3dde945ad3743f7a58e79c", size = 30818, upload-time = "2025-07-03T02:02:24.093Z" }
wheels = [
    { url = "https://files.pythonhosted.org/packages/a0/26/c79f962fd3172b577b6f38685724de58b6b4337a51d3aad316a43a4558c6/azure_mgmt_core-1.6.0-py3-none-any.whl", hash = "sha256:0460d11e85c408b71c727ee1981f74432bc641bb25dfcf1bb4e90a49e776dbc4", size = 29310, upload-time = "2025-07-03T02:02:25.203Z" },
]

[[package]]
name = "azure-mgmt-servicebus"
version = "8.2.1"
source = { registry = "https://pypi.org/simple" }
dependencies = [
    { name = "azure-common" },
    { name = "azure-mgmt-core" },
    { name = "isodate" },
    { name = "typing-extensions" },
]
sdist = { url = "https://files.pythonhosted.org/packages/9c/c3/92afefab2efcea35a605910e9aeb229a94907eec6b453566f333b8e5cdff/azure_mgmt_servicebus-8.2.1.tar.gz", hash = "sha256:d4e0024bef6c619c6a65f530865147d5645b01f76b12f8611c0ebb16ef16cf47", size = 535699, upload-time = "2024-11-05T06:33:13.837Z" }
wheels = [
    { url = "https://files.pythonhosted.org/packages/16/d2/883cd32b3c85c8b0eca9210361230acd2c0ec3f360109409639335b9a45c/azure_mgmt_servicebus-8.2.1-py3-none-any.whl", hash = "sha256:ea61b1c91cf7cf9915840df28acf5a5c0b2c6d811702934c1d7ceb4146b0c096", size = 904230, upload-time = "2024-11-05T06:33:15.869Z" },
]

[[package]]
name = "azure-servicebus"
version = "7.14.1"
source = { registry = "https://pypi.org/simple" }
dependencies = [
    { name = "azure-core" },
    { name = "isodate" },
    { name = "typing-extensions" },
]
sdist = { url = "https://files.pythonhosted.org/packages/85/f6/a4ba1d33e10b00a05d48a415f5dbe921922dc6fa0f10c784a14b7f03b8bf/azure_servicebus-7.14.1.tar.gz", hash = "sha256:a9df6f59c65ee4179237f16b00a96ee16e81cce4e2c82e2616804fe7bc92fb46", size = 521944, upload-time = "2025-03-12T21:14:18.819Z" }
wheels = [
    { url = "https://files.pythonhosted.org/packages/0e/33/7403609a9d7a1b0a3d634e557fa566df6e8accd83211d1f5c2825bd8a73c/azure_servicebus-7.14.1-py3-none-any.whl", hash = "sha256:72568be51e57faa5a6b3de7af4eb2b8f8f8914fb51e796365d5d7d5258821651", size = 410748, upload-time = "2025-03-12T21:14:20.559Z" },
]

[[package]]
name = "boto3-stubs"
version = "1.40.45"
source = { registry = "https://pypi.org/simple" }
dependencies = [
    { name = "botocore-stubs" },
    { name = "types-s3transfer" },
    { name = "typing-extensions" },
]
sdist = { url = "https://files.pythonhosted.org/packages/bb/d7/9183a45a8a2b42dc8fe8848475ca0307a52a046326d51d56bc5314816e68/boto3_stubs-1.40.45.tar.gz", hash = "sha256:54e7c60abad6bd74af961371bcf95c4b6b23d363bfc29552c44c9db1bac98969", size = 100808, upload-time = "2025-10-03T19:42:29.63Z" }
wheels = [
    { url = "https://files.pythonhosted.org/packages/4c/b8/0bb26bba5c709733c642de2e7f733085d06b27c8f8dced2c4295f66feab3/boto3_stubs-1.40.45-py3-none-any.whl", hash = "sha256:ad1223afdcf59f0f8e8bbad68b963e0e1a6ac2c3d4eee29e66cfe7836c02994d", size = 69691, upload-time = "2025-10-03T19:42:24.475Z" },
]

[package.optional-dependencies]
essential = [
    { name = "mypy-boto3-cloudformation" },
    { name = "mypy-boto3-dynamodb" },
    { name = "mypy-boto3-ec2" },
    { name = "mypy-boto3-lambda" },
    { name = "mypy-boto3-rds" },
    { name = "mypy-boto3-s3" },
    { name = "mypy-boto3-sqs" },
]

[[package]]
name = "botocore"
version = "1.40.18"
source = { registry = "https://pypi.org/simple" }
dependencies = [
    { name = "jmespath" },
    { name = "python-dateutil" },
    { name = "urllib3" },
]
sdist = { url = "https://files.pythonhosted.org/packages/6a/91/2e745382793fa7d30810a7d5ca3e05f6817b6db07601ca5aaab12720caf9/botocore-1.40.18.tar.gz", hash = "sha256:afd69bdadd8c55cc89d69de0799829e555193a352d87867f746e19020271cc0f", size = 14375007, upload-time = "2025-08-26T19:21:24.996Z" }
wheels = [
    { url = "https://files.pythonhosted.org/packages/1a/f5/bd57bf21fdcc4e500cc406ed2c296e626ddd160f0fee2a4932256e5d62d8/botocore-1.40.18-py3-none-any.whl", hash = "sha256:57025c46ca00cf8cec25de07a759521bfbfb3036a0f69b272654a354615dc45f", size = 14039935, upload-time = "2025-08-26T19:21:19.085Z" },
]

[[package]]
name = "botocore-stubs"
version = "1.40.33"
source = { registry = "https://pypi.org/simple" }
dependencies = [
    { name = "types-awscrt" },
]
sdist = { url = "https://files.pythonhosted.org/packages/ae/94/16f8e1f41feaa38f1350aa5a4c60c5724b6c8524ca0e6c28523bf5070e74/botocore_stubs-1.40.33.tar.gz", hash = "sha256:89c51ae0b28d9d79fde8c497cf908ddf872ce027d2737d4d4ba473fde9cdaa82", size = 42742, upload-time = "2025-09-17T20:25:56.388Z" }
wheels = [
    { url = "https://files.pythonhosted.org/packages/af/7b/6d8fe12a955b16094460e89ea7c4e063f131f4b3bd461b96bcd625d0c79e/botocore_stubs-1.40.33-py3-none-any.whl", hash = "sha256:ad21fee32cbdc7ad4730f29baf88424c7086bf88a745f8e43660ca3e9a7e5f89", size = 66843, upload-time = "2025-09-17T20:25:54.052Z" },
]

[[package]]
name = "cachetools"
version = "6.2.0"
source = { registry = "https://pypi.org/simple" }
sdist = { url = "https://files.pythonhosted.org/packages/9d/61/e4fad8155db4a04bfb4734c7c8ff0882f078f24294d42798b3568eb63bff/cachetools-6.2.0.tar.gz", hash = "sha256:38b328c0889450f05f5e120f56ab68c8abaf424e1275522b138ffc93253f7e32", size = 30988, upload-time = "2025-08-25T18:57:30.924Z" }
wheels = [
    { url = "https://files.pythonhosted.org/packages/6c/56/3124f61d37a7a4e7cc96afc5492c78ba0cb551151e530b54669ddd1436ef/cachetools-6.2.0-py3-none-any.whl", hash = "sha256:1c76a8960c0041fcc21097e357f882197c79da0dbff766e7317890a65d7d8ba6", size = 11276, upload-time = "2025-08-25T18:57:29.684Z" },
]

[[package]]
name = "certifi"
version = "2025.10.5"
source = { registry = "https://pypi.org/simple" }
sdist = { url = "https://files.pythonhosted.org/packages/4c/5b/b6ce21586237c77ce67d01dc5507039d444b630dd76611bbca2d8e5dcd91/certifi-2025.10.5.tar.gz", hash = "sha256:47c09d31ccf2acf0be3f701ea53595ee7e0b8fa08801c6624be771df09ae7b43", size = 164519, upload-time = "2025-10-05T04:12:15.808Z" }
wheels = [
    { url = "https://files.pythonhosted.org/packages/e4/37/af0d2ef3967ac0d6113837b44a4f0bfe1328c2b9763bd5b1744520e5cfed/certifi-2025.10.5-py3-none-any.whl", hash = "sha256:0f212c2744a9bb6de0c56639a6f68afe01ecd92d91f14ae897c4fe7bbeeef0de", size = 163286, upload-time = "2025-10-05T04:12:14.03Z" },
]

[[package]]
name = "cffi"
version = "2.0.0"
source = { registry = "https://pypi.org/simple" }
dependencies = [
    { name = "pycparser", marker = "implementation_name != 'PyPy'" },
]
sdist = { url = "https://files.pythonhosted.org/packages/eb/56/b1ba7935a17738ae8453301356628e8147c79dbb825bcbc73dc7401f9846/cffi-2.0.0.tar.gz", hash = "sha256:44d1b5909021139fe36001ae048dbdde8214afa20200eda0f64c068cac5d5529", size = 523588, upload-time = "2025-09-08T23:24:04.541Z" }
wheels = [
    { url = "https://files.pythonhosted.org/packages/12/4a/3dfd5f7850cbf0d06dc84ba9aa00db766b52ca38d8b86e3a38314d52498c/cffi-2.0.0-cp311-cp311-macosx_10_13_x86_64.whl", hash = "sha256:b4c854ef3adc177950a8dfc81a86f5115d2abd545751a304c5bcf2c2c7283cfe", size = 184344, upload-time = "2025-09-08T23:22:26.456Z" },
    { url = "https://files.pythonhosted.org/packages/4f/8b/f0e4c441227ba756aafbe78f117485b25bb26b1c059d01f137fa6d14896b/cffi-2.0.0-cp311-cp311-macosx_11_0_arm64.whl", hash = "sha256:2de9a304e27f7596cd03d16f1b7c72219bd944e99cc52b84d0145aefb07cbd3c", size = 180560, upload-time = "2025-09-08T23:22:28.197Z" },
    { url = "https://files.pythonhosted.org/packages/b1/b7/1200d354378ef52ec227395d95c2576330fd22a869f7a70e88e1447eb234/cffi-2.0.0-cp311-cp311-manylinux1_i686.manylinux2014_i686.manylinux_2_17_i686.manylinux_2_5_i686.whl", hash = "sha256:baf5215e0ab74c16e2dd324e8ec067ef59e41125d3eade2b863d294fd5035c92", size = 209613, upload-time = "2025-09-08T23:22:29.475Z" },
    { url = "https://files.pythonhosted.org/packages/b8/56/6033f5e86e8cc9bb629f0077ba71679508bdf54a9a5e112a3c0b91870332/cffi-2.0.0-cp311-cp311-manylinux2014_aarch64.manylinux_2_17_aarch64.whl", hash = "sha256:730cacb21e1bdff3ce90babf007d0a0917cc3e6492f336c2f0134101e0944f93", size = 216476, upload-time = "2025-09-08T23:22:31.063Z" },
    { url = "https://files.pythonhosted.org/packages/dc/7f/55fecd70f7ece178db2f26128ec41430d8720f2d12ca97bf8f0a628207d5/cffi-2.0.0-cp311-cp311-manylinux2014_ppc64le.manylinux_2_17_ppc64le.whl", hash = "sha256:6824f87845e3396029f3820c206e459ccc91760e8fa24422f8b0c3d1731cbec5", size = 203374, upload-time = "2025-09-08T23:22:32.507Z" },
    { url = "https://files.pythonhosted.org/packages/84/ef/a7b77c8bdc0f77adc3b46888f1ad54be8f3b7821697a7b89126e829e676a/cffi-2.0.0-cp311-cp311-manylinux2014_s390x.manylinux_2_17_s390x.whl", hash = "sha256:9de40a7b0323d889cf8d23d1ef214f565ab154443c42737dfe52ff82cf857664", size = 202597, upload-time = "2025-09-08T23:22:34.132Z" },
    { url = "https://files.pythonhosted.org/packages/d7/91/500d892b2bf36529a75b77958edfcd5ad8e2ce4064ce2ecfeab2125d72d1/cffi-2.0.0-cp311-cp311-manylinux2014_x86_64.manylinux_2_17_x86_64.whl", hash = "sha256:8941aaadaf67246224cee8c3803777eed332a19d909b47e29c9842ef1e79ac26", size = 215574, upload-time = "2025-09-08T23:22:35.443Z" },
    { url = "https://files.pythonhosted.org/packages/44/64/58f6255b62b101093d5df22dcb752596066c7e89dd725e0afaed242a61be/cffi-2.0.0-cp311-cp311-musllinux_1_2_aarch64.whl", hash = "sha256:a05d0c237b3349096d3981b727493e22147f934b20f6f125a3eba8f994bec4a9", size = 218971, upload-time = "2025-09-08T23:22:36.805Z" },
    { url = "https://files.pythonhosted.org/packages/ab/49/fa72cebe2fd8a55fbe14956f9970fe8eb1ac59e5df042f603ef7c8ba0adc/cffi-2.0.0-cp311-cp311-musllinux_1_2_i686.whl", hash = "sha256:94698a9c5f91f9d138526b48fe26a199609544591f859c870d477351dc7b2414", size = 211972, upload-time = "2025-09-08T23:22:38.436Z" },
    { url = "https://files.pythonhosted.org/packages/0b/28/dd0967a76aab36731b6ebfe64dec4e981aff7e0608f60c2d46b46982607d/cffi-2.0.0-cp311-cp311-musllinux_1_2_x86_64.whl", hash = "sha256:5fed36fccc0612a53f1d4d9a816b50a36702c28a2aa880cb8a122b3466638743", size = 217078, upload-time = "2025-09-08T23:22:39.776Z" },
    { url = "https://files.pythonhosted.org/packages/2b/c0/015b25184413d7ab0a410775fdb4a50fca20f5589b5dab1dbbfa3baad8ce/cffi-2.0.0-cp311-cp311-win32.whl", hash = "sha256:c649e3a33450ec82378822b3dad03cc228b8f5963c0c12fc3b1e0ab940f768a5", size = 172076, upload-time = "2025-09-08T23:22:40.95Z" },
    { url = "https://files.pythonhosted.org/packages/ae/8f/dc5531155e7070361eb1b7e4c1a9d896d0cb21c49f807a6c03fd63fc877e/cffi-2.0.0-cp311-cp311-win_amd64.whl", hash = "sha256:66f011380d0e49ed280c789fbd08ff0d40968ee7b665575489afa95c98196ab5", size = 182820, upload-time = "2025-09-08T23:22:42.463Z" },
    { url = "https://files.pythonhosted.org/packages/95/5c/1b493356429f9aecfd56bc171285a4c4ac8697f76e9bbbbb105e537853a1/cffi-2.0.0-cp311-cp311-win_arm64.whl", hash = "sha256:c6638687455baf640e37344fe26d37c404db8b80d037c3d29f58fe8d1c3b194d", size = 177635, upload-time = "2025-09-08T23:22:43.623Z" },
]

[[package]]
name = "cfgv"
version = "3.4.0"
source = { registry = "https://pypi.org/simple" }
sdist = { url = "https://files.pythonhosted.org/packages/11/74/539e56497d9bd1d484fd863dd69cbbfa653cd2aa27abfe35653494d85e94/cfgv-3.4.0.tar.gz", hash = "sha256:e52591d4c5f5dead8e0f673fb16db7949d2cfb3f7da4582893288f0ded8fe560", size = 7114, upload-time = "2023-08-12T20:38:17.776Z" }
wheels = [
    { url = "https://files.pythonhosted.org/packages/c5/55/51844dd50c4fc7a33b653bfaba4c2456f06955289ca770a5dbd5fd267374/cfgv-3.4.0-py2.py3-none-any.whl", hash = "sha256:b7265b1f29fd3316bfcd2b330d63d024f2bfd8bcb8b0272f8e19a504856c48f9", size = 7249, upload-time = "2023-08-12T20:38:16.269Z" },
]

[[package]]
name = "charset-normalizer"
version = "3.4.3"
source = { registry = "https://pypi.org/simple" }
sdist = { url = "https://files.pythonhosted.org/packages/83/2d/5fd176ceb9b2fc619e63405525573493ca23441330fcdaee6bef9460e924/charset_normalizer-3.4.3.tar.gz", hash = "sha256:6fce4b8500244f6fcb71465d4a4930d132ba9ab8e71a7859e6a5d59851068d14", size = 122371, upload-time = "2025-08-09T07:57:28.46Z" }
wheels = [
    { url = "https://files.pythonhosted.org/packages/7f/b5/991245018615474a60965a7c9cd2b4efbaabd16d582a5547c47ee1c7730b/charset_normalizer-3.4.3-cp311-cp311-macosx_10_9_universal2.whl", hash = "sha256:b256ee2e749283ef3ddcff51a675ff43798d92d746d1a6e4631bf8c707d22d0b", size = 204483, upload-time = "2025-08-09T07:55:53.12Z" },
    { url = "https://files.pythonhosted.org/packages/c7/2a/ae245c41c06299ec18262825c1569c5d3298fc920e4ddf56ab011b417efd/charset_normalizer-3.4.3-cp311-cp311-manylinux2014_aarch64.manylinux_2_17_aarch64.manylinux_2_28_aarch64.whl", hash = "sha256:13faeacfe61784e2559e690fc53fa4c5ae97c6fcedb8eb6fb8d0a15b475d2c64", size = 145520, upload-time = "2025-08-09T07:55:54.712Z" },
    { url = "https://files.pythonhosted.org/packages/3a/a4/b3b6c76e7a635748c4421d2b92c7b8f90a432f98bda5082049af37ffc8e3/charset_normalizer-3.4.3-cp311-cp311-manylinux2014_ppc64le.manylinux_2_17_ppc64le.manylinux_2_28_ppc64le.whl", hash = "sha256:00237675befef519d9af72169d8604a067d92755e84fe76492fef5441db05b91", size = 158876, upload-time = "2025-08-09T07:55:56.024Z" },
    { url = "https://files.pythonhosted.org/packages/e2/e6/63bb0e10f90a8243c5def74b5b105b3bbbfb3e7bb753915fe333fb0c11ea/charset_normalizer-3.4.3-cp311-cp311-manylinux2014_s390x.manylinux_2_17_s390x.manylinux_2_28_s390x.whl", hash = "sha256:585f3b2a80fbd26b048a0be90c5aae8f06605d3c92615911c3a2b03a8a3b796f", size = 156083, upload-time = "2025-08-09T07:55:57.582Z" },
    { url = "https://files.pythonhosted.org/packages/87/df/b7737ff046c974b183ea9aa111b74185ac8c3a326c6262d413bd5a1b8c69/charset_normalizer-3.4.3-cp311-cp311-manylinux2014_x86_64.manylinux_2_17_x86_64.manylinux_2_28_x86_64.whl", hash = "sha256:0e78314bdc32fa80696f72fa16dc61168fda4d6a0c014e0380f9d02f0e5d8a07", size = 150295, upload-time = "2025-08-09T07:55:59.147Z" },
    { url = "https://files.pythonhosted.org/packages/61/f1/190d9977e0084d3f1dc169acd060d479bbbc71b90bf3e7bf7b9927dec3eb/charset_normalizer-3.4.3-cp311-cp311-musllinux_1_2_aarch64.whl", hash = "sha256:96b2b3d1a83ad55310de8c7b4a2d04d9277d5591f40761274856635acc5fcb30", size = 148379, upload-time = "2025-08-09T07:56:00.364Z" },
    { url = "https://files.pythonhosted.org/packages/4c/92/27dbe365d34c68cfe0ca76f1edd70e8705d82b378cb54ebbaeabc2e3029d/charset_normalizer-3.4.3-cp311-cp311-musllinux_1_2_ppc64le.whl", hash = "sha256:939578d9d8fd4299220161fdd76e86c6a251987476f5243e8864a7844476ba14", size = 160018, upload-time = "2025-08-09T07:56:01.678Z" },
    { url = "https://files.pythonhosted.org/packages/99/04/baae2a1ea1893a01635d475b9261c889a18fd48393634b6270827869fa34/charset_normalizer-3.4.3-cp311-cp311-musllinux_1_2_s390x.whl", hash = "sha256:fd10de089bcdcd1be95a2f73dbe6254798ec1bda9f450d5828c96f93e2536b9c", size = 157430, upload-time = "2025-08-09T07:56:02.87Z" },
    { url = "https://files.pythonhosted.org/packages/2f/36/77da9c6a328c54d17b960c89eccacfab8271fdaaa228305330915b88afa9/charset_normalizer-3.4.3-cp311-cp311-musllinux_1_2_x86_64.whl", hash = "sha256:1e8ac75d72fa3775e0b7cb7e4629cec13b7514d928d15ef8ea06bca03ef01cae", size = 151600, upload-time = "2025-08-09T07:56:04.089Z" },
    { url = "https://files.pythonhosted.org/packages/64/d4/9eb4ff2c167edbbf08cdd28e19078bf195762e9bd63371689cab5ecd3d0d/charset_normalizer-3.4.3-cp311-cp311-win32.whl", hash = "sha256:6cf8fd4c04756b6b60146d98cd8a77d0cdae0e1ca20329da2ac85eed779b6849", size = 99616, upload-time = "2025-08-09T07:56:05.658Z" },
    { url = "https://files.pythonhosted.org/packages/f4/9c/996a4a028222e7761a96634d1820de8a744ff4327a00ada9c8942033089b/charset_normalizer-3.4.3-cp311-cp311-win_amd64.whl", hash = "sha256:31a9a6f775f9bcd865d88ee350f0ffb0e25936a7f930ca98995c05abf1faf21c", size = 107108, upload-time = "2025-08-09T07:56:07.176Z" },
    { url = "https://files.pythonhosted.org/packages/8a/1f/f041989e93b001bc4e44bb1669ccdcf54d3f00e628229a85b08d330615c5/charset_normalizer-3.4.3-py3-none-any.whl", hash = "sha256:ce571ab16d890d23b5c278547ba694193a45011ff86a9162a71307ed9f86759a", size = 53175, upload-time = "2025-08-09T07:57:26.864Z" },
]

[[package]]
name = "click"
version = "8.3.0"
source = { registry = "https://pypi.org/simple" }
dependencies = [
    { name = "colorama", marker = "sys_platform == 'win32'" },
]
sdist = { url = "https://files.pythonhosted.org/packages/46/61/de6cd827efad202d7057d93e0fed9294b96952e188f7384832791c7b2254/click-8.3.0.tar.gz", hash = "sha256:e7b8232224eba16f4ebe410c25ced9f7875cb5f3263ffc93cc3e8da705e229c4", size = 276943, upload-time = "2025-09-18T17:32:23.696Z" }
wheels = [
    { url = "https://files.pythonhosted.org/packages/db/d3/9dcc0f5797f070ec8edf30fbadfb200e71d9db6b84d211e3b2085a7589a0/click-8.3.0-py3-none-any.whl", hash = "sha256:9b9f285302c6e3064f4330c05f05b81945b2a39544279343e6e7c5f27a9baddc", size = 107295, upload-time = "2025-09-18T17:32:22.42Z" },
]

[[package]]
name = "colorama"
version = "0.4.6"
source = { registry = "https://pypi.org/simple" }
sdist = { url = "https://files.pythonhosted.org/packages/d8/53/6f443c9a4a8358a93a6792e2acffb9d9d5cb0a5cfd8802644b7b1c9a02e4/colorama-0.4.6.tar.gz", hash = "sha256:08695f5cb7ed6e0531a20572697297273c47b8cae5a63ffc6d6ed5c201be6e44", size = 27697, upload-time = "2022-10-25T02:36:22.414Z" }
wheels = [
    { url = "https://files.pythonhosted.org/packages/d1/d6/3965ed04c63042e047cb6a3e6ed1a63a35087b6a609aa3a15ed8ac56c221/colorama-0.4.6-py2.py3-none-any.whl", hash = "sha256:4f1d9991f5acc0ca119f9d443620b77f9d6b33703e51011c16baf57afb285fc6", size = 25335, upload-time = "2022-10-25T02:36:20.889Z" },
]

[[package]]
name = "coverage"
version = "7.10.7"
source = { registry = "https://pypi.org/simple" }
sdist = { url = "https://files.pythonhosted.org/packages/51/26/d22c300112504f5f9a9fd2297ce33c35f3d353e4aeb987c8419453b2a7c2/coverage-7.10.7.tar.gz", hash = "sha256:f4ab143ab113be368a3e9b795f9cd7906c5ef407d6173fe9675a902e1fffc239", size = 827704, upload-time = "2025-09-21T20:03:56.815Z" }
wheels = [
    { url = "https://files.pythonhosted.org/packages/d2/5d/c1a17867b0456f2e9ce2d8d4708a4c3a089947d0bec9c66cdf60c9e7739f/coverage-7.10.7-cp311-cp311-macosx_10_9_x86_64.whl", hash = "sha256:a609f9c93113be646f44c2a0256d6ea375ad047005d7f57a5c15f614dc1b2f59", size = 218102, upload-time = "2025-09-21T20:01:16.089Z" },
    { url = "https://files.pythonhosted.org/packages/54/f0/514dcf4b4e3698b9a9077f084429681bf3aad2b4a72578f89d7f643eb506/coverage-7.10.7-cp311-cp311-macosx_11_0_arm64.whl", hash = "sha256:65646bb0359386e07639c367a22cf9b5bf6304e8630b565d0626e2bdf329227a", size = 218505, upload-time = "2025-09-21T20:01:17.788Z" },
    { url = "https://files.pythonhosted.org/packages/20/f6/9626b81d17e2a4b25c63ac1b425ff307ecdeef03d67c9a147673ae40dc36/coverage-7.10.7-cp311-cp311-manylinux1_i686.manylinux_2_28_i686.manylinux_2_5_i686.whl", hash = "sha256:5f33166f0dfcce728191f520bd2692914ec70fac2713f6bf3ce59c3deacb4699", size = 248898, upload-time = "2025-09-21T20:01:19.488Z" },
    { url = "https://files.pythonhosted.org/packages/b0/ef/bd8e719c2f7417ba03239052e099b76ea1130ac0cbb183ee1fcaa58aaff3/coverage-7.10.7-cp311-cp311-manylinux1_x86_64.manylinux_2_28_x86_64.manylinux_2_5_x86_64.whl", hash = "sha256:35f5e3f9e455bb17831876048355dca0f758b6df22f49258cb5a91da23ef437d", size = 250831, upload-time = "2025-09-21T20:01:20.817Z" },
    { url = "https://files.pythonhosted.org/packages/a5/b6/bf054de41ec948b151ae2b79a55c107f5760979538f5fb80c195f2517718/coverage-7.10.7-cp311-cp311-manylinux2014_aarch64.manylinux_2_17_aarch64.manylinux_2_28_aarch64.whl", hash = "sha256:4da86b6d62a496e908ac2898243920c7992499c1712ff7c2b6d837cc69d9467e", size = 252937, upload-time = "2025-09-21T20:01:22.171Z" },
    { url = "https://files.pythonhosted.org/packages/0f/e5/3860756aa6f9318227443c6ce4ed7bf9e70bb7f1447a0353f45ac5c7974b/coverage-7.10.7-cp311-cp311-manylinux_2_31_riscv64.manylinux_2_39_riscv64.whl", hash = "sha256:6b8b09c1fad947c84bbbc95eca841350fad9cbfa5a2d7ca88ac9f8d836c92e23", size = 249021, upload-time = "2025-09-21T20:01:23.907Z" },
    { url = "https://files.pythonhosted.org/packages/26/0f/bd08bd042854f7fd07b45808927ebcce99a7ed0f2f412d11629883517ac2/coverage-7.10.7-cp311-cp311-musllinux_1_2_aarch64.whl", hash = "sha256:4376538f36b533b46f8971d3a3e63464f2c7905c9800db97361c43a2b14792ab", size = 250626, upload-time = "2025-09-21T20:01:25.721Z" },
    { url = "https://files.pythonhosted.org/packages/8e/a7/4777b14de4abcc2e80c6b1d430f5d51eb18ed1d75fca56cbce5f2db9b36e/coverage-7.10.7-cp311-cp311-musllinux_1_2_i686.whl", hash = "sha256:121da30abb574f6ce6ae09840dae322bef734480ceafe410117627aa54f76d82", size = 248682, upload-time = "2025-09-21T20:01:27.105Z" },
    { url = "https://files.pythonhosted.org/packages/34/72/17d082b00b53cd45679bad682fac058b87f011fd8b9fe31d77f5f8d3a4e4/coverage-7.10.7-cp311-cp311-musllinux_1_2_riscv64.whl", hash = "sha256:88127d40df529336a9836870436fc2751c339fbaed3a836d42c93f3e4bd1d0a2", size = 248402, upload-time = "2025-09-21T20:01:28.629Z" },
    { url = "https://files.pythonhosted.org/packages/81/7a/92367572eb5bdd6a84bfa278cc7e97db192f9f45b28c94a9ca1a921c3577/coverage-7.10.7-cp311-cp311-musllinux_1_2_x86_64.whl", hash = "sha256:ba58bbcd1b72f136080c0bccc2400d66cc6115f3f906c499013d065ac33a4b61", size = 249320, upload-time = "2025-09-21T20:01:30.004Z" },
    { url = "https://files.pythonhosted.org/packages/2f/88/a23cc185f6a805dfc4fdf14a94016835eeb85e22ac3a0e66d5e89acd6462/coverage-7.10.7-cp311-cp311-win32.whl", hash = "sha256:972b9e3a4094b053a4e46832b4bc829fc8a8d347160eb39d03f1690316a99c14", size = 220536, upload-time = "2025-09-21T20:01:32.184Z" },
    { url = "https://files.pythonhosted.org/packages/fe/ef/0b510a399dfca17cec7bc2f05ad8bd78cf55f15c8bc9a73ab20c5c913c2e/coverage-7.10.7-cp311-cp311-win_amd64.whl", hash = "sha256:a7b55a944a7f43892e28ad4bc0561dfd5f0d73e605d1aa5c3c976b52aea121d2", size = 221425, upload-time = "2025-09-21T20:01:33.557Z" },
    { url = "https://files.pythonhosted.org/packages/51/7f/023657f301a276e4ba1850f82749bc136f5a7e8768060c2e5d9744a22951/coverage-7.10.7-cp311-cp311-win_arm64.whl", hash = "sha256:736f227fb490f03c6488f9b6d45855f8e0fd749c007f9303ad30efab0e73c05a", size = 220103, upload-time = "2025-09-21T20:01:34.929Z" },
    { url = "https://files.pythonhosted.org/packages/ec/16/114df1c291c22cac3b0c127a73e0af5c12ed7bbb6558d310429a0ae24023/coverage-7.10.7-py3-none-any.whl", hash = "sha256:f7941f6f2fe6dd6807a1208737b8a0cbcf1cc6d7b07d24998ad2d63590868260", size = 209952, upload-time = "2025-09-21T20:03:53.918Z" },
]

[package.optional-dependencies]
toml = [
    { name = "tomli", marker = "python_full_version <= '3.11'" },
]

[[package]]
name = "cramjam"
version = "2.11.0"
source = { registry = "https://pypi.org/simple" }
sdist = { url = "https://files.pythonhosted.org/packages/14/12/34bf6e840a79130dfd0da7badfb6f7810b8fcfd60e75b0539372667b41b6/cramjam-2.11.0.tar.gz", hash = "sha256:5c82500ed91605c2d9781380b378397012e25127e89d64f460fea6aeac4389b4", size = 99100, upload-time = "2025-07-27T21:25:07.559Z" }
wheels = [
    { url = "https://files.pythonhosted.org/packages/d0/89/8001f6a9b6b6e9fa69bec5319789083475d6f26d52aaea209d3ebf939284/cramjam-2.11.0-cp311-cp311-macosx_10_12_x86_64.macosx_11_0_arm64.macosx_10_12_universal2.whl", hash = "sha256:04cfa39118570e70e920a9b75c733299784b6d269733dbc791d9aaed6edd2615", size = 3559272, upload-time = "2025-07-27T21:22:01.988Z" },
    { url = "https://files.pythonhosted.org/packages/0b/f3/001d00070ca92e5fbe6aacc768e455568b0cde46b0eb944561a4ea132300/cramjam-2.11.0-cp311-cp311-macosx_10_12_x86_64.whl", hash = "sha256:66a18f68506290349a256375d7aa2f645b9f7993c10fc4cc211db214e4e61d2b", size = 1861743, upload-time = "2025-07-27T21:22:03.754Z" },
    { url = "https://files.pythonhosted.org/packages/c9/35/041a3af01bf3f6158f120070f798546d4383b962b63c35cd91dcbf193e17/cramjam-2.11.0-cp311-cp311-macosx_11_0_arm64.whl", hash = "sha256:50e7d65533857736cd56f6509cf2c4866f28ad84dd15b5bdbf2f8a81e77fa28a", size = 1699631, upload-time = "2025-07-27T21:22:05.192Z" },
    { url = "https://files.pythonhosted.org/packages/17/eb/5358b238808abebd0c949c42635c3751204ca7cf82b29b984abe9f5e33c8/cramjam-2.11.0-cp311-cp311-manylinux_2_12_i686.manylinux2010_i686.whl", hash = "sha256:1f71989668458fc327ac15396db28d92df22f8024bb12963929798b2729d2df5", size = 2025603, upload-time = "2025-07-27T21:22:06.726Z" },
    { url = "https://files.pythonhosted.org/packages/0e/79/19dba7c03a27408d8d11b5a7a4a7908459cfd4e6f375b73264dc66517bf6/cramjam-2.11.0-cp311-cp311-manylinux_2_17_aarch64.manylinux2014_aarch64.whl", hash = "sha256:ee77ac543f1e2b22af1e8be3ae589f729491b6090582340aacd77d1d757d9569", size = 1766283, upload-time = "2025-07-27T21:22:08.568Z" },
    { url = "https://files.pythonhosted.org/packages/a4/ad/40e4b3408501d886d082db465c33971655fe82573c535428e52ab905f4d0/cramjam-2.11.0-cp311-cp311-manylinux_2_17_armv7l.manylinux2014_armv7l.whl", hash = "sha256:ad52784120e7e4d8a0b5b0517d185b8bf7f74f5e17272857ddc8951a628d9be1", size = 1854407, upload-time = "2025-07-27T21:22:10.518Z" },
    { url = "https://files.pythonhosted.org/packages/36/6e/c1b60ceb6d7ea6ff8b0bf197520aefe23f878bf2bfb0de65f2b0c2f82cd1/cramjam-2.11.0-cp311-cp311-manylinux_2_17_ppc64le.manylinux2014_ppc64le.whl", hash = "sha256:4b86f8e6d9c1b3f9a75b2af870c93ceee0f1b827cd2507387540e053b35d7459", size = 2035793, upload-time = "2025-07-27T21:22:12.504Z" },
    { url = "https://files.pythonhosted.org/packages/9c/ad/32a8d5f4b1e3717787945ec6d71bd1c6e6bccba4b7e903fc0d9d4e4b08c3/cramjam-2.11.0-cp311-cp311-manylinux_2_17_s390x.manylinux2014_s390x.whl", hash = "sha256:320d61938950d95da2371b46c406ec433e7955fae9f396c8e1bf148ffc187d11", size = 2067499, upload-time = "2025-07-27T21:22:14.067Z" },
    { url = "https://files.pythonhosted.org/packages/ff/cd/3b5a662736ea62ff7fa4c4a10a85e050bfdaad375cc53dc80427e8afe41c/cramjam-2.11.0-cp311-cp311-manylinux_2_17_x86_64.manylinux2014_x86_64.whl", hash = "sha256:41eafc8c1653a35a5c7e75ad48138f9f60085cc05cd99d592e5298552d944e9f", size = 1981853, upload-time = "2025-07-27T21:22:15.908Z" },
    { url = "https://files.pythonhosted.org/packages/26/8e/1dbcfaaa7a702ee82ee683ec3a81656934dd7e04a7bc4ee854033686f98a/cramjam-2.11.0-cp311-cp311-musllinux_1_1_aarch64.whl", hash = "sha256:03a7316c6bf763dfa34279335b27702321da44c455a64de58112968c0818ec4a", size = 2034514, upload-time = "2025-07-27T21:22:17.352Z" },
    { url = "https://files.pythonhosted.org/packages/50/62/f11709bfdce74af79a88b410dcb76dedc97612166e759136931bf63cfd7b/cramjam-2.11.0-cp311-cp311-musllinux_1_1_armv7l.whl", hash = "sha256:244c2ed8bd7ccbb294a2abe7ca6498db7e89d7eb5e744691dc511a7dc82e65ca", size = 2155343, upload-time = "2025-07-27T21:22:18.854Z" },
    { url = "https://files.pythonhosted.org/packages/8a/6d/3b98b61841a5376d9a9b8468ae58753a8e6cf22be9534a0fa5af4d8621cc/cramjam-2.11.0-cp311-cp311-musllinux_1_1_i686.whl", hash = "sha256:405f8790bad36ce0b4bbdb964ad51507bfc7942c78447f25cb828b870a1d86a0", size = 2169367, upload-time = "2025-07-27T21:22:20.389Z" },
    { url = "https://files.pythonhosted.org/packages/11/72/bd5db5c49dbebc8b002f1c4983101b28d2e7fc9419753db1c31ec22b03ef/cramjam-2.11.0-cp311-cp311-musllinux_1_1_x86_64.whl", hash = "sha256:6b1b751a5411032b08fb3ac556160229ca01c6bbe4757bb3a9a40b951ebaac23", size = 2159334, upload-time = "2025-07-27T21:22:22.254Z" },
    { url = "https://files.pythonhosted.org/packages/34/32/203c57acdb6eea727e7078b2219984e64ed4ad043c996ed56321301ba167/cramjam-2.11.0-cp311-cp311-win32.whl", hash = "sha256:5251585608778b9ac8effed544933df7ad85b4ba21ee9738b551f17798b215ac", size = 1605313, upload-time = "2025-07-27T21:22:24.126Z" },
    { url = "https://files.pythonhosted.org/packages/a9/bd/102d6deb87a8524ac11cddcd31a7612b8f20bf9b473c3c645045e3b957c7/cramjam-2.11.0-cp311-cp311-win_amd64.whl", hash = "sha256:dca88bc8b68ce6d35dafd8c4d5d59a238a56c43fa02b74c2ce5f9dfb0d1ccb46", size = 1710991, upload-time = "2025-07-27T21:22:25.661Z" },
    { url = "https://files.pythonhosted.org/packages/81/da/b3301962ccd6fce9fefa1ecd8ea479edaeaa38fadb1f34d5391d2587216a/cramjam-2.11.0-pp311-pypy311_pp73-macosx_10_12_x86_64.macosx_11_0_arm64.macosx_10_12_universal2.whl", hash = "sha256:52d5db3369f95b27b9f3c14d067acb0b183333613363ed34268c9e04560f997f", size = 3573546, upload-time = "2025-07-27T21:24:52.944Z" },
    { url = "https://files.pythonhosted.org/packages/b6/c2/410ddb8ad4b9dfb129284666293cb6559479645da560f7077dc19d6bee9e/cramjam-2.11.0-pp311-pypy311_pp73-macosx_10_12_x86_64.whl", hash = "sha256:4820516366d455b549a44d0e2210ee7c4575882dda677564ce79092588321d54", size = 1873654, upload-time = "2025-07-27T21:24:54.958Z" },
    { url = "https://files.pythonhosted.org/packages/d5/99/f68a443c64f7ce7aff5bed369b0aa5b2fac668fa3dfd441837e316e97a1f/cramjam-2.11.0-pp311-pypy311_pp73-macosx_11_0_arm64.whl", hash = "sha256:d9e5db525dc0a950a825202f84ee68d89a072479e07da98795a3469df942d301", size = 1702846, upload-time = "2025-07-27T21:24:57.124Z" },
    { url = "https://files.pythonhosted.org/packages/6c/02/0ff358ab773def1ee3383587906c453d289953171e9c92db84fdd01bf172/cramjam-2.11.0-pp311-pypy311_pp73-manylinux_2_17_aarch64.manylinux2014_aarch64.whl", hash = "sha256:62ab4971199b2270005359cdc379bc5736071dc7c9a228581c5122d9ffaac50c", size = 1773683, upload-time = "2025-07-27T21:24:59.28Z" },
    { url = "https://files.pythonhosted.org/packages/e9/31/3298e15f87c9cf2aabdbdd90b153d8644cf989cb42a45d68a1b71e1f7aaf/cramjam-2.11.0-pp311-pypy311_pp73-manylinux_2_17_x86_64.manylinux2014_x86_64.whl", hash = "sha256:24758375cc5414d3035ca967ebb800e8f24604ececcba3c67d6f0218201ebf2d", size = 1994136, upload-time = "2025-07-27T21:25:01.565Z" },
    { url = "https://files.pythonhosted.org/packages/c7/90/20d1747255f1ee69a412e319da51ea594c18cca195e7a4d4c713f045eff5/cramjam-2.11.0-pp311-pypy311_pp73-win_amd64.whl", hash = "sha256:6c2eea545fef1065c7dd4eda991666fd9c783fbc1d226592ccca8d8891c02f23", size = 1714982, upload-time = "2025-07-27T21:25:05.79Z" },
]

[[package]]
name = "cryptography"
version = "46.0.2"
source = { registry = "https://pypi.org/simple" }
dependencies = [
    { name = "cffi", marker = "platform_python_implementation != 'PyPy'" },
]
sdist = { url = "https://files.pythonhosted.org/packages/4a/9b/e301418629f7bfdf72db9e80ad6ed9d1b83c487c471803eaa6464c511a01/cryptography-46.0.2.tar.gz", hash = "sha256:21b6fc8c71a3f9a604f028a329e5560009cc4a3a828bfea5fcba8eb7647d88fe", size = 749293, upload-time = "2025-10-01T00:29:11.856Z" }
wheels = [
    { url = "https://files.pythonhosted.org/packages/e0/98/7a8df8c19a335c8028414738490fc3955c0cecbfdd37fcc1b9c3d04bd561/cryptography-46.0.2-cp311-abi3-macosx_10_9_universal2.whl", hash = "sha256:f3e32ab7dd1b1ef67b9232c4cf5e2ee4cd517d4316ea910acaaa9c5712a1c663", size = 7261255, upload-time = "2025-10-01T00:27:22.947Z" },
    { url = "https://files.pythonhosted.org/packages/c6/38/b2adb2aa1baa6706adc3eb746691edd6f90a656a9a65c3509e274d15a2b8/cryptography-46.0.2-cp311-abi3-manylinux2014_aarch64.manylinux_2_17_aarch64.whl", hash = "sha256:1fd1a69086926b623ef8126b4c33d5399ce9e2f3fac07c9c734c2a4ec38b6d02", size = 4297596, upload-time = "2025-10-01T00:27:25.258Z" },
    { url = "https://files.pythonhosted.org/packages/e4/27/0f190ada240003119488ae66c897b5e97149292988f556aef4a6a2a57595/cryptography-46.0.2-cp311-abi3-manylinux2014_x86_64.manylinux_2_17_x86_64.whl", hash = "sha256:bb7fb9cd44c2582aa5990cf61a4183e6f54eea3172e54963787ba47287edd135", size = 4450899, upload-time = "2025-10-01T00:27:27.458Z" },
    { url = "https://files.pythonhosted.org/packages/85/d5/e4744105ab02fdf6bb58ba9a816e23b7a633255987310b4187d6745533db/cryptography-46.0.2-cp311-abi3-manylinux_2_28_aarch64.whl", hash = "sha256:9066cfd7f146f291869a9898b01df1c9b0e314bfa182cef432043f13fc462c92", size = 4300382, upload-time = "2025-10-01T00:27:29.091Z" },
    { url = "https://files.pythonhosted.org/packages/33/fb/bf9571065c18c04818cb07de90c43fc042c7977c68e5de6876049559c72f/cryptography-46.0.2-cp311-abi3-manylinux_2_28_armv7l.manylinux_2_31_armv7l.whl", hash = "sha256:97e83bf4f2f2c084d8dd792d13841d0a9b241643151686010866bbd076b19659", size = 4017347, upload-time = "2025-10-01T00:27:30.767Z" },
    { url = "https://files.pythonhosted.org/packages/35/72/fc51856b9b16155ca071080e1a3ad0c3a8e86616daf7eb018d9565b99baa/cryptography-46.0.2-cp311-abi3-manylinux_2_28_ppc64le.whl", hash = "sha256:4a766d2a5d8127364fd936572c6e6757682fc5dfcbdba1632d4554943199f2fa", size = 4983500, upload-time = "2025-10-01T00:27:32.741Z" },
    { url = "https://files.pythonhosted.org/packages/c1/53/0f51e926799025e31746d454ab2e36f8c3f0d41592bc65cb9840368d3275/cryptography-46.0.2-cp311-abi3-manylinux_2_28_x86_64.whl", hash = "sha256:fab8f805e9675e61ed8538f192aad70500fa6afb33a8803932999b1049363a08", size = 4482591, upload-time = "2025-10-01T00:27:34.869Z" },
    { url = "https://files.pythonhosted.org/packages/86/96/4302af40b23ab8aa360862251fb8fc450b2a06ff24bc5e261c2007f27014/cryptography-46.0.2-cp311-abi3-manylinux_2_34_aarch64.whl", hash = "sha256:1e3b6428a3d56043bff0bb85b41c535734204e599c1c0977e1d0f261b02f3ad5", size = 4300019, upload-time = "2025-10-01T00:27:37.029Z" },
    { url = "https://files.pythonhosted.org/packages/9b/59/0be12c7fcc4c5e34fe2b665a75bc20958473047a30d095a7657c218fa9e8/cryptography-46.0.2-cp311-abi3-manylinux_2_34_ppc64le.whl", hash = "sha256:1a88634851d9b8de8bb53726f4300ab191d3b2f42595e2581a54b26aba71b7cc", size = 4950006, upload-time = "2025-10-01T00:27:40.272Z" },
    { url = "https://files.pythonhosted.org/packages/55/1d/42fda47b0111834b49e31590ae14fd020594d5e4dadd639bce89ad790fba/cryptography-46.0.2-cp311-abi3-manylinux_2_34_x86_64.whl", hash = "sha256:be939b99d4e091eec9a2bcf41aaf8f351f312cd19ff74b5c83480f08a8a43e0b", size = 4482088, upload-time = "2025-10-01T00:27:42.668Z" },
    { url = "https://files.pythonhosted.org/packages/17/50/60f583f69aa1602c2bdc7022dae86a0d2b837276182f8c1ec825feb9b874/cryptography-46.0.2-cp311-abi3-musllinux_1_2_aarch64.whl", hash = "sha256:9f13b040649bc18e7eb37936009b24fd31ca095a5c647be8bb6aaf1761142bd1", size = 4425599, upload-time = "2025-10-01T00:27:44.616Z" },
    { url = "https://files.pythonhosted.org/packages/d1/57/d8d4134cd27e6e94cf44adb3f3489f935bde85f3a5508e1b5b43095b917d/cryptography-46.0.2-cp311-abi3-musllinux_1_2_x86_64.whl", hash = "sha256:9bdc25e4e01b261a8fda4e98618f1c9515febcecebc9566ddf4a70c63967043b", size = 4697458, upload-time = "2025-10-01T00:27:46.209Z" },
    { url = "https://files.pythonhosted.org/packages/d1/2b/531e37408573e1da33adfb4c58875013ee8ac7d548d1548967d94a0ae5c4/cryptography-46.0.2-cp311-abi3-win32.whl", hash = "sha256:8b9bf67b11ef9e28f4d78ff88b04ed0929fcd0e4f70bb0f704cfc32a5c6311ee", size = 3056077, upload-time = "2025-10-01T00:27:48.424Z" },
    { url = "https://files.pythonhosted.org/packages/a8/cd/2f83cafd47ed2dc5a3a9c783ff5d764e9e70d3a160e0df9a9dcd639414ce/cryptography-46.0.2-cp311-abi3-win_amd64.whl", hash = "sha256:758cfc7f4c38c5c5274b55a57ef1910107436f4ae842478c4989abbd24bd5acb", size = 3512585, upload-time = "2025-10-01T00:27:50.521Z" },
    { url = "https://files.pythonhosted.org/packages/00/36/676f94e10bfaa5c5b86c469ff46d3e0663c5dc89542f7afbadac241a3ee4/cryptography-46.0.2-cp311-abi3-win_arm64.whl", hash = "sha256:218abd64a2e72f8472c2102febb596793347a3e65fafbb4ad50519969da44470", size = 2927474, upload-time = "2025-10-01T00:27:52.91Z" },
    { url = "https://files.pythonhosted.org/packages/d5/bb/fa95abcf147a1b0bb94d95f53fbb09da77b24c776c5d87d36f3d94521d2c/cryptography-46.0.2-cp38-abi3-macosx_10_9_universal2.whl", hash = "sha256:a08e7401a94c002e79dc3bc5231b6558cd4b2280ee525c4673f650a37e2c7685", size = 7248090, upload-time = "2025-10-01T00:28:22.846Z" },
    { url = "https://files.pythonhosted.org/packages/b7/66/f42071ce0e3ffbfa80a88feadb209c779fda92a23fbc1e14f74ebf72ef6b/cryptography-46.0.2-cp38-abi3-manylinux2014_aarch64.manylinux_2_17_aarch64.whl", hash = "sha256:d30bc11d35743bf4ddf76674a0a369ec8a21f87aaa09b0661b04c5f6c46e8d7b", size = 4293123, upload-time = "2025-10-01T00:28:25.072Z" },
    { url = "https://files.pythonhosted.org/packages/a8/5d/1fdbd2e5c1ba822828d250e5a966622ef00185e476d1cd2726b6dd135e53/cryptography-46.0.2-cp38-abi3-manylinux2014_x86_64.manylinux_2_17_x86_64.whl", hash = "sha256:bca3f0ce67e5a2a2cf524e86f44697c4323a86e0fd7ba857de1c30d52c11ede1", size = 4439524, upload-time = "2025-10-01T00:28:26.808Z" },
    { url = "https://files.pythonhosted.org/packages/c8/c1/5e4989a7d102d4306053770d60f978c7b6b1ea2ff8c06e0265e305b23516/cryptography-46.0.2-cp38-abi3-manylinux_2_28_aarch64.whl", hash = "sha256:ff798ad7a957a5021dcbab78dfff681f0cf15744d0e6af62bd6746984d9c9e9c", size = 4297264, upload-time = "2025-10-01T00:28:29.327Z" },
    { url = "https://files.pythonhosted.org/packages/28/78/b56f847d220cb1d6d6aef5a390e116ad603ce13a0945a3386a33abc80385/cryptography-46.0.2-cp38-abi3-manylinux_2_28_armv7l.manylinux_2_31_armv7l.whl", hash = "sha256:cb5e8daac840e8879407acbe689a174f5ebaf344a062f8918e526824eb5d97af", size = 4011872, upload-time = "2025-10-01T00:28:31.479Z" },
    { url = "https://files.pythonhosted.org/packages/e1/80/2971f214b066b888944f7b57761bf709ee3f2cf805619a18b18cab9b263c/cryptography-46.0.2-cp38-abi3-manylinux_2_28_ppc64le.whl", hash = "sha256:3f37aa12b2d91e157827d90ce78f6180f0c02319468a0aea86ab5a9566da644b", size = 4978458, upload-time = "2025-10-01T00:28:33.267Z" },
    { url = "https://files.pythonhosted.org/packages/a5/84/0cb0a2beaa4f1cbe63ebec4e97cd7e0e9f835d0ba5ee143ed2523a1e0016/cryptography-46.0.2-cp38-abi3-manylinux_2_28_x86_64.whl", hash = "sha256:5e38f203160a48b93010b07493c15f2babb4e0f2319bbd001885adb3f3696d21", size = 4472195, upload-time = "2025-10-01T00:28:36.039Z" },
    { url = "https://files.pythonhosted.org/packages/30/8b/2b542ddbf78835c7cd67b6fa79e95560023481213a060b92352a61a10efe/cryptography-46.0.2-cp38-abi3-manylinux_2_34_aarch64.whl", hash = "sha256:d19f5f48883752b5ab34cff9e2f7e4a7f216296f33714e77d1beb03d108632b6", size = 4296791, upload-time = "2025-10-01T00:28:37.732Z" },
    { url = "https://files.pythonhosted.org/packages/78/12/9065b40201b4f4876e93b9b94d91feb18de9150d60bd842a16a21565007f/cryptography-46.0.2-cp38-abi3-manylinux_2_34_ppc64le.whl", hash = "sha256:04911b149eae142ccd8c9a68892a70c21613864afb47aba92d8c7ed9cc001023", size = 4939629, upload-time = "2025-10-01T00:28:39.654Z" },
    { url = "https://files.pythonhosted.org/packages/f6/9e/6507dc048c1b1530d372c483dfd34e7709fc542765015425f0442b08547f/cryptography-46.0.2-cp38-abi3-manylinux_2_34_x86_64.whl", hash = "sha256:8b16c1ede6a937c291d41176934268e4ccac2c6521c69d3f5961c5a1e11e039e", size = 4471988, upload-time = "2025-10-01T00:28:41.822Z" },
    { url = "https://files.pythonhosted.org/packages/b1/86/d025584a5f7d5c5ec8d3633dbcdce83a0cd579f1141ceada7817a4c26934/cryptography-46.0.2-cp38-abi3-musllinux_1_2_aarch64.whl", hash = "sha256:747b6f4a4a23d5a215aadd1d0b12233b4119c4313df83ab4137631d43672cc90", size = 4422989, upload-time = "2025-10-01T00:28:43.608Z" },
    { url = "https://files.pythonhosted.org/packages/4b/39/536370418b38a15a61bbe413006b79dfc3d2b4b0eafceb5581983f973c15/cryptography-46.0.2-cp38-abi3-musllinux_1_2_x86_64.whl", hash = "sha256:6b275e398ab3a7905e168c036aad54b5969d63d3d9099a0a66cc147a3cc983be", size = 4685578, upload-time = "2025-10-01T00:28:45.361Z" },
    { url = "https://files.pythonhosted.org/packages/15/52/ea7e2b1910f547baed566c866fbb86de2402e501a89ecb4871ea7f169a81/cryptography-46.0.2-cp38-abi3-win32.whl", hash = "sha256:0b507c8e033307e37af61cb9f7159b416173bdf5b41d11c4df2e499a1d8e007c", size = 3036711, upload-time = "2025-10-01T00:28:47.096Z" },
    { url = "https://files.pythonhosted.org/packages/71/9e/171f40f9c70a873e73c2efcdbe91e1d4b1777a03398fa1c4af3c56a2477a/cryptography-46.0.2-cp38-abi3-win_amd64.whl", hash = "sha256:f9b2dc7668418fb6f221e4bf701f716e05e8eadb4f1988a2487b11aedf8abe62", size = 3500007, upload-time = "2025-10-01T00:28:48.967Z" },
    { url = "https://files.pythonhosted.org/packages/3e/7c/15ad426257615f9be8caf7f97990cf3dcbb5b8dd7ed7e0db581a1c4759dd/cryptography-46.0.2-cp38-abi3-win_arm64.whl", hash = "sha256:91447f2b17e83c9e0c89f133119d83f94ce6e0fb55dd47da0a959316e6e9cfa1", size = 2918153, upload-time = "2025-10-01T00:28:51.003Z" },
    { url = "https://files.pythonhosted.org/packages/b7/8c/1aabe338149a7d0f52c3e30f2880b20027ca2a485316756ed6f000462db3/cryptography-46.0.2-pp311-pypy311_pp73-macosx_10_9_x86_64.whl", hash = "sha256:1d3b3edd145953832e09607986f2bd86f85d1dc9c48ced41808b18009d9f30e5", size = 3714495, upload-time = "2025-10-01T00:28:57.222Z" },
    { url = "https://files.pythonhosted.org/packages/e3/0a/0d10eb970fe3e57da9e9ddcfd9464c76f42baf7b3d0db4a782d6746f788f/cryptography-46.0.2-pp311-pypy311_pp73-manylinux_2_28_aarch64.whl", hash = "sha256:fe245cf4a73c20592f0f48da39748b3513db114465be78f0a36da847221bd1b4", size = 4243379, upload-time = "2025-10-01T00:28:58.989Z" },
    { url = "https://files.pythonhosted.org/packages/7d/60/e274b4d41a9eb82538b39950a74ef06e9e4d723cb998044635d9deb1b435/cryptography-46.0.2-pp311-pypy311_pp73-manylinux_2_28_x86_64.whl", hash = "sha256:2b9cad9cf71d0c45566624ff76654e9bae5f8a25970c250a26ccfc73f8553e2d", size = 4409533, upload-time = "2025-10-01T00:29:00.785Z" },
    { url = "https://files.pythonhosted.org/packages/19/9a/fb8548f762b4749aebd13b57b8f865de80258083fe814957f9b0619cfc56/cryptography-46.0.2-pp311-pypy311_pp73-manylinux_2_34_aarch64.whl", hash = "sha256:9bd26f2f75a925fdf5e0a446c0de2714f17819bf560b44b7480e4dd632ad6c46", size = 4243120, upload-time = "2025-10-01T00:29:02.515Z" },
    { url = "https://files.pythonhosted.org/packages/71/60/883f24147fd4a0c5cab74ac7e36a1ff3094a54ba5c3a6253d2ff4b19255b/cryptography-46.0.2-pp311-pypy311_pp73-manylinux_2_34_x86_64.whl", hash = "sha256:7282d8f092b5be7172d6472f29b0631f39f18512a3642aefe52c3c0e0ccfad5a", size = 4408940, upload-time = "2025-10-01T00:29:04.42Z" },
    { url = "https://files.pythonhosted.org/packages/d9/b5/c5e179772ec38adb1c072b3aa13937d2860509ba32b2462bf1dda153833b/cryptography-46.0.2-pp311-pypy311_pp73-win_amd64.whl", hash = "sha256:c4b93af7920cdf80f71650769464ccf1fb49a4b56ae0024173c24c48eb6b1612", size = 3438518, upload-time = "2025-10-01T00:29:06.139Z" },
]

[[package]]
name = "deprecation"
version = "2.1.0"
source = { registry = "https://pypi.org/simple" }
dependencies = [
    { name = "packaging" },
]
sdist = { url = "https://files.pythonhosted.org/packages/5a/d3/8ae2869247df154b64c1884d7346d412fed0c49df84db635aab2d1c40e62/deprecation-2.1.0.tar.gz", hash = "sha256:72b3bde64e5d778694b0cf68178aed03d15e15477116add3fb773e581f9518ff", size = 173788, upload-time = "2020-04-20T14:23:38.738Z" }
wheels = [
    { url = "https://files.pythonhosted.org/packages/02/c3/253a89ee03fc9b9682f1541728eb66db7db22148cd94f89ab22528cd1e1b/deprecation-2.1.0-py2.py3-none-any.whl", hash = "sha256:a10811591210e1fb0e768a8c25517cabeabcba6f0bf96564f8ff45189f90b14a", size = 11178, upload-time = "2020-04-20T14:23:36.581Z" },
]

[[package]]
name = "deputydev"
<<<<<<< HEAD
version = "17.0.0"
=======
version = "16.0.12"
>>>>>>> e3d7ed69
source = { virtual = "." }
dependencies = [
    { name = "aiobotocore" },
    { name = "aiohttp" },
    { name = "aiokafka", extra = ["zstd"] },
    { name = "asyncpg" },
    { name = "azure-identity" },
    { name = "azure-mgmt-servicebus" },
    { name = "azure-servicebus" },
    { name = "boto3-stubs", extra = ["essential"] },
    { name = "botocore" },
    { name = "deputydev-core" },
    { name = "elastic-apm" },
    { name = "fuzzywuzzy" },
    { name = "google-genai" },
    { name = "mmh3" },
    { name = "multidict" },
    { name = "openai" },
    { name = "pandas" },
    { name = "pgvector" },
    { name = "pillow" },
    { name = "psutil" },
    { name = "psycopg2-binary" },
    { name = "pyjwt" },
    { name = "pypdf" },
    { name = "python-json-logger" },
    { name = "redis" },
    { name = "rich" },
    { name = "sanic" },
    { name = "sanic-ext" },
    { name = "sentry-sdk" },
    { name = "setuptools" },
    { name = "toml" },
    { name = "tortoise-orm" },
    { name = "types-aiobotocore-apigatewaymanagementapi" },
    { name = "types-aiobotocore-s3" },
    { name = "ujson" },
    { name = "websockets" },
]

[package.dev-dependencies]
dev = [
    { name = "pre-commit" },
    { name = "pytest" },
    { name = "pytest-asyncio" },
    { name = "pytest-cov" },
    { name = "ruff" },
]

[package.metadata]
requires-dist = [
    { name = "aiobotocore", specifier = ">=2.15.0,<3.0.0" },
    { name = "aiohttp", specifier = ">=3.9.3,<4.0" },
    { name = "aiokafka", extras = ["zstd"], specifier = "==0.10.0" },
    { name = "asyncpg", specifier = ">=0.25.0,<=0.27.0" },
    { name = "azure-identity", specifier = "==1.21.0" },
    { name = "azure-mgmt-servicebus", specifier = "==8.2.1" },
    { name = "azure-servicebus", specifier = "==7.14.1" },
    { name = "boto3-stubs", extras = ["essential"], specifier = ">=1.38.42" },
    { name = "botocore", specifier = ">=1.35.0,<2.0.0" },
    { name = "deputydev-core", git = "ssh://git@github.com/tata1mg/deputydev-core.git?rev=8.0.5" },
    { name = "elastic-apm", specifier = "==6.22.3" },
    { name = "fuzzywuzzy" },
    { name = "google-genai", specifier = "==1.13.0" },
    { name = "mmh3", specifier = "==5.1.0" },
    { name = "multidict", specifier = "==6.0.5" },
    { name = "openai", specifier = "==1.78.0" },
    { name = "pandas", specifier = "==2.1.3" },
    { name = "pgvector", specifier = "==0.2.4" },
    { name = "pillow", specifier = ">=10.3.0,<11.0.0" },
    { name = "psutil", specifier = "==6.0.0" },
    { name = "psycopg2-binary", specifier = "==2.9.9" },
    { name = "pyjwt", specifier = "==2.9.0" },
    { name = "pypdf", specifier = ">=6.0.0,<7.0.0" },
    { name = "python-json-logger", specifier = "==3.3.0" },
    { name = "redis", specifier = "==5.0.1" },
    { name = "rich", specifier = "==14.0.0" },
    { name = "sanic", specifier = "==23.12.2" },
    { name = "sanic-ext", specifier = "==23.12.0" },
    { name = "sentry-sdk", specifier = "==1.45.1" },
    { name = "setuptools", specifier = ">=78.1.1,<79.0.0" },
    { name = "toml", specifier = "==0.10.2" },
    { name = "tortoise-orm", specifier = ">=0.19,<0.22.0" },
    { name = "types-aiobotocore-apigatewaymanagementapi", specifier = "==2.11.2" },
    { name = "types-aiobotocore-s3", specifier = "==2.11.2" },
    { name = "ujson", specifier = "==5.9.0" },
    { name = "websockets", specifier = "==14.0" },
]

[package.metadata.requires-dev]
dev = [
    { name = "pre-commit", specifier = ">=4.2.0" },
    { name = "pytest", specifier = ">=8.4.1" },
    { name = "pytest-asyncio", specifier = ">=1.1.0" },
    { name = "pytest-cov", specifier = ">=6.2.1" },
    { name = "ruff", specifier = "==0.12.4" },
]

[[package]]
name = "deputydev-core"
version = "8.0.5"
source = { git = "ssh://git@github.com/tata1mg/deputydev-core.git?rev=8.0.5#e272a96d516cebd5ee586be4111898d278b54245" }
dependencies = [
    { name = "aiobotocore" },
    { name = "aiohttp" },
    { name = "botocore" },
    { name = "diff-match-patch" },
    { name = "fastmcp" },
    { name = "gitpython" },
    { name = "giturlparse" },
    { name = "google-genai" },
    { name = "mcp", extra = ["cli"] },
    { name = "numpy" },
    { name = "openai" },
    { name = "protobuf" },
    { name = "pydantic" },
    { name = "python-levenshtein" },
    { name = "pyyaml" },
    { name = "tiktoken" },
    { name = "tree-sitter" },
    { name = "tree-sitter-language-pack" },
    { name = "types-aiobotocore-apigatewaymanagementapi" },
    { name = "types-aiobotocore-bedrock-runtime" },
    { name = "types-aiobotocore-s3" },
    { name = "weaviate-client" },
    { name = "xxhash" },
]

[[package]]
name = "diff-match-patch"
version = "20241021"
source = { registry = "https://pypi.org/simple" }
sdist = { url = "https://files.pythonhosted.org/packages/0e/ad/32e1777dd57d8e85fa31e3a243af66c538245b8d64b7265bec9a61f2ca33/diff_match_patch-20241021.tar.gz", hash = "sha256:beae57a99fa48084532935ee2968b8661db861862ec82c6f21f4acdd6d835073", size = 39962, upload-time = "2024-10-21T19:41:21.094Z" }
wheels = [
    { url = "https://files.pythonhosted.org/packages/f7/bb/2aa9b46a01197398b901e458974c20ed107935c26e44e37ad5b0e5511e44/diff_match_patch-20241021-py3-none-any.whl", hash = "sha256:93cea333fb8b2bc0d181b0de5e16df50dd344ce64828226bda07728818936782", size = 43252, upload-time = "2024-10-21T19:41:19.914Z" },
]

[[package]]
name = "distlib"
version = "0.4.0"
source = { registry = "https://pypi.org/simple" }
sdist = { url = "https://files.pythonhosted.org/packages/96/8e/709914eb2b5749865801041647dc7f4e6d00b549cfe88b65ca192995f07c/distlib-0.4.0.tar.gz", hash = "sha256:feec40075be03a04501a973d81f633735b4b69f98b05450592310c0f401a4e0d", size = 614605, upload-time = "2025-07-17T16:52:00.465Z" }
wheels = [
    { url = "https://files.pythonhosted.org/packages/33/6b/e0547afaf41bf2c42e52430072fa5658766e3d65bd4b03a563d1b6336f57/distlib-0.4.0-py2.py3-none-any.whl", hash = "sha256:9659f7d87e46584a30b5780e43ac7a2143098441670ff0a49d5f9034c54a6c16", size = 469047, upload-time = "2025-07-17T16:51:58.613Z" },
]

[[package]]
name = "distro"
version = "1.9.0"
source = { registry = "https://pypi.org/simple" }
sdist = { url = "https://files.pythonhosted.org/packages/fc/f8/98eea607f65de6527f8a2e8885fc8015d3e6f5775df186e443e0964a11c3/distro-1.9.0.tar.gz", hash = "sha256:2fa77c6fd8940f116ee1d6b94a2f90b13b5ea8d019b98bc8bafdcabcdd9bdbed", size = 60722, upload-time = "2023-12-24T09:54:32.31Z" }
wheels = [
    { url = "https://files.pythonhosted.org/packages/12/b3/231ffd4ab1fc9d679809f356cebee130ac7daa00d6d6f3206dd4fd137e9e/distro-1.9.0-py3-none-any.whl", hash = "sha256:7bffd925d65168f85027d8da9af6bddab658135b840670a223589bc0c8ef02b2", size = 20277, upload-time = "2023-12-24T09:54:30.421Z" },
]

[[package]]
name = "ecs-logging"
version = "2.2.0"
source = { registry = "https://pypi.org/simple" }
sdist = { url = "https://files.pythonhosted.org/packages/40/9d/49b6b8ecd9b42ee61691ceea6b8757391f371f11df87315bf64240c04d2b/ecs_logging-2.2.0.tar.gz", hash = "sha256:1dc9e216f614129db0e6a2f9f926da4e4cf8edf8de16d1045a20aa8e950291d3", size = 7769, upload-time = "2024-06-28T07:23:20.162Z" }
wheels = [
    { url = "https://files.pythonhosted.org/packages/26/b4/cdc7961ef5979080766c806b6da014352cbbc4ef6194785e6886988bf48e/ecs_logging-2.2.0-py3-none-any.whl", hash = "sha256:f6e22d267770b06f797076f49b5fcc9d97108b22f452f5f9ed4b5367b1e61b5b", size = 10443, upload-time = "2024-06-28T07:23:18.843Z" },
]

[[package]]
name = "elastic-apm"
version = "6.22.3"
source = { registry = "https://pypi.org/simple" }
dependencies = [
    { name = "certifi" },
    { name = "ecs-logging" },
    { name = "urllib3" },
    { name = "wrapt" },
]
sdist = { url = "https://files.pythonhosted.org/packages/86/80/5f01814481661910b7cdff7db150df99734cd08675633043b8a81c3294a5/elastic-apm-6.22.3.tar.gz", hash = "sha256:244e5dbf1d530f2f2b899af1ba33918c68ff6d0a1d634d62e556d815ea044b70", size = 169205, upload-time = "2024-06-10T08:43:30.897Z" }
wheels = [
    { url = "https://files.pythonhosted.org/packages/78/e6/cc1adcd22d28783c9f7e21df2877e0757ed00863be8026b7cdc7620b65b1/elastic_apm-6.22.3-py2.py3-none-any.whl", hash = "sha256:7144ea3ba0ef8aeb31b93719c6a2574cc8ede35908e07dda5647addd36c70ce6", size = 351162, upload-time = "2024-06-10T08:43:28.485Z" },
]

[[package]]
name = "exceptiongroup"
version = "1.3.0"
source = { registry = "https://pypi.org/simple" }
dependencies = [
    { name = "typing-extensions" },
]
sdist = { url = "https://files.pythonhosted.org/packages/0b/9f/a65090624ecf468cdca03533906e7c69ed7588582240cfe7cc9e770b50eb/exceptiongroup-1.3.0.tar.gz", hash = "sha256:b241f5885f560bc56a59ee63ca4c6a8bfa46ae4ad651af316d4e81817bb9fd88", size = 29749, upload-time = "2025-05-10T17:42:51.123Z" }
wheels = [
    { url = "https://files.pythonhosted.org/packages/36/f4/c6e662dade71f56cd2f3735141b265c3c79293c109549c1e6933b0651ffc/exceptiongroup-1.3.0-py3-none-any.whl", hash = "sha256:4d111e6e0c13d0644cad6ddaa7ed0261a0b36971f6d23e7ec9b4b9097da78a10", size = 16674, upload-time = "2025-05-10T17:42:49.33Z" },
]

[[package]]
name = "fastmcp"
version = "2.3.4"
source = { registry = "https://pypi.org/simple" }
dependencies = [
    { name = "exceptiongroup" },
    { name = "httpx" },
    { name = "mcp" },
    { name = "openapi-pydantic" },
    { name = "python-dotenv" },
    { name = "rich" },
    { name = "typer" },
    { name = "websockets" },
]
sdist = { url = "https://files.pythonhosted.org/packages/75/d9/cc3eb61c59fec834a9492ea21df134381b4be76c35faa18cd2b0249278b8/fastmcp-2.3.4.tar.gz", hash = "sha256:f3fe004b8735b365a65ec2547eeb47db8352d5613697254854bc7c9c3c360eea", size = 998315, upload-time = "2025-05-15T00:54:51.399Z" }
wheels = [
    { url = "https://files.pythonhosted.org/packages/a0/e6/310d1fe6708b7338e1f48915a13d8bf00fd0599acdc7bf98da4fd20fcb66/fastmcp-2.3.4-py3-none-any.whl", hash = "sha256:12a45f72dd95aeaa1a6a56281fff96ca46929def3ccd9f9eb125cb97b722fbab", size = 96393, upload-time = "2025-05-15T00:54:49.714Z" },
]

[[package]]
name = "filelock"
version = "3.19.1"
source = { registry = "https://pypi.org/simple" }
sdist = { url = "https://files.pythonhosted.org/packages/40/bb/0ab3e58d22305b6f5440629d20683af28959bf793d98d11950e305c1c326/filelock-3.19.1.tar.gz", hash = "sha256:66eda1888b0171c998b35be2bcc0f6d75c388a7ce20c3f3f37aa8e96c2dddf58", size = 17687, upload-time = "2025-08-14T16:56:03.016Z" }
wheels = [
    { url = "https://files.pythonhosted.org/packages/42/14/42b2651a2f46b022ccd948bca9f2d5af0fd8929c4eec235b8d6d844fbe67/filelock-3.19.1-py3-none-any.whl", hash = "sha256:d38e30481def20772f5baf097c122c3babc4fcdb7e14e57049eb9d88c6dc017d", size = 15988, upload-time = "2025-08-14T16:56:01.633Z" },
]

[[package]]
name = "frozenlist"
version = "1.8.0"
source = { registry = "https://pypi.org/simple" }
sdist = { url = "https://files.pythonhosted.org/packages/2d/f5/c831fac6cc817d26fd54c7eaccd04ef7e0288806943f7cc5bbf69f3ac1f0/frozenlist-1.8.0.tar.gz", hash = "sha256:3ede829ed8d842f6cd48fc7081d7a41001a56f1f38603f9d49bf3020d59a31ad", size = 45875, upload-time = "2025-10-06T05:38:17.865Z" }
wheels = [
    { url = "https://files.pythonhosted.org/packages/bc/03/077f869d540370db12165c0aa51640a873fb661d8b315d1d4d67b284d7ac/frozenlist-1.8.0-cp311-cp311-macosx_10_9_universal2.whl", hash = "sha256:09474e9831bc2b2199fad6da3c14c7b0fbdd377cce9d3d77131be28906cb7d84", size = 86912, upload-time = "2025-10-06T05:35:45.98Z" },
    { url = "https://files.pythonhosted.org/packages/df/b5/7610b6bd13e4ae77b96ba85abea1c8cb249683217ef09ac9e0ae93f25a91/frozenlist-1.8.0-cp311-cp311-macosx_10_9_x86_64.whl", hash = "sha256:17c883ab0ab67200b5f964d2b9ed6b00971917d5d8a92df149dc2c9779208ee9", size = 50046, upload-time = "2025-10-06T05:35:47.009Z" },
    { url = "https://files.pythonhosted.org/packages/6e/ef/0e8f1fe32f8a53dd26bdd1f9347efe0778b0fddf62789ea683f4cc7d787d/frozenlist-1.8.0-cp311-cp311-macosx_11_0_arm64.whl", hash = "sha256:fa47e444b8ba08fffd1c18e8cdb9a75db1b6a27f17507522834ad13ed5922b93", size = 50119, upload-time = "2025-10-06T05:35:48.38Z" },
    { url = "https://files.pythonhosted.org/packages/11/b1/71a477adc7c36e5fb628245dfbdea2166feae310757dea848d02bd0689fd/frozenlist-1.8.0-cp311-cp311-manylinux1_x86_64.manylinux_2_28_x86_64.manylinux_2_5_x86_64.whl", hash = "sha256:2552f44204b744fba866e573be4c1f9048d6a324dfe14475103fd51613eb1d1f", size = 231067, upload-time = "2025-10-06T05:35:49.97Z" },
    { url = "https://files.pythonhosted.org/packages/45/7e/afe40eca3a2dc19b9904c0f5d7edfe82b5304cb831391edec0ac04af94c2/frozenlist-1.8.0-cp311-cp311-manylinux2014_aarch64.manylinux_2_17_aarch64.manylinux_2_28_aarch64.whl", hash = "sha256:957e7c38f250991e48a9a73e6423db1bb9dd14e722a10f6b8bb8e16a0f55f695", size = 233160, upload-time = "2025-10-06T05:35:51.729Z" },
    { url = "https://files.pythonhosted.org/packages/a6/aa/7416eac95603ce428679d273255ffc7c998d4132cfae200103f164b108aa/frozenlist-1.8.0-cp311-cp311-manylinux2014_armv7l.manylinux_2_17_armv7l.manylinux_2_31_armv7l.whl", hash = "sha256:8585e3bb2cdea02fc88ffa245069c36555557ad3609e83be0ec71f54fd4abb52", size = 228544, upload-time = "2025-10-06T05:35:53.246Z" },
    { url = "https://files.pythonhosted.org/packages/8b/3d/2a2d1f683d55ac7e3875e4263d28410063e738384d3adc294f5ff3d7105e/frozenlist-1.8.0-cp311-cp311-manylinux2014_ppc64le.manylinux_2_17_ppc64le.manylinux_2_28_ppc64le.whl", hash = "sha256:edee74874ce20a373d62dc28b0b18b93f645633c2943fd90ee9d898550770581", size = 243797, upload-time = "2025-10-06T05:35:54.497Z" },
    { url = "https://files.pythonhosted.org/packages/78/1e/2d5565b589e580c296d3bb54da08d206e797d941a83a6fdea42af23be79c/frozenlist-1.8.0-cp311-cp311-manylinux2014_s390x.manylinux_2_17_s390x.manylinux_2_28_s390x.whl", hash = "sha256:c9a63152fe95756b85f31186bddf42e4c02c6321207fd6601a1c89ebac4fe567", size = 247923, upload-time = "2025-10-06T05:35:55.861Z" },
    { url = "https://files.pythonhosted.org/packages/aa/c3/65872fcf1d326a7f101ad4d86285c403c87be7d832b7470b77f6d2ed5ddc/frozenlist-1.8.0-cp311-cp311-musllinux_1_2_aarch64.whl", hash = "sha256:b6db2185db9be0a04fecf2f241c70b63b1a242e2805be291855078f2b404dd6b", size = 230886, upload-time = "2025-10-06T05:35:57.399Z" },
    { url = "https://files.pythonhosted.org/packages/a0/76/ac9ced601d62f6956f03cc794f9e04c81719509f85255abf96e2510f4265/frozenlist-1.8.0-cp311-cp311-musllinux_1_2_armv7l.whl", hash = "sha256:f4be2e3d8bc8aabd566f8d5b8ba7ecc09249d74ba3c9ed52e54dc23a293f0b92", size = 245731, upload-time = "2025-10-06T05:35:58.563Z" },
    { url = "https://files.pythonhosted.org/packages/b9/49/ecccb5f2598daf0b4a1415497eba4c33c1e8ce07495eb07d2860c731b8d5/frozenlist-1.8.0-cp311-cp311-musllinux_1_2_ppc64le.whl", hash = "sha256:c8d1634419f39ea6f5c427ea2f90ca85126b54b50837f31497f3bf38266e853d", size = 241544, upload-time = "2025-10-06T05:35:59.719Z" },
    { url = "https://files.pythonhosted.org/packages/53/4b/ddf24113323c0bbcc54cb38c8b8916f1da7165e07b8e24a717b4a12cbf10/frozenlist-1.8.0-cp311-cp311-musllinux_1_2_s390x.whl", hash = "sha256:1a7fa382a4a223773ed64242dbe1c9c326ec09457e6b8428efb4118c685c3dfd", size = 241806, upload-time = "2025-10-06T05:36:00.959Z" },
    { url = "https://files.pythonhosted.org/packages/a7/fb/9b9a084d73c67175484ba2789a59f8eebebd0827d186a8102005ce41e1ba/frozenlist-1.8.0-cp311-cp311-musllinux_1_2_x86_64.whl", hash = "sha256:11847b53d722050808926e785df837353bd4d75f1d494377e59b23594d834967", size = 229382, upload-time = "2025-10-06T05:36:02.22Z" },
    { url = "https://files.pythonhosted.org/packages/95/a3/c8fb25aac55bf5e12dae5c5aa6a98f85d436c1dc658f21c3ac73f9fa95e5/frozenlist-1.8.0-cp311-cp311-win32.whl", hash = "sha256:27c6e8077956cf73eadd514be8fb04d77fc946a7fe9f7fe167648b0b9085cc25", size = 39647, upload-time = "2025-10-06T05:36:03.409Z" },
    { url = "https://files.pythonhosted.org/packages/0a/f5/603d0d6a02cfd4c8f2a095a54672b3cf967ad688a60fb9faf04fc4887f65/frozenlist-1.8.0-cp311-cp311-win_amd64.whl", hash = "sha256:ac913f8403b36a2c8610bbfd25b8013488533e71e62b4b4adce9c86c8cea905b", size = 44064, upload-time = "2025-10-06T05:36:04.368Z" },
    { url = "https://files.pythonhosted.org/packages/5d/16/c2c9ab44e181f043a86f9a8f84d5124b62dbcb3a02c0977ec72b9ac1d3e0/frozenlist-1.8.0-cp311-cp311-win_arm64.whl", hash = "sha256:d4d3214a0f8394edfa3e303136d0575eece0745ff2b47bd2cb2e66dd92d4351a", size = 39937, upload-time = "2025-10-06T05:36:05.669Z" },
    { url = "https://files.pythonhosted.org/packages/9a/9a/e35b4a917281c0b8419d4207f4334c8e8c5dbf4f3f5f9ada73958d937dcc/frozenlist-1.8.0-py3-none-any.whl", hash = "sha256:0c18a16eab41e82c295618a77502e17b195883241c563b00f0aa5106fc4eaa0d", size = 13409, upload-time = "2025-10-06T05:38:16.721Z" },
]

[[package]]
name = "fuzzywuzzy"
version = "0.18.0"
source = { registry = "https://pypi.org/simple" }
sdist = { url = "https://files.pythonhosted.org/packages/11/4b/0a002eea91be6048a2b5d53c5f1b4dafd57ba2e36eea961d05086d7c28ce/fuzzywuzzy-0.18.0.tar.gz", hash = "sha256:45016e92264780e58972dca1b3d939ac864b78437422beecebb3095f8efd00e8", size = 28888, upload-time = "2020-02-13T21:06:27.054Z" }
wheels = [
    { url = "https://files.pythonhosted.org/packages/43/ff/74f23998ad2f93b945c0309f825be92e04e0348e062026998b5eefef4c33/fuzzywuzzy-0.18.0-py2.py3-none-any.whl", hash = "sha256:928244b28db720d1e0ee7587acf660ea49d7e4c632569cad4f1cd7e68a5f0993", size = 18272, upload-time = "2020-02-13T21:06:25.209Z" },
]

[[package]]
name = "gitdb"
version = "4.0.12"
source = { registry = "https://pypi.org/simple" }
dependencies = [
    { name = "smmap" },
]
sdist = { url = "https://files.pythonhosted.org/packages/72/94/63b0fc47eb32792c7ba1fe1b694daec9a63620db1e313033d18140c2320a/gitdb-4.0.12.tar.gz", hash = "sha256:5ef71f855d191a3326fcfbc0d5da835f26b13fbcba60c32c21091c349ffdb571", size = 394684, upload-time = "2025-01-02T07:20:46.413Z" }
wheels = [
    { url = "https://files.pythonhosted.org/packages/a0/61/5c78b91c3143ed5c14207f463aecfc8f9dbb5092fb2869baf37c273b2705/gitdb-4.0.12-py3-none-any.whl", hash = "sha256:67073e15955400952c6565cc3e707c554a4eea2e428946f7a4c162fab9bd9bcf", size = 62794, upload-time = "2025-01-02T07:20:43.624Z" },
]

[[package]]
name = "gitpython"
version = "3.1.41"
source = { registry = "https://pypi.org/simple" }
dependencies = [
    { name = "gitdb" },
]
sdist = { url = "https://files.pythonhosted.org/packages/e5/c2/6e3a26945a7ff7cf2854b8825026cf3f22ac8e18285bc11b6b1ceeb8dc3f/GitPython-3.1.41.tar.gz", hash = "sha256:ed66e624884f76df22c8e16066d567aaa5a37d5b5fa19db2c6df6f7156db9048", size = 209029, upload-time = "2024-01-10T12:15:19.596Z" }
wheels = [
    { url = "https://files.pythonhosted.org/packages/45/c6/a637a7a11d4619957cb95ca195168759a4502991b1b91c13d3203ffc3748/GitPython-3.1.41-py3-none-any.whl", hash = "sha256:c36b6634d069b3f719610175020a9aed919421c87552185b085e04fbbdb10b7c", size = 196354, upload-time = "2024-01-10T12:15:16.135Z" },
]

[[package]]
name = "giturlparse"
version = "0.12.0"
source = { registry = "https://pypi.org/simple" }
sdist = { url = "https://files.pythonhosted.org/packages/37/5f/543dc54c82842376139748226e5aa61eb95093992f63dd495af9c6b4f076/giturlparse-0.12.0.tar.gz", hash = "sha256:c0fff7c21acc435491b1779566e038757a205c1ffdcb47e4f81ea52ad8c3859a", size = 14907, upload-time = "2023-09-24T07:22:36.795Z" }
wheels = [
    { url = "https://files.pythonhosted.org/packages/dd/94/c6ff3388b8e3225a014e55aed957188639aa0966443e0408d38f0c9614a7/giturlparse-0.12.0-py2.py3-none-any.whl", hash = "sha256:412b74f2855f1da2fefa89fd8dde62df48476077a72fc19b62039554d27360eb", size = 15752, upload-time = "2023-09-24T07:22:35.465Z" },
]

[[package]]
name = "google-auth"
version = "2.41.1"
source = { registry = "https://pypi.org/simple" }
dependencies = [
    { name = "cachetools" },
    { name = "pyasn1-modules" },
    { name = "rsa" },
]
sdist = { url = "https://files.pythonhosted.org/packages/a8/af/5129ce5b2f9688d2fa49b463e544972a7c82b0fdb50980dafee92e121d9f/google_auth-2.41.1.tar.gz", hash = "sha256:b76b7b1f9e61f0cb7e88870d14f6a94aeef248959ef6992670efee37709cbfd2", size = 292284, upload-time = "2025-09-30T22:51:26.363Z" }
wheels = [
    { url = "https://files.pythonhosted.org/packages/be/a4/7319a2a8add4cc352be9e3efeff5e2aacee917c85ca2fa1647e29089983c/google_auth-2.41.1-py2.py3-none-any.whl", hash = "sha256:754843be95575b9a19c604a848a41be03f7f2afd8c019f716dc1f51ee41c639d", size = 221302, upload-time = "2025-09-30T22:51:24.212Z" },
]

[[package]]
name = "google-genai"
version = "1.13.0"
source = { registry = "https://pypi.org/simple" }
dependencies = [
    { name = "anyio" },
    { name = "google-auth" },
    { name = "httpx" },
    { name = "pydantic" },
    { name = "requests" },
    { name = "typing-extensions" },
    { name = "websockets" },
]
sdist = { url = "https://files.pythonhosted.org/packages/5e/1f/0861dad47febbb391123a529f3655582e2a7ce14aadb6ddc527dd7dea470/google_genai-1.13.0.tar.gz", hash = "sha256:de7b4960d361c7ea85b715ce0e07fe34903d94affa82d566d9eb04e8f92512b9", size = 165727, upload-time = "2025-04-30T23:47:02.605Z" }
wheels = [
    { url = "https://files.pythonhosted.org/packages/c5/2c/1833fa15311fa4f0790e9c8ea3488382fe428c3eca62b329d6aa355871ae/google_genai-1.13.0-py3-none-any.whl", hash = "sha256:e88417c95f333827ed051282803db627192fd8e5fdf5b49b6f26644a67775d1a", size = 164405, upload-time = "2025-04-30T23:47:00.901Z" },
]

[[package]]
name = "grpcio"
version = "1.75.1"
source = { registry = "https://pypi.org/simple" }
dependencies = [
    { name = "typing-extensions" },
]
sdist = { url = "https://files.pythonhosted.org/packages/9d/f7/8963848164c7604efb3a3e6ee457fdb3a469653e19002bd24742473254f8/grpcio-1.75.1.tar.gz", hash = "sha256:3e81d89ece99b9ace23a6916880baca613c03a799925afb2857887efa8b1b3d2", size = 12731327, upload-time = "2025-09-26T09:03:36.887Z" }
wheels = [
    { url = "https://files.pythonhosted.org/packages/0c/3c/35ca9747473a306bfad0cee04504953f7098527cd112a4ab55c55af9e7bd/grpcio-1.75.1-cp311-cp311-linux_armv7l.whl", hash = "sha256:573855ca2e58e35032aff30bfbd1ee103fbcf4472e4b28d4010757700918e326", size = 5709761, upload-time = "2025-09-26T09:01:28.528Z" },
    { url = "https://files.pythonhosted.org/packages/c9/2c/ecbcb4241e4edbe85ac2663f885726fea0e947767401288b50d8fdcb9200/grpcio-1.75.1-cp311-cp311-macosx_11_0_universal2.whl", hash = "sha256:6a4996a2c8accc37976dc142d5991adf60733e223e5c9a2219e157dc6a8fd3a2", size = 11496691, upload-time = "2025-09-26T09:01:31.214Z" },
    { url = "https://files.pythonhosted.org/packages/81/40/bc07aee2911f0d426fa53fe636216100c31a8ea65a400894f280274cb023/grpcio-1.75.1-cp311-cp311-manylinux2014_aarch64.manylinux_2_17_aarch64.whl", hash = "sha256:b1ea1bbe77ecbc1be00af2769f4ae4a88ce93be57a4f3eebd91087898ed749f9", size = 6296084, upload-time = "2025-09-26T09:01:34.596Z" },
    { url = "https://files.pythonhosted.org/packages/b8/d1/10c067f6c67396cbf46448b80f27583b5e8c4b46cdfbe18a2a02c2c2f290/grpcio-1.75.1-cp311-cp311-manylinux2014_i686.manylinux_2_17_i686.whl", hash = "sha256:e5b425aee54cc5e3e3c58f00731e8a33f5567965d478d516d35ef99fd648ab68", size = 6950403, upload-time = "2025-09-26T09:01:36.736Z" },
    { url = "https://files.pythonhosted.org/packages/3f/42/5f628abe360b84dfe8dd8f32be6b0606dc31dc04d3358eef27db791ea4d5/grpcio-1.75.1-cp311-cp311-manylinux2014_x86_64.manylinux_2_17_x86_64.whl", hash = "sha256:0049a7bf547dafaeeb1db17079ce79596c298bfe308fc084d023c8907a845b9a", size = 6470166, upload-time = "2025-09-26T09:01:39.474Z" },
    { url = "https://files.pythonhosted.org/packages/c3/93/a24035080251324019882ee2265cfde642d6476c0cf8eb207fc693fcebdc/grpcio-1.75.1-cp311-cp311-musllinux_1_2_aarch64.whl", hash = "sha256:5b8ea230c7f77c0a1a3208a04a1eda164633fb0767b4cefd65a01079b65e5b1f", size = 7107828, upload-time = "2025-09-26T09:01:41.782Z" },
    { url = "https://files.pythonhosted.org/packages/e4/f8/d18b984c1c9ba0318e3628dbbeb6af77a5007f02abc378c845070f2d3edd/grpcio-1.75.1-cp311-cp311-musllinux_1_2_i686.whl", hash = "sha256:36990d629c3c9fb41e546414e5af52d0a7af37ce7113d9682c46d7e2919e4cca", size = 8045421, upload-time = "2025-09-26T09:01:45.835Z" },
    { url = "https://files.pythonhosted.org/packages/7e/b6/4bf9aacff45deca5eac5562547ed212556b831064da77971a4e632917da3/grpcio-1.75.1-cp311-cp311-musllinux_1_2_x86_64.whl", hash = "sha256:b10ad908118d38c2453ade7ff790e5bce36580c3742919007a2a78e3a1e521ca", size = 7503290, upload-time = "2025-09-26T09:01:49.28Z" },
    { url = "https://files.pythonhosted.org/packages/3b/15/d8d69d10223cb54c887a2180bd29fe5fa2aec1d4995c8821f7aa6eaf72e4/grpcio-1.75.1-cp311-cp311-win32.whl", hash = "sha256:d6be2b5ee7bea656c954dcf6aa8093c6f0e6a3ef9945c99d99fcbfc88c5c0bfe", size = 3950631, upload-time = "2025-09-26T09:01:51.23Z" },
    { url = "https://files.pythonhosted.org/packages/8a/40/7b8642d45fff6f83300c24eaac0380a840e5e7fe0e8d80afd31b99d7134e/grpcio-1.75.1-cp311-cp311-win_amd64.whl", hash = "sha256:61c692fb05956b17dd6d1ab480f7f10ad0536dba3bc8fd4e3c7263dc244ed772", size = 4646131, upload-time = "2025-09-26T09:01:53.266Z" },
]

[[package]]
name = "h11"
version = "0.16.0"
source = { registry = "https://pypi.org/simple" }
sdist = { url = "https://files.pythonhosted.org/packages/01/ee/02a2c011bdab74c6fb3c75474d40b3052059d95df7e73351460c8588d963/h11-0.16.0.tar.gz", hash = "sha256:4e35b956cf45792e4caa5885e69fba00bdbc6ffafbfa020300e549b208ee5ff1", size = 101250, upload-time = "2025-04-24T03:35:25.427Z" }
wheels = [
    { url = "https://files.pythonhosted.org/packages/04/4b/29cac41a4d98d144bf5f6d33995617b185d14b22401f75ca86f384e87ff1/h11-0.16.0-py3-none-any.whl", hash = "sha256:63cf8bbe7522de3bf65932fda1d9c2772064ffb3dae62d55932da54b31cb6c86", size = 37515, upload-time = "2025-04-24T03:35:24.344Z" },
]

[[package]]
name = "html5tagger"
version = "1.3.0"
source = { registry = "https://pypi.org/simple" }
sdist = { url = "https://files.pythonhosted.org/packages/9e/02/2ae5f46d517a2c1d4a17f2b1e4834c2c7cc0fb3a69c92389172fa16ab389/html5tagger-1.3.0.tar.gz", hash = "sha256:84fa3dfb49e5c83b79bbd856ab7b1de8e2311c3bb46a8be925f119e3880a8da9", size = 14196, upload-time = "2023-03-28T05:59:34.642Z" }
wheels = [
    { url = "https://files.pythonhosted.org/packages/9b/12/2f5d43ee912ea14a6baba4b3db6d309b02d932e3b7074c3339b4aded98ff/html5tagger-1.3.0-py3-none-any.whl", hash = "sha256:ce14313515edffec8ed8a36c5890d023922641171b4e6e5774ad1a74998f5351", size = 10956, upload-time = "2023-03-28T05:59:32.524Z" },
]

[[package]]
name = "httpcore"
version = "1.0.9"
source = { registry = "https://pypi.org/simple" }
dependencies = [
    { name = "certifi" },
    { name = "h11" },
]
sdist = { url = "https://files.pythonhosted.org/packages/06/94/82699a10bca87a5556c9c59b5963f2d039dbd239f25bc2a63907a05a14cb/httpcore-1.0.9.tar.gz", hash = "sha256:6e34463af53fd2ab5d807f399a9b45ea31c3dfa2276f15a2c3f00afff6e176e8", size = 85484, upload-time = "2025-04-24T22:06:22.219Z" }
wheels = [
    { url = "https://files.pythonhosted.org/packages/7e/f5/f66802a942d491edb555dd61e3a9961140fd64c90bce1eafd741609d334d/httpcore-1.0.9-py3-none-any.whl", hash = "sha256:2d400746a40668fc9dec9810239072b40b4484b640a8c38fd654a024c7a1bf55", size = 78784, upload-time = "2025-04-24T22:06:20.566Z" },
]

[[package]]
name = "httptools"
version = "0.6.4"
source = { registry = "https://pypi.org/simple" }
sdist = { url = "https://files.pythonhosted.org/packages/a7/9a/ce5e1f7e131522e6d3426e8e7a490b3a01f39a6696602e1c4f33f9e94277/httptools-0.6.4.tar.gz", hash = "sha256:4e93eee4add6493b59a5c514da98c939b244fce4a0d8879cd3f466562f4b7d5c", size = 240639, upload-time = "2024-10-16T19:45:08.902Z" }
wheels = [
    { url = "https://files.pythonhosted.org/packages/7b/26/bb526d4d14c2774fe07113ca1db7255737ffbb119315839af2065abfdac3/httptools-0.6.4-cp311-cp311-macosx_10_9_universal2.whl", hash = "sha256:f47f8ed67cc0ff862b84a1189831d1d33c963fb3ce1ee0c65d3b0cbe7b711069", size = 199029, upload-time = "2024-10-16T19:44:18.427Z" },
    { url = "https://files.pythonhosted.org/packages/a6/17/3e0d3e9b901c732987a45f4f94d4e2c62b89a041d93db89eafb262afd8d5/httptools-0.6.4-cp311-cp311-macosx_11_0_arm64.whl", hash = "sha256:0614154d5454c21b6410fdf5262b4a3ddb0f53f1e1721cfd59d55f32138c578a", size = 103492, upload-time = "2024-10-16T19:44:19.515Z" },
    { url = "https://files.pythonhosted.org/packages/b7/24/0fe235d7b69c42423c7698d086d4db96475f9b50b6ad26a718ef27a0bce6/httptools-0.6.4-cp311-cp311-manylinux_2_17_aarch64.manylinux2014_aarch64.whl", hash = "sha256:f8787367fbdfccae38e35abf7641dafc5310310a5987b689f4c32cc8cc3ee975", size = 462891, upload-time = "2024-10-16T19:44:21.067Z" },
    { url = "https://files.pythonhosted.org/packages/b1/2f/205d1f2a190b72da6ffb5f41a3736c26d6fa7871101212b15e9b5cd8f61d/httptools-0.6.4-cp311-cp311-manylinux_2_5_x86_64.manylinux1_x86_64.manylinux_2_17_x86_64.manylinux2014_x86_64.whl", hash = "sha256:40b0f7fe4fd38e6a507bdb751db0379df1e99120c65fbdc8ee6c1d044897a636", size = 459788, upload-time = "2024-10-16T19:44:22.958Z" },
    { url = "https://files.pythonhosted.org/packages/6e/4c/d09ce0eff09057a206a74575ae8f1e1e2f0364d20e2442224f9e6612c8b9/httptools-0.6.4-cp311-cp311-musllinux_1_2_aarch64.whl", hash = "sha256:40a5ec98d3f49904b9fe36827dcf1aadfef3b89e2bd05b0e35e94f97c2b14721", size = 433214, upload-time = "2024-10-16T19:44:24.513Z" },
    { url = "https://files.pythonhosted.org/packages/3e/d2/84c9e23edbccc4a4c6f96a1b8d99dfd2350289e94f00e9ccc7aadde26fb5/httptools-0.6.4-cp311-cp311-musllinux_1_2_x86_64.whl", hash = "sha256:dacdd3d10ea1b4ca9df97a0a303cbacafc04b5cd375fa98732678151643d4988", size = 434120, upload-time = "2024-10-16T19:44:26.295Z" },
    { url = "https://files.pythonhosted.org/packages/d0/46/4d8e7ba9581416de1c425b8264e2cadd201eb709ec1584c381f3e98f51c1/httptools-0.6.4-cp311-cp311-win_amd64.whl", hash = "sha256:288cd628406cc53f9a541cfaf06041b4c71d751856bab45e3702191f931ccd17", size = 88565, upload-time = "2024-10-16T19:44:29.188Z" },
]

[[package]]
name = "httpx"
version = "0.28.1"
source = { registry = "https://pypi.org/simple" }
dependencies = [
    { name = "anyio" },
    { name = "certifi" },
    { name = "httpcore" },
    { name = "idna" },
]
sdist = { url = "https://files.pythonhosted.org/packages/b1/df/48c586a5fe32a0f01324ee087459e112ebb7224f646c0b5023f5e79e9956/httpx-0.28.1.tar.gz", hash = "sha256:75e98c5f16b0f35b567856f597f06ff2270a374470a5c2392242528e3e3e42fc", size = 141406, upload-time = "2024-12-06T15:37:23.222Z" }
wheels = [
    { url = "https://files.pythonhosted.org/packages/2a/39/e50c7c3a983047577ee07d2a9e53faf5a69493943ec3f6a384bdc792deb2/httpx-0.28.1-py3-none-any.whl", hash = "sha256:d909fcccc110f8c7faf814ca82a9a4d816bc5a6dbfea25d6591d6985b8ba59ad", size = 73517, upload-time = "2024-12-06T15:37:21.509Z" },
]

[[package]]
name = "httpx-sse"
version = "0.4.1"
source = { registry = "https://pypi.org/simple" }
sdist = { url = "https://files.pythonhosted.org/packages/6e/fa/66bd985dd0b7c109a3bcb89272ee0bfb7e2b4d06309ad7b38ff866734b2a/httpx_sse-0.4.1.tar.gz", hash = "sha256:8f44d34414bc7b21bf3602713005c5df4917884f76072479b21f68befa4ea26e", size = 12998, upload-time = "2025-06-24T13:21:05.71Z" }
wheels = [
    { url = "https://files.pythonhosted.org/packages/25/0a/6269e3473b09aed2dab8aa1a600c70f31f00ae1349bee30658f7e358a159/httpx_sse-0.4.1-py3-none-any.whl", hash = "sha256:cba42174344c3a5b06f255ce65b350880f962d99ead85e776f23c6618a377a37", size = 8054, upload-time = "2025-06-24T13:21:04.772Z" },
]

[[package]]
name = "identify"
version = "2.6.15"
source = { registry = "https://pypi.org/simple" }
sdist = { url = "https://files.pythonhosted.org/packages/ff/e7/685de97986c916a6d93b3876139e00eef26ad5bbbd61925d670ae8013449/identify-2.6.15.tar.gz", hash = "sha256:e4f4864b96c6557ef2a1e1c951771838f4edc9df3a72ec7118b338801b11c7bf", size = 99311, upload-time = "2025-10-02T17:43:40.631Z" }
wheels = [
    { url = "https://files.pythonhosted.org/packages/0f/1c/e5fd8f973d4f375adb21565739498e2e9a1e54c858a97b9a8ccfdc81da9b/identify-2.6.15-py2.py3-none-any.whl", hash = "sha256:1181ef7608e00704db228516541eb83a88a9f94433a8c80bb9b5bd54b1d81757", size = 99183, upload-time = "2025-10-02T17:43:39.137Z" },
]

[[package]]
name = "idna"
version = "3.10"
source = { registry = "https://pypi.org/simple" }
sdist = { url = "https://files.pythonhosted.org/packages/f1/70/7703c29685631f5a7590aa73f1f1d3fa9a380e654b86af429e0934a32f7d/idna-3.10.tar.gz", hash = "sha256:12f65c9b470abda6dc35cf8e63cc574b1c52b11df2c86030af0ac09b01b13ea9", size = 190490, upload-time = "2024-09-15T18:07:39.745Z" }
wheels = [
    { url = "https://files.pythonhosted.org/packages/76/c6/c88e154df9c4e1a2a66ccf0005a88dfb2650c1dffb6f5ce603dfbd452ce3/idna-3.10-py3-none-any.whl", hash = "sha256:946d195a0d259cbba61165e88e65941f16e9b36ea6ddb97f00452bae8b1287d3", size = 70442, upload-time = "2024-09-15T18:07:37.964Z" },
]

[[package]]
name = "iniconfig"
version = "2.1.0"
source = { registry = "https://pypi.org/simple" }
sdist = { url = "https://files.pythonhosted.org/packages/f2/97/ebf4da567aa6827c909642694d71c9fcf53e5b504f2d96afea02718862f3/iniconfig-2.1.0.tar.gz", hash = "sha256:3abbd2e30b36733fee78f9c7f7308f2d0050e88f0087fd25c2645f63c773e1c7", size = 4793, upload-time = "2025-03-19T20:09:59.721Z" }
wheels = [
    { url = "https://files.pythonhosted.org/packages/2c/e1/e6716421ea10d38022b952c159d5161ca1193197fb744506875fbb87ea7b/iniconfig-2.1.0-py3-none-any.whl", hash = "sha256:9deba5723312380e77435581c6bf4935c94cbfab9b1ed33ef8d238ea168eb760", size = 6050, upload-time = "2025-03-19T20:10:01.071Z" },
]

[[package]]
name = "iso8601"
version = "2.1.0"
source = { registry = "https://pypi.org/simple" }
sdist = { url = "https://files.pythonhosted.org/packages/b9/f3/ef59cee614d5e0accf6fd0cbba025b93b272e626ca89fb70a3e9187c5d15/iso8601-2.1.0.tar.gz", hash = "sha256:6b1d3829ee8921c4301998c909f7829fa9ed3cbdac0d3b16af2d743aed1ba8df", size = 6522, upload-time = "2023-10-03T00:25:39.317Z" }
wheels = [
    { url = "https://files.pythonhosted.org/packages/6c/0c/f37b6a241f0759b7653ffa7213889d89ad49a2b76eb2ddf3b57b2738c347/iso8601-2.1.0-py3-none-any.whl", hash = "sha256:aac4145c4dcb66ad8b648a02830f5e2ff6c24af20f4f482689be402db2429242", size = 7545, upload-time = "2023-10-03T00:25:32.304Z" },
]

[[package]]
name = "isodate"
version = "0.7.2"
source = { registry = "https://pypi.org/simple" }
sdist = { url = "https://files.pythonhosted.org/packages/54/4d/e940025e2ce31a8ce1202635910747e5a87cc3a6a6bb2d00973375014749/isodate-0.7.2.tar.gz", hash = "sha256:4cd1aa0f43ca76f4a6c6c0292a85f40b35ec2e43e315b59f06e6d32171a953e6", size = 29705, upload-time = "2024-10-08T23:04:11.5Z" }
wheels = [
    { url = "https://files.pythonhosted.org/packages/15/aa/0aca39a37d3c7eb941ba736ede56d689e7be91cab5d9ca846bde3999eba6/isodate-0.7.2-py3-none-any.whl", hash = "sha256:28009937d8031054830160fce6d409ed342816b543597cece116d966c6d99e15", size = 22320, upload-time = "2024-10-08T23:04:09.501Z" },
]

[[package]]
name = "jiter"
version = "0.11.0"
source = { registry = "https://pypi.org/simple" }
sdist = { url = "https://files.pythonhosted.org/packages/9d/c0/a3bb4cc13aced219dd18191ea66e874266bd8aa7b96744e495e1c733aa2d/jiter-0.11.0.tar.gz", hash = "sha256:1d9637eaf8c1d6a63d6562f2a6e5ab3af946c66037eb1b894e8fad75422266e4", size = 167094, upload-time = "2025-09-15T09:20:38.212Z" }
wheels = [
    { url = "https://files.pythonhosted.org/packages/38/55/a69fefeef09c2eaabae44b935a1aa81517e49639c0a0c25d861cb18cd7ac/jiter-0.11.0-cp311-cp311-macosx_10_12_x86_64.whl", hash = "sha256:cb5d9db02979c3f49071fce51a48f4b4e4cf574175fb2b11c7a535fa4867b222", size = 309503, upload-time = "2025-09-15T09:19:08.191Z" },
    { url = "https://files.pythonhosted.org/packages/bd/d5/a6aba9e6551f32f9c127184f398208e4eddb96c59ac065c8a92056089d28/jiter-0.11.0-cp311-cp311-macosx_11_0_arm64.whl", hash = "sha256:1dc6a123f3471c4730db7ca8ba75f1bb3dcb6faeb8d46dd781083e7dee88b32d", size = 317688, upload-time = "2025-09-15T09:19:09.918Z" },
    { url = "https://files.pythonhosted.org/packages/bb/f3/5e86f57c1883971cdc8535d0429c2787bf734840a231da30a3be12850562/jiter-0.11.0-cp311-cp311-manylinux_2_17_aarch64.manylinux2014_aarch64.whl", hash = "sha256:09858f8d230f031c7b8e557429102bf050eea29c77ad9c34c8fe253c5329acb7", size = 337418, upload-time = "2025-09-15T09:19:11.078Z" },
    { url = "https://files.pythonhosted.org/packages/5e/4f/a71d8a24c2a70664970574a8e0b766663f5ef788f7fe1cc20ee0c016d488/jiter-0.11.0-cp311-cp311-manylinux_2_17_armv7l.manylinux2014_armv7l.whl", hash = "sha256:dbe2196c4a0ce760925a74ab4456bf644748ab0979762139626ad138f6dac72d", size = 361423, upload-time = "2025-09-15T09:19:13.286Z" },
    { url = "https://files.pythonhosted.org/packages/8f/e5/b09076f4e7fd9471b91e16f9f3dc7330b161b738f3b39b2c37054a36e26a/jiter-0.11.0-cp311-cp311-manylinux_2_17_ppc64le.manylinux2014_ppc64le.whl", hash = "sha256:5beb56d22b63647bafd0b74979216fdee80c580c0c63410be8c11053860ffd09", size = 486367, upload-time = "2025-09-15T09:19:14.546Z" },
    { url = "https://files.pythonhosted.org/packages/fb/f1/98cb3a36f5e62f80cd860f0179f948d9eab5a316d55d3e1bab98d9767af5/jiter-0.11.0-cp311-cp311-manylinux_2_17_s390x.manylinux2014_s390x.whl", hash = "sha256:97025d09ef549795d8dc720a824312cee3253c890ac73c621721ddfc75066789", size = 376335, upload-time = "2025-09-15T09:19:15.939Z" },
    { url = "https://files.pythonhosted.org/packages/9f/d8/ec74886497ea393c29dbd7651ddecc1899e86404a6b1f84a3ddab0ab59fd/jiter-0.11.0-cp311-cp311-manylinux_2_17_x86_64.manylinux2014_x86_64.whl", hash = "sha256:d50880a6da65d8c23a2cf53c412847d9757e74cc9a3b95c5704a1d1a24667347", size = 348981, upload-time = "2025-09-15T09:19:17.568Z" },
    { url = "https://files.pythonhosted.org/packages/24/93/d22ad7fa3b86ade66c86153ceea73094fc2af8b20c59cb7fceab9fea4704/jiter-0.11.0-cp311-cp311-manylinux_2_5_i686.manylinux1_i686.whl", hash = "sha256:452d80a1c86c095a242007bd9fc5d21b8a8442307193378f891cb8727e469648", size = 385797, upload-time = "2025-09-15T09:19:19.121Z" },
    { url = "https://files.pythonhosted.org/packages/c8/bd/e25ff4a4df226e9b885f7cb01ee4b9dc74e3000e612d6f723860d71a1f34/jiter-0.11.0-cp311-cp311-musllinux_1_1_aarch64.whl", hash = "sha256:e84e58198d4894668eec2da660ffff60e0f3e60afa790ecc50cb12b0e02ca1d4", size = 516597, upload-time = "2025-09-15T09:19:20.301Z" },
    { url = "https://files.pythonhosted.org/packages/be/fb/beda613db7d93ffa2fdd2683f90f2f5dce8daf4bc2d0d2829e7de35308c6/jiter-0.11.0-cp311-cp311-musllinux_1_1_x86_64.whl", hash = "sha256:df64edcfc5dd5279a791eea52aa113d432c933119a025b0b5739f90d2e4e75f1", size = 508853, upload-time = "2025-09-15T09:19:22.075Z" },
    { url = "https://files.pythonhosted.org/packages/20/64/c5b0d93490634e41e38e2a15de5d54fdbd2c9f64a19abb0f95305b63373c/jiter-0.11.0-cp311-cp311-win32.whl", hash = "sha256:144fc21337d21b1d048f7f44bf70881e1586401d405ed3a98c95a114a9994982", size = 205140, upload-time = "2025-09-15T09:19:23.351Z" },
    { url = "https://files.pythonhosted.org/packages/a1/e6/c347c0e6f5796e97d4356b7e5ff0ce336498b7f4ef848fae621a56f1ccf3/jiter-0.11.0-cp311-cp311-win_amd64.whl", hash = "sha256:b0f32e644d241293b892b1a6dd8f0b9cc029bfd94c97376b2681c36548aabab7", size = 204311, upload-time = "2025-09-15T09:19:24.591Z" },
    { url = "https://files.pythonhosted.org/packages/70/f3/ce100253c80063a7b8b406e1d1562657fd4b9b4e1b562db40e68645342fb/jiter-0.11.0-graalpy311-graalpy242_311_native-manylinux_2_17_x86_64.manylinux2014_x86_64.whl", hash = "sha256:902b43386c04739229076bd1c4c69de5d115553d982ab442a8ae82947c72ede7", size = 336380, upload-time = "2025-09-15T09:20:36.867Z" },
]

[[package]]
name = "jmespath"
version = "1.0.1"
source = { registry = "https://pypi.org/simple" }
sdist = { url = "https://files.pythonhosted.org/packages/00/2a/e867e8531cf3e36b41201936b7fa7ba7b5702dbef42922193f05c8976cd6/jmespath-1.0.1.tar.gz", hash = "sha256:90261b206d6defd58fdd5e85f478bf633a2901798906be2ad389150c5c60edbe", size = 25843, upload-time = "2022-06-17T18:00:12.224Z" }
wheels = [
    { url = "https://files.pythonhosted.org/packages/31/b4/b9b800c45527aadd64d5b442f9b932b00648617eb5d63d2c7a6587b7cafc/jmespath-1.0.1-py3-none-any.whl", hash = "sha256:02e2e4cc71b5bcab88332eebf907519190dd9e6e82107fa7f83b1003a6252980", size = 20256, upload-time = "2022-06-17T18:00:10.251Z" },
]

[[package]]
name = "jsonschema"
version = "4.25.1"
source = { registry = "https://pypi.org/simple" }
dependencies = [
    { name = "attrs" },
    { name = "jsonschema-specifications" },
    { name = "referencing" },
    { name = "rpds-py" },
]
sdist = { url = "https://files.pythonhosted.org/packages/74/69/f7185de793a29082a9f3c7728268ffb31cb5095131a9c139a74078e27336/jsonschema-4.25.1.tar.gz", hash = "sha256:e4a9655ce0da0c0b67a085847e00a3a51449e1157f4f75e9fb5aa545e122eb85", size = 357342, upload-time = "2025-08-18T17:03:50.038Z" }
wheels = [
    { url = "https://files.pythonhosted.org/packages/bf/9c/8c95d856233c1f82500c2450b8c68576b4cf1c871db3afac5c34ff84e6fd/jsonschema-4.25.1-py3-none-any.whl", hash = "sha256:3fba0169e345c7175110351d456342c364814cfcf3b964ba4587f22915230a63", size = 90040, upload-time = "2025-08-18T17:03:48.373Z" },
]

[[package]]
name = "jsonschema-specifications"
version = "2025.9.1"
source = { registry = "https://pypi.org/simple" }
dependencies = [
    { name = "referencing" },
]
sdist = { url = "https://files.pythonhosted.org/packages/19/74/a633ee74eb36c44aa6d1095e7cc5569bebf04342ee146178e2d36600708b/jsonschema_specifications-2025.9.1.tar.gz", hash = "sha256:b540987f239e745613c7a9176f3edb72b832a4ac465cf02712288397832b5e8d", size = 32855, upload-time = "2025-09-08T01:34:59.186Z" }
wheels = [
    { url = "https://files.pythonhosted.org/packages/41/45/1a4ed80516f02155c51f51e8cedb3c1902296743db0bbc66608a0db2814f/jsonschema_specifications-2025.9.1-py3-none-any.whl", hash = "sha256:98802fee3a11ee76ecaca44429fda8a41bff98b00a0f2838151b113f210cc6fe", size = 18437, upload-time = "2025-09-08T01:34:57.871Z" },
]

[[package]]
name = "levenshtein"
version = "0.27.1"
source = { registry = "https://pypi.org/simple" }
dependencies = [
    { name = "rapidfuzz" },
]
sdist = { url = "https://files.pythonhosted.org/packages/7e/b3/b5f8011483ba9083a0bc74c4d58705e9cf465fbe55c948a1b1357d0a2aa8/levenshtein-0.27.1.tar.gz", hash = "sha256:3e18b73564cfc846eec94dd13fab6cb006b5d2e0cc56bad1fd7d5585881302e3", size = 382571, upload-time = "2025-03-02T19:44:56.148Z" }
wheels = [
    { url = "https://files.pythonhosted.org/packages/22/84/110136e740655779aceb0da2399977362f21b2dbf3ea3646557f9c2237c4/levenshtein-0.27.1-cp311-cp311-macosx_10_9_x86_64.whl", hash = "sha256:2e6f1760108319a108dceb2f02bc7cdb78807ad1f9c673c95eaa1d0fe5dfcaae", size = 174555, upload-time = "2025-03-02T19:42:51.781Z" },
    { url = "https://files.pythonhosted.org/packages/19/5b/176d96959f5c5969f356d8856f8e20d2e72f7e4879f6d1cda8e5c2ac2614/levenshtein-0.27.1-cp311-cp311-macosx_11_0_arm64.whl", hash = "sha256:c4ed8400d94ab348099395e050b8ed9dd6a5d6b5b9e75e78b2b3d0b5f5b10f38", size = 156286, upload-time = "2025-03-02T19:42:53.106Z" },
    { url = "https://files.pythonhosted.org/packages/2a/2d/a75abaafc8a46b0dc52ab14dc96708989a31799a02a4914f9210c3415f04/levenshtein-0.27.1-cp311-cp311-manylinux_2_17_aarch64.manylinux2014_aarch64.whl", hash = "sha256:7826efe51be8ff58bc44a633e022fdd4b9fc07396375a6dbc4945a3bffc7bf8f", size = 152413, upload-time = "2025-03-02T19:42:55.129Z" },
    { url = "https://files.pythonhosted.org/packages/9a/5f/533f4adf964b10817a1d0ecca978b3542b3b9915c96172d20162afe18bed/levenshtein-0.27.1-cp311-cp311-manylinux_2_17_ppc64le.manylinux2014_ppc64le.whl", hash = "sha256:ff5afb78719659d353055863c7cb31599fbea6865c0890b2d840ee40214b3ddb", size = 184236, upload-time = "2025-03-02T19:42:56.427Z" },
    { url = "https://files.pythonhosted.org/packages/02/79/e698623795e36e0d166a3aa1eac6fe1e446cac3a5c456664a95c351571d1/levenshtein-0.27.1-cp311-cp311-manylinux_2_17_s390x.manylinux2014_s390x.whl", hash = "sha256:201dafd5c004cd52018560cf3213da799534d130cf0e4db839b51f3f06771de0", size = 185502, upload-time = "2025-03-02T19:42:57.596Z" },
    { url = "https://files.pythonhosted.org/packages/ac/94/76b64762f4af6e20bbab79713c4c48783240e6e502b2f52e5037ddda688a/levenshtein-0.27.1-cp311-cp311-manylinux_2_17_x86_64.manylinux2014_x86_64.whl", hash = "sha256:e5ddd59f3cfaec216811ee67544779d9e2d6ed33f79337492a248245d6379e3d", size = 161749, upload-time = "2025-03-02T19:42:59.222Z" },
    { url = "https://files.pythonhosted.org/packages/56/d0/d10eff9224c94a478078a469aaeb43471fdeddad035f443091224c7544b8/levenshtein-0.27.1-cp311-cp311-manylinux_2_5_i686.manylinux1_i686.manylinux_2_17_i686.manylinux2014_i686.whl", hash = "sha256:6afc241d27ecf5b921063b796812c55b0115423ca6fa4827aa4b1581643d0a65", size = 246686, upload-time = "2025-03-02T19:43:00.454Z" },
    { url = "https://files.pythonhosted.org/packages/b2/8a/ebbeff74461da3230d00e8a8197480a2ea1a9bbb7dbc273214d7ea3896cb/levenshtein-0.27.1-cp311-cp311-musllinux_1_2_aarch64.whl", hash = "sha256:ee2e766277cceb8ca9e584ea03b8dc064449ba588d3e24c1923e4b07576db574", size = 1116616, upload-time = "2025-03-02T19:43:02.431Z" },
    { url = "https://files.pythonhosted.org/packages/1d/9b/e7323684f833ede13113fba818c3afe665a78b47d720afdeb2e530c1ecb3/levenshtein-0.27.1-cp311-cp311-musllinux_1_2_i686.whl", hash = "sha256:920b23d6109453913ce78ec451bc402ff19d020ee8be4722e9d11192ec2fac6f", size = 1401483, upload-time = "2025-03-02T19:43:04.62Z" },
    { url = "https://files.pythonhosted.org/packages/ef/1d/9b6ab30ff086a33492d6f7de86a07050b15862ccf0d9feeccfbe26af52d8/levenshtein-0.27.1-cp311-cp311-musllinux_1_2_ppc64le.whl", hash = "sha256:560d7edba126e2eea3ac3f2f12e7bd8bc9c6904089d12b5b23b6dfa98810b209", size = 1225805, upload-time = "2025-03-02T19:43:06.734Z" },
    { url = "https://files.pythonhosted.org/packages/1b/07/ae2f31e87ff65ba4857e25192646f1f3c8cca83c2ac1c27e551215b7e1b6/levenshtein-0.27.1-cp311-cp311-musllinux_1_2_s390x.whl", hash = "sha256:8d5362b6c7aa4896dc0cb1e7470a4ad3c06124e0af055dda30d81d3c5549346b", size = 1419860, upload-time = "2025-03-02T19:43:08.084Z" },
    { url = "https://files.pythonhosted.org/packages/43/d2/dfcc5c22c07bab9be99f3f47a907be583bcd37bfd2eec57a205e59671019/levenshtein-0.27.1-cp311-cp311-musllinux_1_2_x86_64.whl", hash = "sha256:65ba880815b0f80a80a293aeebac0fab8069d03ad2d6f967a886063458f9d7a1", size = 1188823, upload-time = "2025-03-02T19:43:09.592Z" },
    { url = "https://files.pythonhosted.org/packages/8b/96/713335623f8ab50eba0627c8685618dc3a985aedaaea9f492986b9443551/levenshtein-0.27.1-cp311-cp311-win32.whl", hash = "sha256:fcc08effe77fec0bc5b0f6f10ff20b9802b961c4a69047b5499f383119ddbe24", size = 88156, upload-time = "2025-03-02T19:43:11.442Z" },
    { url = "https://files.pythonhosted.org/packages/aa/ae/444d6e8ba9a35379a56926716f18bb2e77c6cf69e5324521fbe6885f14f6/levenshtein-0.27.1-cp311-cp311-win_amd64.whl", hash = "sha256:0ed402d8902be7df212ac598fc189f9b2d520817fdbc6a05e2ce44f7f3ef6857", size = 100399, upload-time = "2025-03-02T19:43:13.066Z" },
    { url = "https://files.pythonhosted.org/packages/80/c0/ff226897a238a2deb2ca2c00d658755a1aa01884b0ddc8f5d406cb5f2b0d/levenshtein-0.27.1-cp311-cp311-win_arm64.whl", hash = "sha256:7fdaab29af81a8eb981043737f42450efca64b9761ca29385487b29c506da5b5", size = 88033, upload-time = "2025-03-02T19:43:14.211Z" },
    { url = "https://files.pythonhosted.org/packages/7d/44/c5955d0b6830925559b00617d80c9f6e03a9b00c451835ee4da7010e71cd/levenshtein-0.27.1-pp311-pypy311_pp73-macosx_10_15_x86_64.whl", hash = "sha256:909b7b6bce27a4ec90576c9a9bd9af5a41308dfecf364b410e80b58038277bbe", size = 170533, upload-time = "2025-03-02T19:44:38.096Z" },
    { url = "https://files.pythonhosted.org/packages/e7/3f/858572d68b33e13a9c154b99f153317efe68381bf63cc4e986e820935fc3/levenshtein-0.27.1-pp311-pypy311_pp73-macosx_11_0_arm64.whl", hash = "sha256:d193a7f97b8c6a350e36ec58e41a627c06fa4157c3ce4b2b11d90cfc3c2ebb8f", size = 153119, upload-time = "2025-03-02T19:44:39.388Z" },
    { url = "https://files.pythonhosted.org/packages/d1/60/2bd8d001ea4eb53ca16faa7a649d56005ba22b1bcc2a4f1617ab27ed7e48/levenshtein-0.27.1-pp311-pypy311_pp73-manylinux_2_17_aarch64.manylinux2014_aarch64.whl", hash = "sha256:614be316e3c06118705fae1f717f9072d35108e5fd4e66a7dd0e80356135340b", size = 149576, upload-time = "2025-03-02T19:44:40.617Z" },
    { url = "https://files.pythonhosted.org/packages/e4/db/0580797e1e4ac26cf67761a235b29b49f62d2b175dbbc609882f2aecd4e4/levenshtein-0.27.1-pp311-pypy311_pp73-manylinux_2_17_x86_64.manylinux2014_x86_64.whl", hash = "sha256:31fc0a5bb070722bdabb6f7e14955a294a4a968c68202d294699817f21545d22", size = 157445, upload-time = "2025-03-02T19:44:41.901Z" },
    { url = "https://files.pythonhosted.org/packages/f4/de/9c171c96d1f15c900086d7212b5543a85539e767689fc4933d14048ba1ec/levenshtein-0.27.1-pp311-pypy311_pp73-manylinux_2_5_i686.manylinux1_i686.manylinux_2_17_i686.manylinux2014_i686.whl", hash = "sha256:9415aa5257227af543be65768a80c7a75e266c3c818468ce6914812f88f9c3df", size = 243141, upload-time = "2025-03-02T19:44:43.228Z" },
    { url = "https://files.pythonhosted.org/packages/dc/1e/408fd10217eac0e43aea0604be22b4851a09e03d761d44d4ea12089dd70e/levenshtein-0.27.1-pp311-pypy311_pp73-win_amd64.whl", hash = "sha256:7987ef006a3cf56a4532bd4c90c2d3b7b4ca9ad3bf8ae1ee5713c4a3bdfda913", size = 98045, upload-time = "2025-03-02T19:44:44.527Z" },
]

[[package]]
name = "markdown-it-py"
version = "4.0.0"
source = { registry = "https://pypi.org/simple" }
dependencies = [
    { name = "mdurl" },
]
sdist = { url = "https://files.pythonhosted.org/packages/5b/f5/4ec618ed16cc4f8fb3b701563655a69816155e79e24a17b651541804721d/markdown_it_py-4.0.0.tar.gz", hash = "sha256:cb0a2b4aa34f932c007117b194e945bd74e0ec24133ceb5bac59009cda1cb9f3", size = 73070, upload-time = "2025-08-11T12:57:52.854Z" }
wheels = [
    { url = "https://files.pythonhosted.org/packages/94/54/e7d793b573f298e1c9013b8c4dade17d481164aa517d1d7148619c2cedbf/markdown_it_py-4.0.0-py3-none-any.whl", hash = "sha256:87327c59b172c5011896038353a81343b6754500a08cd7a4973bb48c6d578147", size = 87321, upload-time = "2025-08-11T12:57:51.923Z" },
]

[[package]]
name = "mcp"
version = "1.12.4"
source = { registry = "https://pypi.org/simple" }
dependencies = [
    { name = "anyio" },
    { name = "httpx" },
    { name = "httpx-sse" },
    { name = "jsonschema" },
    { name = "pydantic" },
    { name = "pydantic-settings" },
    { name = "python-multipart" },
    { name = "pywin32", marker = "sys_platform == 'win32'" },
    { name = "sse-starlette" },
    { name = "starlette" },
    { name = "uvicorn", marker = "sys_platform != 'emscripten'" },
]
sdist = { url = "https://files.pythonhosted.org/packages/31/88/f6cb7e7c260cd4b4ce375f2b1614b33ce401f63af0f49f7141a2e9bf0a45/mcp-1.12.4.tar.gz", hash = "sha256:0765585e9a3a5916a3c3ab8659330e493adc7bd8b2ca6120c2d7a0c43e034ca5", size = 431148, upload-time = "2025-08-07T20:31:18.082Z" }
wheels = [
    { url = "https://files.pythonhosted.org/packages/ad/68/316cbc54b7163fa22571dcf42c9cc46562aae0a021b974e0a8141e897200/mcp-1.12.4-py3-none-any.whl", hash = "sha256:7aa884648969fab8e78b89399d59a683202972e12e6bc9a1c88ce7eda7743789", size = 160145, upload-time = "2025-08-07T20:31:15.69Z" },
]

[package.optional-dependencies]
cli = [
    { name = "python-dotenv" },
    { name = "typer" },
]

[[package]]
name = "mdurl"
version = "0.1.2"
source = { registry = "https://pypi.org/simple" }
sdist = { url = "https://files.pythonhosted.org/packages/d6/54/cfe61301667036ec958cb99bd3efefba235e65cdeb9c84d24a8293ba1d90/mdurl-0.1.2.tar.gz", hash = "sha256:bb413d29f5eea38f31dd4754dd7377d4465116fb207585f97bf925588687c1ba", size = 8729, upload-time = "2022-08-14T12:40:10.846Z" }
wheels = [
    { url = "https://files.pythonhosted.org/packages/b3/38/89ba8ad64ae25be8de66a6d463314cf1eb366222074cfda9ee839c56a4b4/mdurl-0.1.2-py3-none-any.whl", hash = "sha256:84008a41e51615a49fc9966191ff91509e3c40b939176e643fd50a5c2196b8f8", size = 9979, upload-time = "2022-08-14T12:40:09.779Z" },
]

[[package]]
name = "mmh3"
version = "5.1.0"
source = { registry = "https://pypi.org/simple" }
sdist = { url = "https://files.pythonhosted.org/packages/47/1b/1fc6888c74cbd8abad1292dde2ddfcf8fc059e114c97dd6bf16d12f36293/mmh3-5.1.0.tar.gz", hash = "sha256:136e1e670500f177f49ec106a4ebf0adf20d18d96990cc36ea492c651d2b406c", size = 33728, upload-time = "2025-01-25T08:39:43.386Z" }
wheels = [
    { url = "https://files.pythonhosted.org/packages/56/09/fda7af7fe65928262098382e3bf55950cfbf67d30bf9e47731bf862161e9/mmh3-5.1.0-cp311-cp311-macosx_10_9_universal2.whl", hash = "sha256:0b529dcda3f951ff363a51d5866bc6d63cf57f1e73e8961f864ae5010647079d", size = 56098, upload-time = "2025-01-25T08:38:22.917Z" },
    { url = "https://files.pythonhosted.org/packages/0c/ab/84c7bc3f366d6f3bd8b5d9325a10c367685bc17c26dac4c068e2001a4671/mmh3-5.1.0-cp311-cp311-macosx_10_9_x86_64.whl", hash = "sha256:4db1079b3ace965e562cdfc95847312f9273eb2ad3ebea983435c8423e06acd7", size = 40513, upload-time = "2025-01-25T08:38:25.079Z" },
    { url = "https://files.pythonhosted.org/packages/4f/21/25ea58ca4a652bdc83d1528bec31745cce35802381fb4fe3c097905462d2/mmh3-5.1.0-cp311-cp311-macosx_11_0_arm64.whl", hash = "sha256:22d31e3a0ff89b8eb3b826d6fc8e19532998b2aa6b9143698043a1268da413e1", size = 40112, upload-time = "2025-01-25T08:38:25.947Z" },
    { url = "https://files.pythonhosted.org/packages/bd/78/4f12f16ae074ddda6f06745254fdb50f8cf3c85b0bbf7eaca58bed84bf58/mmh3-5.1.0-cp311-cp311-manylinux_2_17_aarch64.manylinux2014_aarch64.whl", hash = "sha256:2139bfbd354cd6cb0afed51c4b504f29bcd687a3b1460b7e89498329cc28a894", size = 102632, upload-time = "2025-01-25T08:38:26.939Z" },
    { url = "https://files.pythonhosted.org/packages/48/11/8f09dc999cf2a09b6138d8d7fc734efb7b7bfdd9adb9383380941caadff0/mmh3-5.1.0-cp311-cp311-manylinux_2_17_ppc64le.manylinux2014_ppc64le.whl", hash = "sha256:8c8105c6a435bc2cd6ea2ef59558ab1a2976fd4a4437026f562856d08996673a", size = 108884, upload-time = "2025-01-25T08:38:29.159Z" },
    { url = "https://files.pythonhosted.org/packages/bd/91/e59a66538a3364176f6c3f7620eee0ab195bfe26f89a95cbcc7a1fb04b28/mmh3-5.1.0-cp311-cp311-manylinux_2_17_s390x.manylinux2014_s390x.whl", hash = "sha256:57730067174a7f36fcd6ce012fe359bd5510fdaa5fe067bc94ed03e65dafb769", size = 106835, upload-time = "2025-01-25T08:38:33.04Z" },
    { url = "https://files.pythonhosted.org/packages/25/14/b85836e21ab90e5cddb85fe79c494ebd8f81d96a87a664c488cc9277668b/mmh3-5.1.0-cp311-cp311-manylinux_2_5_i686.manylinux1_i686.manylinux_2_17_i686.manylinux2014_i686.whl", hash = "sha256:bde80eb196d7fdc765a318604ded74a4378f02c5b46c17aa48a27d742edaded2", size = 93688, upload-time = "2025-01-25T08:38:34.987Z" },
    { url = "https://files.pythonhosted.org/packages/ac/aa/8bc964067df9262740c95e4cde2d19f149f2224f426654e14199a9e47df6/mmh3-5.1.0-cp311-cp311-manylinux_2_5_x86_64.manylinux1_x86_64.manylinux_2_17_x86_64.manylinux2014_x86_64.whl", hash = "sha256:e9c8eddcb441abddeb419c16c56fd74b3e2df9e57f7aa2903221996718435c7a", size = 101569, upload-time = "2025-01-25T08:38:35.983Z" },
    { url = "https://files.pythonhosted.org/packages/70/b6/1fb163cbf919046a64717466c00edabebece3f95c013853fec76dbf2df92/mmh3-5.1.0-cp311-cp311-musllinux_1_2_aarch64.whl", hash = "sha256:99e07e4acafbccc7a28c076a847fb060ffc1406036bc2005acb1b2af620e53c3", size = 98483, upload-time = "2025-01-25T08:38:38.198Z" },
    { url = "https://files.pythonhosted.org/packages/70/49/ba64c050dd646060f835f1db6b2cd60a6485f3b0ea04976e7a29ace7312e/mmh3-5.1.0-cp311-cp311-musllinux_1_2_i686.whl", hash = "sha256:9e25ba5b530e9a7d65f41a08d48f4b3fedc1e89c26486361166a5544aa4cad33", size = 96496, upload-time = "2025-01-25T08:38:39.257Z" },
    { url = "https://files.pythonhosted.org/packages/9e/07/f2751d6a0b535bb865e1066e9c6b80852571ef8d61bce7eb44c18720fbfc/mmh3-5.1.0-cp311-cp311-musllinux_1_2_ppc64le.whl", hash = "sha256:bb9bf7475b4d99156ce2f0cf277c061a17560c8c10199c910a680869a278ddc7", size = 105109, upload-time = "2025-01-25T08:38:40.395Z" },
    { url = "https://files.pythonhosted.org/packages/b7/02/30360a5a66f7abba44596d747cc1e6fb53136b168eaa335f63454ab7bb79/mmh3-5.1.0-cp311-cp311-musllinux_1_2_s390x.whl", hash = "sha256:2a1b0878dd281ea3003368ab53ff6f568e175f1b39f281df1da319e58a19c23a", size = 98231, upload-time = "2025-01-25T08:38:42.141Z" },
    { url = "https://files.pythonhosted.org/packages/8c/60/8526b0c750ff4d7ae1266e68b795f14b97758a1d9fcc19f6ecabf9c55656/mmh3-5.1.0-cp311-cp311-musllinux_1_2_x86_64.whl", hash = "sha256:25f565093ac8b8aefe0f61f8f95c9a9d11dd69e6a9e9832ff0d293511bc36258", size = 97548, upload-time = "2025-01-25T08:38:43.402Z" },
    { url = "https://files.pythonhosted.org/packages/6d/4c/26e1222aca65769280d5427a1ce5875ef4213449718c8f03958d0bf91070/mmh3-5.1.0-cp311-cp311-win32.whl", hash = "sha256:1e3554d8792387eac73c99c6eaea0b3f884e7130eb67986e11c403e4f9b6d372", size = 40810, upload-time = "2025-01-25T08:38:45.143Z" },
    { url = "https://files.pythonhosted.org/packages/98/d5/424ba95062d1212ea615dc8debc8d57983f2242d5e6b82e458b89a117a1e/mmh3-5.1.0-cp311-cp311-win_amd64.whl", hash = "sha256:8ad777a48197882492af50bf3098085424993ce850bdda406a358b6ab74be759", size = 41476, upload-time = "2025-01-25T08:38:46.029Z" },
    { url = "https://files.pythonhosted.org/packages/bd/08/0315ccaf087ba55bb19a6dd3b1e8acd491e74ce7f5f9c4aaa06a90d66441/mmh3-5.1.0-cp311-cp311-win_arm64.whl", hash = "sha256:f29dc4efd99bdd29fe85ed6c81915b17b2ef2cf853abf7213a48ac6fb3eaabe1", size = 38880, upload-time = "2025-01-25T08:38:47.035Z" },
]

[[package]]
name = "msal"
version = "1.34.0"
source = { registry = "https://pypi.org/simple" }
dependencies = [
    { name = "cryptography" },
    { name = "pyjwt", extra = ["crypto"] },
    { name = "requests" },
]
sdist = { url = "https://files.pythonhosted.org/packages/cf/0e/c857c46d653e104019a84f22d4494f2119b4fe9f896c92b4b864b3b045cc/msal-1.34.0.tar.gz", hash = "sha256:76ba83b716ea5a6d75b0279c0ac353a0e05b820ca1f6682c0eb7f45190c43c2f", size = 153961, upload-time = "2025-09-22T23:05:48.989Z" }
wheels = [
    { url = "https://files.pythonhosted.org/packages/c2/dc/18d48843499e278538890dc709e9ee3dea8375f8be8e82682851df1b48b5/msal-1.34.0-py3-none-any.whl", hash = "sha256:f669b1644e4950115da7a176441b0e13ec2975c29528d8b9e81316023676d6e1", size = 116987, upload-time = "2025-09-22T23:05:47.294Z" },
]

[[package]]
name = "msal-extensions"
version = "1.3.1"
source = { registry = "https://pypi.org/simple" }
dependencies = [
    { name = "msal" },
]
sdist = { url = "https://files.pythonhosted.org/packages/01/99/5d239b6156eddf761a636bded1118414d161bd6b7b37a9335549ed159396/msal_extensions-1.3.1.tar.gz", hash = "sha256:c5b0fd10f65ef62b5f1d62f4251d51cbcaf003fcedae8c91b040a488614be1a4", size = 23315, upload-time = "2025-03-14T23:51:03.902Z" }
wheels = [
    { url = "https://files.pythonhosted.org/packages/5e/75/bd9b7bb966668920f06b200e84454c8f3566b102183bc55c5473d96cb2b9/msal_extensions-1.3.1-py3-none-any.whl", hash = "sha256:96d3de4d034504e969ac5e85bae8106c8373b5c6568e4c8fa7af2eca9dbe6bca", size = 20583, upload-time = "2025-03-14T23:51:03.016Z" },
]

[[package]]
name = "multidict"
version = "6.0.5"
source = { registry = "https://pypi.org/simple" }
sdist = { url = "https://files.pythonhosted.org/packages/f9/79/722ca999a3a09a63b35aac12ec27dfa8e5bb3a38b0f857f7a1a209a88836/multidict-6.0.5.tar.gz", hash = "sha256:f7e301075edaf50500f0b341543c41194d8df3ae5caf4702f2095f3ca73dd8da", size = 59867, upload-time = "2024-02-01T20:46:01.455Z" }
wheels = [
    { url = "https://files.pythonhosted.org/packages/5f/da/b10ea65b850b54f44a6479177c6987f456bc2d38f8dc73009b78afcf0ede/multidict-6.0.5-cp311-cp311-macosx_10_9_universal2.whl", hash = "sha256:f285e862d2f153a70586579c15c44656f888806ed0e5b56b64489afe4a2dbfba", size = 50815, upload-time = "2024-02-01T20:43:46.755Z" },
    { url = "https://files.pythonhosted.org/packages/21/db/3403263f158b0bc7b0d4653766d71cb39498973f2042eead27b2e9758782/multidict-6.0.5-cp311-cp311-macosx_10_9_x86_64.whl", hash = "sha256:53689bb4e102200a4fafa9de9c7c3c212ab40a7ab2c8e474491914d2305f187e", size = 30269, upload-time = "2024-02-01T20:43:48.39Z" },
    { url = "https://files.pythonhosted.org/packages/02/c1/b15ecceb6ffa5081ed2ed450aea58d65b0e0358001f2b426705f9f41f4c2/multidict-6.0.5-cp311-cp311-macosx_11_0_arm64.whl", hash = "sha256:612d1156111ae11d14afaf3a0669ebf6c170dbb735e510a7438ffe2369a847fd", size = 30500, upload-time = "2024-02-01T20:43:49.671Z" },
    { url = "https://files.pythonhosted.org/packages/3f/e1/7fdd0f39565df3af87d6c2903fb66a7d529fbd0a8a066045d7a5b6ad1145/multidict-6.0.5-cp311-cp311-manylinux_2_17_aarch64.manylinux2014_aarch64.whl", hash = "sha256:7be7047bd08accdb7487737631d25735c9a04327911de89ff1b26b81745bd4e3", size = 130751, upload-time = "2024-02-01T20:43:51.238Z" },
    { url = "https://files.pythonhosted.org/packages/76/bc/9f593f9e38c6c09bbf0344b56ad67dd53c69167937c2edadee9719a5e17d/multidict-6.0.5-cp311-cp311-manylinux_2_17_ppc64le.manylinux2014_ppc64le.whl", hash = "sha256:de170c7b4fe6859beb8926e84f7d7d6c693dfe8e27372ce3b76f01c46e489fcf", size = 138185, upload-time = "2024-02-01T20:43:52.78Z" },
    { url = "https://files.pythonhosted.org/packages/28/32/d7799a208701d537b92705f46c777ded812a6dc139c18d8ed599908f6b1c/multidict-6.0.5-cp311-cp311-manylinux_2_17_s390x.manylinux2014_s390x.whl", hash = "sha256:04bde7a7b3de05732a4eb39c94574db1ec99abb56162d6c520ad26f83267de29", size = 133585, upload-time = "2024-02-01T20:43:55.089Z" },
    { url = "https://files.pythonhosted.org/packages/52/ec/be54a3ad110f386d5bd7a9a42a4ff36b3cd723ebe597f41073a73ffa16b8/multidict-6.0.5-cp311-cp311-manylinux_2_17_x86_64.manylinux2014_x86_64.whl", hash = "sha256:85f67aed7bb647f93e7520633d8f51d3cbc6ab96957c71272b286b2f30dc70ed", size = 128684, upload-time = "2024-02-01T20:43:57.078Z" },
    { url = "https://files.pythonhosted.org/packages/36/e1/a680eabeb71e25d4733276d917658dfa1cd3a99b1223625dbc247d266c98/multidict-6.0.5-cp311-cp311-manylinux_2_5_i686.manylinux1_i686.manylinux_2_17_i686.manylinux2014_i686.whl", hash = "sha256:425bf820055005bfc8aa9a0b99ccb52cc2f4070153e34b701acc98d201693733", size = 120994, upload-time = "2024-02-01T20:43:58.481Z" },
    { url = "https://files.pythonhosted.org/packages/ef/08/08f4f44a8a43ea4cee13aa9cdbbf4a639af8db49310a0637ca389c4cf817/multidict-6.0.5-cp311-cp311-musllinux_1_1_aarch64.whl", hash = "sha256:d3eb1ceec286eba8220c26f3b0096cf189aea7057b6e7b7a2e60ed36b373b77f", size = 159689, upload-time = "2024-02-01T20:43:59.979Z" },
    { url = "https://files.pythonhosted.org/packages/aa/a9/46cdb4cb40bbd4b732169413f56b04a6553460b22bd914f9729c9ba63761/multidict-6.0.5-cp311-cp311-musllinux_1_1_i686.whl", hash = "sha256:7901c05ead4b3fb75113fb1dd33eb1253c6d3ee37ce93305acd9d38e0b5f21a4", size = 150611, upload-time = "2024-02-01T20:44:02.214Z" },
    { url = "https://files.pythonhosted.org/packages/e9/32/35668bb3e6ab2f12f4e4f7f4000f72f714882a94f904d4c3633fbd036753/multidict-6.0.5-cp311-cp311-musllinux_1_1_ppc64le.whl", hash = "sha256:e0e79d91e71b9867c73323a3444724d496c037e578a0e1755ae159ba14f4f3d1", size = 164444, upload-time = "2024-02-01T20:44:03.752Z" },
    { url = "https://files.pythonhosted.org/packages/fa/10/f1388a91552af732d8ec48dab928abc209e732767e9e8f92d24c3544353c/multidict-6.0.5-cp311-cp311-musllinux_1_1_s390x.whl", hash = "sha256:29bfeb0dff5cb5fdab2023a7a9947b3b4af63e9c47cae2a10ad58394b517fddc", size = 160158, upload-time = "2024-02-01T20:44:05.288Z" },
    { url = "https://files.pythonhosted.org/packages/14/c3/f602601f1819983e018156e728e57b3f19726cb424b543667faab82f6939/multidict-6.0.5-cp311-cp311-musllinux_1_1_x86_64.whl", hash = "sha256:e030047e85cbcedbfc073f71836d62dd5dadfbe7531cae27789ff66bc551bd5e", size = 156072, upload-time = "2024-02-01T20:44:07.073Z" },
    { url = "https://files.pythonhosted.org/packages/82/a6/0290af8487326108c0d03d14f8a0b8b1001d71e4494df5f96ab0c88c0b88/multidict-6.0.5-cp311-cp311-win32.whl", hash = "sha256:2f4848aa3baa109e6ab81fe2006c77ed4d3cd1e0ac2c1fbddb7b1277c168788c", size = 25731, upload-time = "2024-02-01T20:44:09.12Z" },
    { url = "https://files.pythonhosted.org/packages/88/aa/ea217cb18325aa05cb3e3111c19715f1e97c50a4a900cbc20e54648de5f5/multidict-6.0.5-cp311-cp311-win_amd64.whl", hash = "sha256:2faa5ae9376faba05f630d7e5e6be05be22913782b927b19d12b8145968a85ea", size = 28176, upload-time = "2024-02-01T20:44:10.595Z" },
    { url = "https://files.pythonhosted.org/packages/fa/a2/17e1e23c6be0a916219c5292f509360c345b5fa6beeb50d743203c27532c/multidict-6.0.5-py3-none-any.whl", hash = "sha256:0d63c74e3d7ab26de115c49bffc92cc77ed23395303d496eae515d4204a625e7", size = 9729, upload-time = "2024-02-01T20:45:59.309Z" },
]

[[package]]
name = "mypy-boto3-cloudformation"
version = "1.40.44"
source = { registry = "https://pypi.org/simple" }
dependencies = [
    { name = "typing-extensions" },
]
sdist = { url = "https://files.pythonhosted.org/packages/8c/2c/140b6b0d74afa4854edb3b3e640ff96c711270f27711ad1325cecc5661c1/mypy_boto3_cloudformation-1.40.44.tar.gz", hash = "sha256:3d82f5504382c86ad195a1b80a2a82f73587c37e1b636864ebb85dd43bd79a5b", size = 57870, upload-time = "2025-10-02T20:32:01.1Z" }
wheels = [
    { url = "https://files.pythonhosted.org/packages/2e/38/12301080cc5004593b8593c0cc7404c13d702ac1c15d4e0ccfacd1f4f416/mypy_boto3_cloudformation-1.40.44-py3-none-any.whl", hash = "sha256:64c8fe58ab7661fbb0bdea07c7375d3ebc3875760140feb6ad8f591a08a22647", size = 69896, upload-time = "2025-10-02T20:31:56.896Z" },
]

[[package]]
name = "mypy-boto3-dynamodb"
version = "1.40.44"
source = { registry = "https://pypi.org/simple" }
dependencies = [
    { name = "typing-extensions" },
]
sdist = { url = "https://files.pythonhosted.org/packages/0a/63/31bc3e1d890541284df0d5569e61398d563c1982724ec4f19c08142e7048/mypy_boto3_dynamodb-1.40.44.tar.gz", hash = "sha256:58fa3a638b1caef5644b60f5894e1182a2951feb30a3dc6dedb34e1b0c9ded99", size = 47947, upload-time = "2025-10-02T20:37:27.963Z" }
wheels = [
    { url = "https://files.pythonhosted.org/packages/1e/52/1e6230eab337062f19fcfe1bd39cff0cc841b9a48c37318fd2b4d66b07a3/mypy_boto3_dynamodb-1.40.44-py3-none-any.whl", hash = "sha256:ab978a9d24997d513c5e35bf4aae9b3dfe4f8482a13799180ecefbb1dc93d271", size = 56994, upload-time = "2025-10-02T20:31:56.823Z" },
]

[[package]]
name = "mypy-boto3-ec2"
version = "1.40.40"
source = { registry = "https://pypi.org/simple" }
dependencies = [
    { name = "typing-extensions" },
]
sdist = { url = "https://files.pythonhosted.org/packages/e7/e0/390fa5c21fd96d9aafdd2174b3522bad867f852b2fcc3900d8c196ad8f26/mypy_boto3_ec2-1.40.40.tar.gz", hash = "sha256:23e60e95a0e14c814dddf77c7f931cb4c10511034a47e972313c8f5e23ea691a", size = 409172, upload-time = "2025-09-26T19:25:12.05Z" }
wheels = [
    { url = "https://files.pythonhosted.org/packages/48/36/46db406bbc399d17f5ad17d71f68978a5f33d4772183c386a95ab3f5a8e9/mypy_boto3_ec2-1.40.40-py3-none-any.whl", hash = "sha256:4ffc151d4a411f6805e87656c567fdeb5c95728636c4912d7faf4ab476adf24a", size = 398392, upload-time = "2025-09-26T19:25:08.854Z" },
]

[[package]]
name = "mypy-boto3-lambda"
version = "1.40.7"
source = { registry = "https://pypi.org/simple" }
dependencies = [
    { name = "typing-extensions" },
]
sdist = { url = "https://files.pythonhosted.org/packages/25/4f/63def7a5be630e8d39186594b01fee86f2e6dcbca3e0b0e80a3ea90bc4ae/mypy_boto3_lambda-1.40.7.tar.gz", hash = "sha256:e8bedf03a67fade5db861fe902df063064292352eed5f785f74cd0e591948db9", size = 42491, upload-time = "2025-08-11T19:30:54.805Z" }
wheels = [
    { url = "https://files.pythonhosted.org/packages/0c/ef/ab7a0fc83b8f3c39145cbce4a8bf5326e153157f0edcc939b4570e0b9f9e/mypy_boto3_lambda-1.40.7-py3-none-any.whl", hash = "sha256:398c9dd051278430168e907b6b6c2078a3a1bca3948c2bf4d47eda8d7da28573", size = 49058, upload-time = "2025-08-11T19:30:51.675Z" },
]

[[package]]
name = "mypy-boto3-rds"
version = "1.40.42"
source = { registry = "https://pypi.org/simple" }
dependencies = [
    { name = "typing-extensions" },
]
sdist = { url = "https://files.pythonhosted.org/packages/ad/de/a4bace6b75251c79fdefa0335c72c86ee68e2c0bfdb1aef36607241365bc/mypy_boto3_rds-1.40.42.tar.gz", hash = "sha256:77d8ce076a42400f87154c4e0c4c298358cbb12bc6a02ec41fb6daa97539d132", size = 85576, upload-time = "2025-09-30T19:43:21.72Z" }
wheels = [
    { url = "https://files.pythonhosted.org/packages/eb/5b/902fade65a8de58c08895f4a54a524a068eb25bedffa32564e7ba8959f1d/mypy_boto3_rds-1.40.42-py3-none-any.whl", hash = "sha256:686f5fd95de3efc3b0a041e3bbd3304d5674703d36adeb944f3888207019b0f8", size = 92009, upload-time = "2025-09-30T19:43:17.856Z" },
]

[[package]]
name = "mypy-boto3-s3"
version = "1.40.26"
source = { registry = "https://pypi.org/simple" }
dependencies = [
    { name = "typing-extensions" },
]
sdist = { url = "https://files.pythonhosted.org/packages/00/b8/55d21ed9ca479df66d9892212ba7d7977850ef17aa80a83e3f11f31190fd/mypy_boto3_s3-1.40.26.tar.gz", hash = "sha256:8d2bfd1052894d0e84c9fb9358d838ba0eed0265076c7dd7f45622c770275c99", size = 75948, upload-time = "2025-09-08T20:12:21.405Z" }
wheels = [
    { url = "https://files.pythonhosted.org/packages/85/a5/dba3384423834009bdd41c7021de5c663468a0e7bc4071cb301721e52a99/mypy_boto3_s3-1.40.26-py3-none-any.whl", hash = "sha256:6d055d16ef89a0133ade92f6b4f09603e4acc31a0f5e8f846edf4eb48f17b5a7", size = 82762, upload-time = "2025-09-08T20:12:19.338Z" },
]

[[package]]
name = "mypy-boto3-sqs"
version = "1.40.35"
source = { registry = "https://pypi.org/simple" }
dependencies = [
    { name = "typing-extensions" },
]
sdist = { url = "https://files.pythonhosted.org/packages/70/be/27ead4078dc1faa9c6c1916e0f7cfdb102925591eaab153a496640250541/mypy_boto3_sqs-1.40.35.tar.gz", hash = "sha256:c11f95ee72bddb84f7fecf3000372e01547f36737064b785f1cf34191b87e03f", size = 23583, upload-time = "2025-09-19T19:42:27.814Z" }
wheels = [
    { url = "https://files.pythonhosted.org/packages/26/12/383dbfd97656f0271e4b7f047be211b49ee3daa2d5d78869b8c2993c906b/mypy_boto3_sqs-1.40.35-py3-none-any.whl", hash = "sha256:719967d5973ab99a1298381023add28da45ee0dca2b5bf4969b7b5e4fc1a5db8", size = 33779, upload-time = "2025-09-19T19:42:23.975Z" },
]

[[package]]
name = "nodeenv"
version = "1.9.1"
source = { registry = "https://pypi.org/simple" }
sdist = { url = "https://files.pythonhosted.org/packages/43/16/fc88b08840de0e0a72a2f9d8c6bae36be573e475a6326ae854bcc549fc45/nodeenv-1.9.1.tar.gz", hash = "sha256:6ec12890a2dab7946721edbfbcd91f3319c6ccc9aec47be7c7e6b7011ee6645f", size = 47437, upload-time = "2024-06-04T18:44:11.171Z" }
wheels = [
    { url = "https://files.pythonhosted.org/packages/d2/1d/1b658dbd2b9fa9c4c9f32accbfc0205d532c8c6194dc0f2a4c0428e7128a/nodeenv-1.9.1-py2.py3-none-any.whl", hash = "sha256:ba11c9782d29c27c70ffbdda2d7415098754709be8a7056d79a737cd901155c9", size = 22314, upload-time = "2024-06-04T18:44:08.352Z" },
]

[[package]]
name = "numpy"
version = "1.26.2"
source = { registry = "https://pypi.org/simple" }
sdist = { url = "https://files.pythonhosted.org/packages/dd/2b/205ddff2314d4eea852e31d53b8e55eb3f32b292efc3dd86bd827ab9019d/numpy-1.26.2.tar.gz", hash = "sha256:f65738447676ab5777f11e6bbbdb8ce11b785e105f690bc45966574816b6d3ea", size = 15664248, upload-time = "2023-11-12T23:17:31.386Z" }
wheels = [
    { url = "https://files.pythonhosted.org/packages/51/3b/2ba379bf754f13041e3d8b994394e78c69cdb9d1e5dd1dba9404b24afbdf/numpy-1.26.2-cp311-cp311-macosx_10_9_x86_64.whl", hash = "sha256:b96e7b9c624ef3ae2ae0e04fa9b460f6b9f17ad8b4bec6d7756510f1f6c0c841", size = 20617415, upload-time = "2023-11-12T22:57:29.251Z" },
    { url = "https://files.pythonhosted.org/packages/2e/54/218ce51bb571a70975f223671b2a86aa951e83abfd2a416a3d540f35115c/numpy-1.26.2-cp311-cp311-macosx_11_0_arm64.whl", hash = "sha256:aa18428111fb9a591d7a9cc1b48150097ba6a7e8299fb56bdf574df650e7d1f1", size = 13987881, upload-time = "2023-11-12T22:57:58.522Z" },
    { url = "https://files.pythonhosted.org/packages/f1/97/51eb4aa087e95138477e2140b17cd795fb379b1669432413dfad68f535c1/numpy-1.26.2-cp311-cp311-manylinux_2_17_aarch64.manylinux2014_aarch64.whl", hash = "sha256:06fa1ed84aa60ea6ef9f91ba57b5ed963c3729534e6e54055fc151fad0423f0a", size = 14216395, upload-time = "2023-11-12T22:58:26.86Z" },
    { url = "https://files.pythonhosted.org/packages/b6/ab/5b893944b1602a366893559bfb227fdfb3ad7c7629b2a80d039bb5924367/numpy-1.26.2-cp311-cp311-manylinux_2_17_x86_64.manylinux2014_x86_64.whl", hash = "sha256:96ca5482c3dbdd051bcd1fce8034603d6ebfc125a7bd59f55b40d8f5d246832b", size = 18238922, upload-time = "2023-11-12T22:59:13.134Z" },
    { url = "https://files.pythonhosted.org/packages/81/65/abb5808f13e96145b691bfe75cd8c4b7a94a6acfc5db0e8111ea17015675/numpy-1.26.2-cp311-cp311-musllinux_1_1_aarch64.whl", hash = "sha256:854ab91a2906ef29dc3925a064fcd365c7b4da743f84b123002f6139bcb3f8a7", size = 13875653, upload-time = "2023-11-12T22:59:43.412Z" },
    { url = "https://files.pythonhosted.org/packages/21/17/f9ab7b9f3b46c7d6b024d129259fd5d276aed9047e424537c48ca2e43339/numpy-1.26.2-cp311-cp311-musllinux_1_1_x86_64.whl", hash = "sha256:f43740ab089277d403aa07567be138fc2a89d4d9892d113b76153e0e412409f8", size = 18079981, upload-time = "2023-11-12T23:00:18.926Z" },
    { url = "https://files.pythonhosted.org/packages/ac/6b/ea1405e449059f1e2be85f55d025598c11375c8d64cdf763506b22c244ab/numpy-1.26.2-cp311-cp311-win32.whl", hash = "sha256:a2bbc29fcb1771cd7b7425f98b05307776a6baf43035d3b80c4b0f29e9545186", size = 20755674, upload-time = "2023-11-12T23:01:17.569Z" },
    { url = "https://files.pythonhosted.org/packages/da/3c/3ff05c2855eee52588f489a4e607e4a61699a0742aa03ccf641c77f9eb0a/numpy-1.26.2-cp311-cp311-win_amd64.whl", hash = "sha256:2b3fca8a5b00184828d12b073af4d0fc5fdd94b1632c2477526f6bd7842d700d", size = 15798609, upload-time = "2023-11-12T23:01:58.827Z" },
]

[[package]]
name = "openai"
version = "1.78.0"
source = { registry = "https://pypi.org/simple" }
dependencies = [
    { name = "anyio" },
    { name = "distro" },
    { name = "httpx" },
    { name = "jiter" },
    { name = "pydantic" },
    { name = "sniffio" },
    { name = "tqdm" },
    { name = "typing-extensions" },
]
sdist = { url = "https://files.pythonhosted.org/packages/d1/7c/7c48bac9be52680e41e99ae7649d5da3a0184cd94081e028897f9005aa03/openai-1.78.0.tar.gz", hash = "sha256:254aef4980688468e96cbddb1f348ed01d274d02c64c6c69b0334bf001fb62b3", size = 442652, upload-time = "2025-05-08T17:28:34.23Z" }
wheels = [
    { url = "https://files.pythonhosted.org/packages/cc/41/d64a6c56d0ec886b834caff7a07fc4d43e1987895594b144757e7a6b90d7/openai-1.78.0-py3-none-any.whl", hash = "sha256:1ade6a48cd323ad8a7715e7e1669bb97a17e1a5b8a916644261aaef4bf284778", size = 680407, upload-time = "2025-05-08T17:28:32.09Z" },
]

[[package]]
name = "openapi-pydantic"
version = "0.5.1"
source = { registry = "https://pypi.org/simple" }
dependencies = [
    { name = "pydantic" },
]
sdist = { url = "https://files.pythonhosted.org/packages/02/2e/58d83848dd1a79cb92ed8e63f6ba901ca282c5f09d04af9423ec26c56fd7/openapi_pydantic-0.5.1.tar.gz", hash = "sha256:ff6835af6bde7a459fb93eb93bb92b8749b754fc6e51b2f1590a19dc3005ee0d", size = 60892, upload-time = "2025-01-08T19:29:27.083Z" }
wheels = [
    { url = "https://files.pythonhosted.org/packages/12/cf/03675d8bd8ecbf4445504d8071adab19f5f993676795708e36402ab38263/openapi_pydantic-0.5.1-py3-none-any.whl", hash = "sha256:a3a09ef4586f5bd760a8df7f43028b60cafb6d9f61de2acba9574766255ab146", size = 96381, upload-time = "2025-01-08T19:29:25.275Z" },
]

[[package]]
name = "packaging"
version = "25.0"
source = { registry = "https://pypi.org/simple" }
sdist = { url = "https://files.pythonhosted.org/packages/a1/d4/1fc4078c65507b51b96ca8f8c3ba19e6a61c8253c72794544580a7b6c24d/packaging-25.0.tar.gz", hash = "sha256:d443872c98d677bf60f6a1f2f8c1cb748e8fe762d2bf9d3148b5599295b0fc4f", size = 165727, upload-time = "2025-04-19T11:48:59.673Z" }
wheels = [
    { url = "https://files.pythonhosted.org/packages/20/12/38679034af332785aac8774540895e234f4d07f7545804097de4b666afd8/packaging-25.0-py3-none-any.whl", hash = "sha256:29572ef2b1f17581046b3a2227d5c611fb25ec70ca1ba8554b24b0e69331a484", size = 66469, upload-time = "2025-04-19T11:48:57.875Z" },
]

[[package]]
name = "pandas"
version = "2.1.3"
source = { registry = "https://pypi.org/simple" }
dependencies = [
    { name = "numpy" },
    { name = "python-dateutil" },
    { name = "pytz" },
    { name = "tzdata" },
]
sdist = { url = "https://files.pythonhosted.org/packages/86/ff/662dde2193fc93b8547b073db20472b9676f944d907247a46c9c5bc45bfc/pandas-2.1.3.tar.gz", hash = "sha256:22929f84bca106921917eb73c1521317ddd0a4c71b395bcf767a106e3494209f", size = 4272855, upload-time = "2023-11-10T19:19:47.654Z" }
wheels = [
    { url = "https://files.pythonhosted.org/packages/1b/ef/63136f5ab2dab6f119ded7c5d31b6294e825059b57d4e5b03042fd557b46/pandas-2.1.3-cp311-cp311-macosx_10_9_x86_64.whl", hash = "sha256:04d4c58e1f112a74689da707be31cf689db086949c71828ef5da86727cfe3f82", size = 11618611, upload-time = "2023-11-10T19:15:13.366Z" },
    { url = "https://files.pythonhosted.org/packages/d6/7c/20e737300f9bec011fb79c01d8948bc38c854876aac2da2cfcdd0992b153/pandas-2.1.3-cp311-cp311-macosx_11_0_arm64.whl", hash = "sha256:7fa2ad4ff196768ae63a33f8062e6838efed3a319cf938fdf8b95e956c813042", size = 10777582, upload-time = "2023-11-10T19:15:30.139Z" },
    { url = "https://files.pythonhosted.org/packages/84/d5/dbd0140e9b2cc27566c8213f9f55426487815b3cf1cdabca3edaf5472e35/pandas-2.1.3-cp311-cp311-manylinux_2_17_aarch64.manylinux2014_aarch64.whl", hash = "sha256:4441ac94a2a2613e3982e502ccec3bdedefe871e8cea54b8775992485c5660ef", size = 14778000, upload-time = "2023-11-10T19:15:48.391Z" },
    { url = "https://files.pythonhosted.org/packages/08/de/d4448c423484537ebc9373d3da2496a2e47f42ea11ff48e025cf49665471/pandas-2.1.3-cp311-cp311-manylinux_2_17_x86_64.manylinux2014_x86_64.whl", hash = "sha256:d5ded6ff28abbf0ea7689f251754d3789e1edb0c4d0d91028f0b980598418a58", size = 12231870, upload-time = "2023-11-10T19:16:04.867Z" },
    { url = "https://files.pythonhosted.org/packages/8c/76/26e0d50e9fa0ddedd23f0098e5940273a984aac7a0a84493e07d502b21e2/pandas-2.1.3-cp311-cp311-musllinux_1_1_x86_64.whl", hash = "sha256:fca5680368a5139d4920ae3dc993eb5106d49f814ff24018b64d8850a52c6ed2", size = 13065063, upload-time = "2023-11-10T19:16:22.157Z" },
    { url = "https://files.pythonhosted.org/packages/97/d8/dc2f6bff06a799a5603c414afc6de39c6351fe34892d50b6a077df3be6ac/pandas-2.1.3-cp311-cp311-win_amd64.whl", hash = "sha256:de21e12bf1511190fc1e9ebc067f14ca09fccfb189a813b38d63211d54832f5f", size = 10612232, upload-time = "2023-11-10T19:16:36.174Z" },
]

[[package]]
name = "pgvector"
version = "0.2.4"
source = { registry = "https://pypi.org/simple" }
dependencies = [
    { name = "numpy" },
]
wheels = [
    { url = "https://files.pythonhosted.org/packages/ff/70/4121568743eff331240def4d0b0e949f3cd36f440435a69f967ebd1f0bc6/pgvector-0.2.4-py2.py3-none-any.whl", hash = "sha256:548e1f88d3c7433020c1c177feddad2f36915c262852d621f9018fcafff6870b", size = 9564, upload-time = "2023-11-24T17:26:57.442Z" },
]

[[package]]
name = "pillow"
version = "10.4.0"
source = { registry = "https://pypi.org/simple" }
sdist = { url = "https://files.pythonhosted.org/packages/cd/74/ad3d526f3bf7b6d3f408b73fde271ec69dfac8b81341a318ce825f2b3812/pillow-10.4.0.tar.gz", hash = "sha256:166c1cd4d24309b30d61f79f4a9114b7b2313d7450912277855ff5dfd7cd4a06", size = 46555059, upload-time = "2024-07-01T09:48:43.583Z" }
wheels = [
    { url = "https://files.pythonhosted.org/packages/a7/62/c9449f9c3043c37f73e7487ec4ef0c03eb9c9afc91a92b977a67b3c0bbc5/pillow-10.4.0-cp311-cp311-macosx_10_10_x86_64.whl", hash = "sha256:0a9ec697746f268507404647e531e92889890a087e03681a3606d9b920fbee3c", size = 3509265, upload-time = "2024-07-01T09:45:49.812Z" },
    { url = "https://files.pythonhosted.org/packages/f4/5f/491dafc7bbf5a3cc1845dc0430872e8096eb9e2b6f8161509d124594ec2d/pillow-10.4.0-cp311-cp311-macosx_11_0_arm64.whl", hash = "sha256:dfe91cb65544a1321e631e696759491ae04a2ea11d36715eca01ce07284738be", size = 3375655, upload-time = "2024-07-01T09:45:52.462Z" },
    { url = "https://files.pythonhosted.org/packages/73/d5/c4011a76f4207a3c151134cd22a1415741e42fa5ddecec7c0182887deb3d/pillow-10.4.0-cp311-cp311-manylinux_2_17_aarch64.manylinux2014_aarch64.whl", hash = "sha256:5dc6761a6efc781e6a1544206f22c80c3af4c8cf461206d46a1e6006e4429ff3", size = 4340304, upload-time = "2024-07-01T09:45:55.006Z" },
    { url = "https://files.pythonhosted.org/packages/ac/10/c67e20445a707f7a610699bba4fe050583b688d8cd2d202572b257f46600/pillow-10.4.0-cp311-cp311-manylinux_2_17_x86_64.manylinux2014_x86_64.whl", hash = "sha256:5e84b6cc6a4a3d76c153a6b19270b3526a5a8ed6b09501d3af891daa2a9de7d6", size = 4452804, upload-time = "2024-07-01T09:45:58.437Z" },
    { url = "https://files.pythonhosted.org/packages/a9/83/6523837906d1da2b269dee787e31df3b0acb12e3d08f024965a3e7f64665/pillow-10.4.0-cp311-cp311-manylinux_2_28_aarch64.whl", hash = "sha256:bbc527b519bd3aa9d7f429d152fea69f9ad37c95f0b02aebddff592688998abe", size = 4365126, upload-time = "2024-07-01T09:46:00.713Z" },
    { url = "https://files.pythonhosted.org/packages/ba/e5/8c68ff608a4203085158cff5cc2a3c534ec384536d9438c405ed6370d080/pillow-10.4.0-cp311-cp311-manylinux_2_28_x86_64.whl", hash = "sha256:76a911dfe51a36041f2e756b00f96ed84677cdeb75d25c767f296c1c1eda1319", size = 4533541, upload-time = "2024-07-01T09:46:03.235Z" },
    { url = "https://files.pythonhosted.org/packages/f4/7c/01b8dbdca5bc6785573f4cee96e2358b0918b7b2c7b60d8b6f3abf87a070/pillow-10.4.0-cp311-cp311-musllinux_1_2_aarch64.whl", hash = "sha256:59291fb29317122398786c2d44427bbd1a6d7ff54017075b22be9d21aa59bd8d", size = 4471616, upload-time = "2024-07-01T09:46:05.356Z" },
    { url = "https://files.pythonhosted.org/packages/c8/57/2899b82394a35a0fbfd352e290945440e3b3785655a03365c0ca8279f351/pillow-10.4.0-cp311-cp311-musllinux_1_2_x86_64.whl", hash = "sha256:416d3a5d0e8cfe4f27f574362435bc9bae57f679a7158e0096ad2beb427b8696", size = 4600802, upload-time = "2024-07-01T09:46:08.145Z" },
    { url = "https://files.pythonhosted.org/packages/4d/d7/a44f193d4c26e58ee5d2d9db3d4854b2cfb5b5e08d360a5e03fe987c0086/pillow-10.4.0-cp311-cp311-win32.whl", hash = "sha256:7086cc1d5eebb91ad24ded9f58bec6c688e9f0ed7eb3dbbf1e4800280a896496", size = 2235213, upload-time = "2024-07-01T09:46:10.211Z" },
    { url = "https://files.pythonhosted.org/packages/c1/d0/5866318eec2b801cdb8c82abf190c8343d8a1cd8bf5a0c17444a6f268291/pillow-10.4.0-cp311-cp311-win_amd64.whl", hash = "sha256:cbed61494057c0f83b83eb3a310f0bf774b09513307c434d4366ed64f4128a91", size = 2554498, upload-time = "2024-07-01T09:46:12.685Z" },
    { url = "https://files.pythonhosted.org/packages/d4/c8/310ac16ac2b97e902d9eb438688de0d961660a87703ad1561fd3dfbd2aa0/pillow-10.4.0-cp311-cp311-win_arm64.whl", hash = "sha256:f5f0c3e969c8f12dd2bb7e0b15d5c468b51e5017e01e2e867335c81903046a22", size = 2243219, upload-time = "2024-07-01T09:46:14.83Z" },
]

[[package]]
name = "platformdirs"
version = "4.4.0"
source = { registry = "https://pypi.org/simple" }
sdist = { url = "https://files.pythonhosted.org/packages/23/e8/21db9c9987b0e728855bd57bff6984f67952bea55d6f75e055c46b5383e8/platformdirs-4.4.0.tar.gz", hash = "sha256:ca753cf4d81dc309bc67b0ea38fd15dc97bc30ce419a7f58d13eb3bf14c4febf", size = 21634, upload-time = "2025-08-26T14:32:04.268Z" }
wheels = [
    { url = "https://files.pythonhosted.org/packages/40/4b/2028861e724d3bd36227adfa20d3fd24c3fc6d52032f4a93c133be5d17ce/platformdirs-4.4.0-py3-none-any.whl", hash = "sha256:abd01743f24e5287cd7a5db3752faf1a2d65353f38ec26d98e25a6db65958c85", size = 18654, upload-time = "2025-08-26T14:32:02.735Z" },
]

[[package]]
name = "pluggy"
version = "1.6.0"
source = { registry = "https://pypi.org/simple" }
sdist = { url = "https://files.pythonhosted.org/packages/f9/e2/3e91f31a7d2b083fe6ef3fa267035b518369d9511ffab804f839851d2779/pluggy-1.6.0.tar.gz", hash = "sha256:7dcc130b76258d33b90f61b658791dede3486c3e6bfb003ee5c9bfb396dd22f3", size = 69412, upload-time = "2025-05-15T12:30:07.975Z" }
wheels = [
    { url = "https://files.pythonhosted.org/packages/54/20/4d324d65cc6d9205fabedc306948156824eb9f0ee1633355a8f7ec5c66bf/pluggy-1.6.0-py3-none-any.whl", hash = "sha256:e920276dd6813095e9377c0bc5566d94c932c33b27a3e3945d8389c374dd4746", size = 20538, upload-time = "2025-05-15T12:30:06.134Z" },
]

[[package]]
name = "pre-commit"
version = "4.3.0"
source = { registry = "https://pypi.org/simple" }
dependencies = [
    { name = "cfgv" },
    { name = "identify" },
    { name = "nodeenv" },
    { name = "pyyaml" },
    { name = "virtualenv" },
]
sdist = { url = "https://files.pythonhosted.org/packages/ff/29/7cf5bbc236333876e4b41f56e06857a87937ce4bf91e117a6991a2dbb02a/pre_commit-4.3.0.tar.gz", hash = "sha256:499fe450cc9d42e9d58e606262795ecb64dd05438943c62b66f6a8673da30b16", size = 193792, upload-time = "2025-08-09T18:56:14.651Z" }
wheels = [
    { url = "https://files.pythonhosted.org/packages/5b/a5/987a405322d78a73b66e39e4a90e4ef156fd7141bf71df987e50717c321b/pre_commit-4.3.0-py2.py3-none-any.whl", hash = "sha256:2b0747ad7e6e967169136edffee14c16e148a778a54e4f967921aa1ebf2308d8", size = 220965, upload-time = "2025-08-09T18:56:13.192Z" },
]

[[package]]
name = "propcache"
version = "0.4.0"
source = { registry = "https://pypi.org/simple" }
sdist = { url = "https://files.pythonhosted.org/packages/ea/c8/d70cd26d845c6d85479d8f5a11a0fd7151e9bc4794cc5e6eb5a790f12df8/propcache-0.4.0.tar.gz", hash = "sha256:c1ad731253eb738f9cadd9fa1844e019576c70bca6a534252e97cf33a57da529", size = 45187, upload-time = "2025-10-04T21:57:39.546Z" }
wheels = [
    { url = "https://files.pythonhosted.org/packages/f9/c4/72b8d41bdbae8aea9c25b869d7cdc3ab5f281f979d8aea30f4646ad12743/propcache-0.4.0-cp311-cp311-macosx_10_9_universal2.whl", hash = "sha256:6a6a36b94c09711d6397d79006ca47901539fbc602c853d794c39abd6a326549", size = 80035, upload-time = "2025-10-04T21:55:11.266Z" },
    { url = "https://files.pythonhosted.org/packages/e9/f8/f87115733e221408a363f3a9753419cf2d4be7a8a7ec9dc0788325cd23f1/propcache-0.4.0-cp311-cp311-macosx_10_9_x86_64.whl", hash = "sha256:da47070e1340a1639aca6b1c18fe1f1f3d8d64d3a1f9ddc67b94475f44cd40f3", size = 45622, upload-time = "2025-10-04T21:55:12.41Z" },
    { url = "https://files.pythonhosted.org/packages/5d/cc/391f883248faa2efdf6886bdb12ac8edf20eac0863770d8d925450d8cc76/propcache-0.4.0-cp311-cp311-macosx_11_0_arm64.whl", hash = "sha256:de536cf796abc5b58d11c0ad56580215d231d9554ea4bb6b8b1b3bed80aa3234", size = 47517, upload-time = "2025-10-04T21:55:13.819Z" },
    { url = "https://files.pythonhosted.org/packages/3e/d2/5593b59999f42d1044c5ab5f238be1f9d537ab91b0c910727986d520a6e9/propcache-0.4.0-cp311-cp311-manylinux2014_aarch64.manylinux_2_17_aarch64.manylinux_2_28_aarch64.whl", hash = "sha256:f5c82af8e329c3cdc3e717dd3c7b2ff1a218b6de611f6ce76ee34967570a9de9", size = 214540, upload-time = "2025-10-04T21:55:15.206Z" },
    { url = "https://files.pythonhosted.org/packages/bb/5d/028cdc0eaa1a66ee2ec339a08b5e6ec15e7e71dac86103bebe53ba10dc0f/propcache-0.4.0-cp311-cp311-manylinux2014_ppc64le.manylinux_2_17_ppc64le.manylinux_2_28_ppc64le.whl", hash = "sha256:abe04e7aa5ab2e4056fcf3255ebee2071e4a427681f76d4729519e292c46ecc1", size = 221603, upload-time = "2025-10-04T21:55:16.704Z" },
    { url = "https://files.pythonhosted.org/packages/e8/f8/e30aee5f59ea21647faef9c82bd67fa510295c34908a7a38571def555881/propcache-0.4.0-cp311-cp311-manylinux2014_s390x.manylinux_2_17_s390x.manylinux_2_28_s390x.whl", hash = "sha256:075ca32384294434344760fdcb95f7833e1d7cf7c4e55f0e726358140179da35", size = 227749, upload-time = "2025-10-04T21:55:18.082Z" },
    { url = "https://files.pythonhosted.org/packages/d7/85/0757dfc73931bea63b18d26b2c5e7bf13113ca60fe0e5f19905f104bcf6a/propcache-0.4.0-cp311-cp311-manylinux2014_x86_64.manylinux_2_17_x86_64.manylinux_2_28_x86_64.whl", hash = "sha256:626ec13592928b677f48ff5861040b604b635e93d8e2162fb638397ea83d07e8", size = 209792, upload-time = "2025-10-04T21:55:19.475Z" },
    { url = "https://files.pythonhosted.org/packages/d2/45/35a6a6241f46948c0ac2418d5bf50cfbcd9735739f42028a1c11e9066a72/propcache-0.4.0-cp311-cp311-musllinux_1_2_aarch64.whl", hash = "sha256:02e071548b6a376e173b0102c3f55dc16e7d055b5307d487e844c320e38cacf2", size = 207979, upload-time = "2025-10-04T21:55:21.164Z" },
    { url = "https://files.pythonhosted.org/packages/e3/d1/5930396e75c9ed477958eac1496e6fb08794d823e9b14a459f1c0e20f338/propcache-0.4.0-cp311-cp311-musllinux_1_2_armv7l.whl", hash = "sha256:2af6de831a26f42a3f94592964becd8d7f238551786d7525807f02e53defbd13", size = 201923, upload-time = "2025-10-04T21:55:22.5Z" },
    { url = "https://files.pythonhosted.org/packages/98/72/675455f22bcefeda16907461f9a9a4a93709ff2095e8cf799bdb6c78e030/propcache-0.4.0-cp311-cp311-musllinux_1_2_ppc64le.whl", hash = "sha256:bd6c6dba1a3b8949e08c4280071c86e38cb602f02e0ed6659234108c7a7cd710", size = 212117, upload-time = "2025-10-04T21:55:23.858Z" },
    { url = "https://files.pythonhosted.org/packages/13/27/c533302ff80a49a848c3dbd01bb18f87b06826602b3b37043ff00d6b5005/propcache-0.4.0-cp311-cp311-musllinux_1_2_s390x.whl", hash = "sha256:783e91595cf9b66c2deda17f2e8748ae8591aa9f7c65dcab038872bfe83c5bb1", size = 216594, upload-time = "2025-10-04T21:55:25.169Z" },
    { url = "https://files.pythonhosted.org/packages/63/91/8250fbb601fd16c427e5f469132f27e175c6692dbfa784ef1266dc652e55/propcache-0.4.0-cp311-cp311-musllinux_1_2_x86_64.whl", hash = "sha256:c3f4b125285d354a627eb37f3ea7c13b8842c7c0d47783581d0df0e272dbf5f0", size = 204863, upload-time = "2025-10-04T21:55:26.511Z" },
    { url = "https://files.pythonhosted.org/packages/34/c4/fd945a9a25845aafb6094b9fa6a88286e4e1c55686e60172c60fe669e0d1/propcache-0.4.0-cp311-cp311-win32.whl", hash = "sha256:71c45f02ffbb8a21040ae816ceff7f6cd749ffac29fc0f9daa42dc1a9652d577", size = 37948, upload-time = "2025-10-04T21:55:27.719Z" },
    { url = "https://files.pythonhosted.org/packages/42/02/f30e7304661ffe8d51ff4050e06765ac2df6d95cf23c999dfe5a0cd0eb4c/propcache-0.4.0-cp311-cp311-win_amd64.whl", hash = "sha256:7d51f70f77950f8efafed4383865d3533eeee52d8a0dd1c35b65f24de41de4e0", size = 41511, upload-time = "2025-10-04T21:55:29.15Z" },
    { url = "https://files.pythonhosted.org/packages/a5/f2/edd329d86085438a1ba32cf4cf45fc982d18343bed1f16b218b516c3340d/propcache-0.4.0-cp311-cp311-win_arm64.whl", hash = "sha256:858eaabd2191dd0da5272993ad08a748b5d3ae1aefabea8aee619b45c2af4a64", size = 37957, upload-time = "2025-10-04T21:55:30.31Z" },
    { url = "https://files.pythonhosted.org/packages/c7/16/794c114f6041bbe2de23eb418ef58a0f45de27224d5540f5dbb266a73d72/propcache-0.4.0-py3-none-any.whl", hash = "sha256:015b2ca2f98ea9e08ac06eecc409d5d988f78c5fd5821b2ad42bc9afcd6b1557", size = 13183, upload-time = "2025-10-04T21:57:38.054Z" },
]

[[package]]
name = "protobuf"
version = "6.32.1"
source = { registry = "https://pypi.org/simple" }
sdist = { url = "https://files.pythonhosted.org/packages/fa/a4/cc17347aa2897568beece2e674674359f911d6fe21b0b8d6268cd42727ac/protobuf-6.32.1.tar.gz", hash = "sha256:ee2469e4a021474ab9baafea6cd070e5bf27c7d29433504ddea1a4ee5850f68d", size = 440635, upload-time = "2025-09-11T21:38:42.935Z" }
wheels = [
    { url = "https://files.pythonhosted.org/packages/c0/98/645183ea03ab3995d29086b8bf4f7562ebd3d10c9a4b14ee3f20d47cfe50/protobuf-6.32.1-cp310-abi3-win32.whl", hash = "sha256:a8a32a84bc9f2aad712041b8b366190f71dde248926da517bde9e832e4412085", size = 424411, upload-time = "2025-09-11T21:38:27.427Z" },
    { url = "https://files.pythonhosted.org/packages/8c/f3/6f58f841f6ebafe076cebeae33fc336e900619d34b1c93e4b5c97a81fdfa/protobuf-6.32.1-cp310-abi3-win_amd64.whl", hash = "sha256:b00a7d8c25fa471f16bc8153d0e53d6c9e827f0953f3c09aaa4331c718cae5e1", size = 435738, upload-time = "2025-09-11T21:38:30.959Z" },
    { url = "https://files.pythonhosted.org/packages/10/56/a8a3f4e7190837139e68c7002ec749190a163af3e330f65d90309145a210/protobuf-6.32.1-cp39-abi3-macosx_10_9_universal2.whl", hash = "sha256:d8c7e6eb619ffdf105ee4ab76af5a68b60a9d0f66da3ea12d1640e6d8dab7281", size = 426454, upload-time = "2025-09-11T21:38:34.076Z" },
    { url = "https://files.pythonhosted.org/packages/3f/be/8dd0a927c559b37d7a6c8ab79034fd167dcc1f851595f2e641ad62be8643/protobuf-6.32.1-cp39-abi3-manylinux2014_aarch64.whl", hash = "sha256:2f5b80a49e1eb7b86d85fcd23fe92df154b9730a725c3b38c4e43b9d77018bf4", size = 322874, upload-time = "2025-09-11T21:38:35.509Z" },
    { url = "https://files.pythonhosted.org/packages/5c/f6/88d77011b605ef979aace37b7703e4eefad066f7e84d935e5a696515c2dd/protobuf-6.32.1-cp39-abi3-manylinux2014_x86_64.whl", hash = "sha256:b1864818300c297265c83a4982fd3169f97122c299f56a56e2445c3698d34710", size = 322013, upload-time = "2025-09-11T21:38:37.017Z" },
    { url = "https://files.pythonhosted.org/packages/97/b7/15cc7d93443d6c6a84626ae3258a91f4c6ac8c0edd5df35ea7658f71b79c/protobuf-6.32.1-py3-none-any.whl", hash = "sha256:2601b779fc7d32a866c6b4404f9d42a3f67c5b9f3f15b4db3cccabe06b95c346", size = 169289, upload-time = "2025-09-11T21:38:41.234Z" },
]

[[package]]
name = "psutil"
version = "6.0.0"
source = { registry = "https://pypi.org/simple" }
sdist = { url = "https://files.pythonhosted.org/packages/18/c7/8c6872f7372eb6a6b2e4708b88419fb46b857f7a2e1892966b851cc79fc9/psutil-6.0.0.tar.gz", hash = "sha256:8faae4f310b6d969fa26ca0545338b21f73c6b15db7c4a8d934a5482faa818f2", size = 508067, upload-time = "2024-06-18T21:40:10.559Z" }
wheels = [
    { url = "https://files.pythonhosted.org/packages/0b/37/f8da2fbd29690b3557cca414c1949f92162981920699cd62095a984983bf/psutil-6.0.0-cp36-abi3-macosx_10_9_x86_64.whl", hash = "sha256:c588a7e9b1173b6e866756dde596fd4cad94f9399daf99ad8c3258b3cb2b47a0", size = 250961, upload-time = "2024-06-18T21:41:11.662Z" },
    { url = "https://files.pythonhosted.org/packages/35/56/72f86175e81c656a01c4401cd3b1c923f891b31fbcebe98985894176d7c9/psutil-6.0.0-cp36-abi3-manylinux_2_12_i686.manylinux2010_i686.manylinux_2_17_i686.manylinux2014_i686.whl", hash = "sha256:6ed2440ada7ef7d0d608f20ad89a04ec47d2d3ab7190896cd62ca5fc4fe08bf0", size = 287478, upload-time = "2024-06-18T21:41:16.18Z" },
    { url = "https://files.pythonhosted.org/packages/19/74/f59e7e0d392bc1070e9a70e2f9190d652487ac115bb16e2eff6b22ad1d24/psutil-6.0.0-cp36-abi3-manylinux_2_12_x86_64.manylinux2010_x86_64.manylinux_2_17_x86_64.manylinux2014_x86_64.whl", hash = "sha256:5fd9a97c8e94059b0ef54a7d4baf13b405011176c3b6ff257c247cae0d560ecd", size = 290455, upload-time = "2024-06-18T21:41:29.048Z" },
    { url = "https://files.pythonhosted.org/packages/cd/5f/60038e277ff0a9cc8f0c9ea3d0c5eb6ee1d2470ea3f9389d776432888e47/psutil-6.0.0-cp36-abi3-manylinux_2_17_aarch64.manylinux2014_aarch64.whl", hash = "sha256:e2e8d0054fc88153ca0544f5c4d554d42e33df2e009c4ff42284ac9ebdef4132", size = 292046, upload-time = "2024-06-18T21:41:33.53Z" },
    { url = "https://files.pythonhosted.org/packages/8b/20/2ff69ad9c35c3df1858ac4e094f20bd2374d33c8643cf41da8fd7cdcb78b/psutil-6.0.0-cp37-abi3-win32.whl", hash = "sha256:a495580d6bae27291324fe60cea0b5a7c23fa36a7cd35035a16d93bdcf076b9d", size = 253560, upload-time = "2024-06-18T21:41:46.067Z" },
    { url = "https://files.pythonhosted.org/packages/73/44/561092313ae925f3acfaace6f9ddc4f6a9c748704317bad9c8c8f8a36a79/psutil-6.0.0-cp37-abi3-win_amd64.whl", hash = "sha256:33ea5e1c975250a720b3a6609c490db40dae5d83a4eb315170c4fe0d8b1f34b3", size = 257399, upload-time = "2024-06-18T21:41:52.1Z" },
    { url = "https://files.pythonhosted.org/packages/7c/06/63872a64c312a24fb9b4af123ee7007a306617da63ff13bcc1432386ead7/psutil-6.0.0-cp38-abi3-macosx_11_0_arm64.whl", hash = "sha256:ffe7fc9b6b36beadc8c322f84e1caff51e8703b88eee1da46d1e3a6ae11b4fd0", size = 251988, upload-time = "2024-06-18T21:41:57.337Z" },
]

[[package]]
name = "psycopg2-binary"
version = "2.9.9"
source = { registry = "https://pypi.org/simple" }
sdist = { url = "https://files.pythonhosted.org/packages/fc/07/e720e53bfab016ebcc34241695ccc06a9e3d91ba19b40ca81317afbdc440/psycopg2-binary-2.9.9.tar.gz", hash = "sha256:7f01846810177d829c7692f1f5ada8096762d9172af1b1a28d4ab5b77c923c1c", size = 384973, upload-time = "2023-10-03T12:48:55.128Z" }
wheels = [
    { url = "https://files.pythonhosted.org/packages/a5/ac/702d300f3df169b9d0cbef0340d9f34a78bc18dc2dbafbcb39ff0f165cf8/psycopg2_binary-2.9.9-cp311-cp311-macosx_10_9_x86_64.whl", hash = "sha256:ee825e70b1a209475622f7f7b776785bd68f34af6e7a46e2e42f27b659b5bc26", size = 2822581, upload-time = "2023-10-03T12:46:30.64Z" },
    { url = "https://files.pythonhosted.org/packages/7a/1f/a6cf0cdf944253f7c45d90fbc876cc8bed5cc9942349306245715c0d88d6/psycopg2_binary-2.9.9-cp311-cp311-macosx_11_0_arm64.whl", hash = "sha256:1ea665f8ce695bcc37a90ee52de7a7980be5161375d42a0b6c6abedbf0d81f0f", size = 2552633, upload-time = "2023-10-03T12:46:32.808Z" },
    { url = "https://files.pythonhosted.org/packages/81/0b/3adf561107c865928455891156d1dde5325253f7f4316fe56cd2c3f73570/psycopg2_binary-2.9.9-cp311-cp311-manylinux_2_17_aarch64.manylinux2014_aarch64.whl", hash = "sha256:143072318f793f53819048fdfe30c321890af0c3ec7cb1dfc9cc87aa88241de2", size = 2851075, upload-time = "2023-10-03T12:46:35.138Z" },
    { url = "https://files.pythonhosted.org/packages/f7/98/c2fedcbf0a9607519a010dcf88571138b2251062dbde3610cdba5ba1eee1/psycopg2_binary-2.9.9-cp311-cp311-manylinux_2_17_i686.manylinux2014_i686.whl", hash = "sha256:c332c8d69fb64979ebf76613c66b985414927a40f8defa16cf1bc028b7b0a7b0", size = 3080509, upload-time = "2023-10-03T12:46:37.44Z" },
    { url = "https://files.pythonhosted.org/packages/c2/05/81e8bc7fca95574c9323e487d9ce1b58a4cfcc17f89b8fe843af46361211/psycopg2_binary-2.9.9-cp311-cp311-manylinux_2_17_ppc64le.manylinux2014_ppc64le.whl", hash = "sha256:f7fc5a5acafb7d6ccca13bfa8c90f8c51f13d8fb87d95656d3950f0158d3ce53", size = 3264303, upload-time = "2023-10-03T12:46:40.73Z" },
    { url = "https://files.pythonhosted.org/packages/ce/85/62825cabc6aad53104b7b6d12eb2ad74737d268630032d07b74d4444cb72/psycopg2_binary-2.9.9-cp311-cp311-manylinux_2_17_x86_64.manylinux2014_x86_64.whl", hash = "sha256:977646e05232579d2e7b9c59e21dbe5261f403a88417f6a6512e70d3f8a046be", size = 3019515, upload-time = "2023-10-03T12:46:43.038Z" },
    { url = "https://files.pythonhosted.org/packages/e9/b0/9ca2b8e01a0912c9a14234fd5df7a241a1e44778c5797bf4b8eaa8dc3d3a/psycopg2_binary-2.9.9-cp311-cp311-musllinux_1_1_aarch64.whl", hash = "sha256:b6356793b84728d9d50ead16ab43c187673831e9d4019013f1402c41b1db9b27", size = 2355892, upload-time = "2023-10-03T12:46:45.632Z" },
    { url = "https://files.pythonhosted.org/packages/73/17/ba28bb0022db5e2015a82d2df1c4b0d419c37fa07a588b3aff3adc4939f6/psycopg2_binary-2.9.9-cp311-cp311-musllinux_1_1_i686.whl", hash = "sha256:bc7bb56d04601d443f24094e9e31ae6deec9ccb23581f75343feebaf30423359", size = 2534903, upload-time = "2023-10-03T12:46:47.934Z" },
    { url = "https://files.pythonhosted.org/packages/3b/92/b463556409cdc12791cd8b1dae0072bf8efe817ef68b7ea3d9cf7d0e5656/psycopg2_binary-2.9.9-cp311-cp311-musllinux_1_1_ppc64le.whl", hash = "sha256:77853062a2c45be16fd6b8d6de2a99278ee1d985a7bd8b103e97e41c034006d2", size = 2486597, upload-time = "2023-10-03T12:46:50.598Z" },
    { url = "https://files.pythonhosted.org/packages/92/57/96576e07132d7f7a1ac1df939575e6fdd8951aea337ee152b586bb51a971/psycopg2_binary-2.9.9-cp311-cp311-musllinux_1_1_x86_64.whl", hash = "sha256:78151aa3ec21dccd5cdef6c74c3e73386dcdfaf19bced944169697d7ac7482fc", size = 2454908, upload-time = "2023-10-03T12:46:52.903Z" },
    { url = "https://files.pythonhosted.org/packages/7c/ae/cedd56e1f4a2b0e37213283caf3733a875c4c76f3372241e19c0d2a87355/psycopg2_binary-2.9.9-cp311-cp311-win32.whl", hash = "sha256:dc4926288b2a3e9fd7b50dc6a1909a13bbdadfc67d93f3374d984e56f885579d", size = 1024240, upload-time = "2023-10-03T12:46:55.009Z" },
    { url = "https://files.pythonhosted.org/packages/25/1f/7ae31759142999a8d06b3e250c1346c4abcdcada8fa884376775dc1de686/psycopg2_binary-2.9.9-cp311-cp311-win_amd64.whl", hash = "sha256:b76bedd166805480ab069612119ea636f5ab8f8771e640ae103e05a4aae3e417", size = 1163655, upload-time = "2023-10-03T12:46:57.038Z" },
]

[[package]]
name = "pyasn1"
version = "0.6.1"
source = { registry = "https://pypi.org/simple" }
sdist = { url = "https://files.pythonhosted.org/packages/ba/e9/01f1a64245b89f039897cb0130016d79f77d52669aae6ee7b159a6c4c018/pyasn1-0.6.1.tar.gz", hash = "sha256:6f580d2bdd84365380830acf45550f2511469f673cb4a5ae3857a3170128b034", size = 145322, upload-time = "2024-09-10T22:41:42.55Z" }
wheels = [
    { url = "https://files.pythonhosted.org/packages/c8/f1/d6a797abb14f6283c0ddff96bbdd46937f64122b8c925cab503dd37f8214/pyasn1-0.6.1-py3-none-any.whl", hash = "sha256:0d632f46f2ba09143da3a8afe9e33fb6f92fa2320ab7e886e2d0f7672af84629", size = 83135, upload-time = "2024-09-11T16:00:36.122Z" },
]

[[package]]
name = "pyasn1-modules"
version = "0.4.2"
source = { registry = "https://pypi.org/simple" }
dependencies = [
    { name = "pyasn1" },
]
sdist = { url = "https://files.pythonhosted.org/packages/e9/e6/78ebbb10a8c8e4b61a59249394a4a594c1a7af95593dc933a349c8d00964/pyasn1_modules-0.4.2.tar.gz", hash = "sha256:677091de870a80aae844b1ca6134f54652fa2c8c5a52aa396440ac3106e941e6", size = 307892, upload-time = "2025-03-28T02:41:22.17Z" }
wheels = [
    { url = "https://files.pythonhosted.org/packages/47/8d/d529b5d697919ba8c11ad626e835d4039be708a35b0d22de83a269a6682c/pyasn1_modules-0.4.2-py3-none-any.whl", hash = "sha256:29253a9207ce32b64c3ac6600edc75368f98473906e8fd1043bd6b5b1de2c14a", size = 181259, upload-time = "2025-03-28T02:41:19.028Z" },
]

[[package]]
name = "pycparser"
version = "2.23"
source = { registry = "https://pypi.org/simple" }
sdist = { url = "https://files.pythonhosted.org/packages/fe/cf/d2d3b9f5699fb1e4615c8e32ff220203e43b248e1dfcc6736ad9057731ca/pycparser-2.23.tar.gz", hash = "sha256:78816d4f24add8f10a06d6f05b4d424ad9e96cfebf68a4ddc99c65c0720d00c2", size = 173734, upload-time = "2025-09-09T13:23:47.91Z" }
wheels = [
    { url = "https://files.pythonhosted.org/packages/a0/e3/59cd50310fc9b59512193629e1984c1f95e5c8ae6e5d8c69532ccc65a7fe/pycparser-2.23-py3-none-any.whl", hash = "sha256:e5c6e8d3fbad53479cab09ac03729e0a9faf2bee3db8208a550daf5af81a5934", size = 118140, upload-time = "2025-09-09T13:23:46.651Z" },
]

[[package]]
name = "pydantic"
version = "2.10.3"
source = { registry = "https://pypi.org/simple" }
dependencies = [
    { name = "annotated-types" },
    { name = "pydantic-core" },
    { name = "typing-extensions" },
]
sdist = { url = "https://files.pythonhosted.org/packages/45/0f/27908242621b14e649a84e62b133de45f84c255eecb350ab02979844a788/pydantic-2.10.3.tar.gz", hash = "sha256:cb5ac360ce894ceacd69c403187900a02c4b20b693a9dd1d643e1effab9eadf9", size = 786486, upload-time = "2024-12-03T15:59:02.347Z" }
wheels = [
    { url = "https://files.pythonhosted.org/packages/62/51/72c18c55cf2f46ff4f91ebcc8f75aa30f7305f3d726be3f4ebffb4ae972b/pydantic-2.10.3-py3-none-any.whl", hash = "sha256:be04d85bbc7b65651c5f8e6b9976ed9c6f41782a55524cef079a34a0bb82144d", size = 456997, upload-time = "2024-12-03T15:58:59.867Z" },
]

[[package]]
name = "pydantic-core"
version = "2.27.1"
source = { registry = "https://pypi.org/simple" }
dependencies = [
    { name = "typing-extensions" },
]
sdist = { url = "https://files.pythonhosted.org/packages/a6/9f/7de1f19b6aea45aeb441838782d68352e71bfa98ee6fa048d5041991b33e/pydantic_core-2.27.1.tar.gz", hash = "sha256:62a763352879b84aa31058fc931884055fd75089cccbd9d58bb6afd01141b235", size = 412785, upload-time = "2024-11-22T00:24:49.865Z" }
wheels = [
    { url = "https://files.pythonhosted.org/packages/27/39/46fe47f2ad4746b478ba89c561cafe4428e02b3573df882334bd2964f9cb/pydantic_core-2.27.1-cp311-cp311-macosx_10_12_x86_64.whl", hash = "sha256:ac3b20653bdbe160febbea8aa6c079d3df19310d50ac314911ed8cc4eb7f8cb8", size = 1895553, upload-time = "2024-11-22T00:21:48.859Z" },
    { url = "https://files.pythonhosted.org/packages/1c/00/0804e84a78b7fdb394fff4c4f429815a10e5e0993e6ae0e0b27dd20379ee/pydantic_core-2.27.1-cp311-cp311-macosx_11_0_arm64.whl", hash = "sha256:a5a8e19d7c707c4cadb8c18f5f60c843052ae83c20fa7d44f41594c644a1d330", size = 1807220, upload-time = "2024-11-22T00:21:50.354Z" },
    { url = "https://files.pythonhosted.org/packages/01/de/df51b3bac9820d38371f5a261020f505025df732ce566c2a2e7970b84c8c/pydantic_core-2.27.1-cp311-cp311-manylinux_2_17_aarch64.manylinux2014_aarch64.whl", hash = "sha256:7f7059ca8d64fea7f238994c97d91f75965216bcbe5f695bb44f354893f11d52", size = 1829727, upload-time = "2024-11-22T00:21:51.722Z" },
    { url = "https://files.pythonhosted.org/packages/5f/d9/c01d19da8f9e9fbdb2bf99f8358d145a312590374d0dc9dd8dbe484a9cde/pydantic_core-2.27.1-cp311-cp311-manylinux_2_17_armv7l.manylinux2014_armv7l.whl", hash = "sha256:bed0f8a0eeea9fb72937ba118f9db0cb7e90773462af7962d382445f3005e5a4", size = 1854282, upload-time = "2024-11-22T00:21:53.098Z" },
    { url = "https://files.pythonhosted.org/packages/5f/84/7db66eb12a0dc88c006abd6f3cbbf4232d26adfd827a28638c540d8f871d/pydantic_core-2.27.1-cp311-cp311-manylinux_2_17_ppc64le.manylinux2014_ppc64le.whl", hash = "sha256:a3cb37038123447cf0f3ea4c74751f6a9d7afef0eb71aa07bf5f652b5e6a132c", size = 2037437, upload-time = "2024-11-22T00:21:55.185Z" },
    { url = "https://files.pythonhosted.org/packages/34/ac/a2537958db8299fbabed81167d58cc1506049dba4163433524e06a7d9f4c/pydantic_core-2.27.1-cp311-cp311-manylinux_2_17_s390x.manylinux2014_s390x.whl", hash = "sha256:84286494f6c5d05243456e04223d5a9417d7f443c3b76065e75001beb26f88de", size = 2780899, upload-time = "2024-11-22T00:21:56.633Z" },
    { url = "https://files.pythonhosted.org/packages/4a/c1/3e38cd777ef832c4fdce11d204592e135ddeedb6c6f525478a53d1c7d3e5/pydantic_core-2.27.1-cp311-cp311-manylinux_2_17_x86_64.manylinux2014_x86_64.whl", hash = "sha256:acc07b2cfc5b835444b44a9956846b578d27beeacd4b52e45489e93276241025", size = 2135022, upload-time = "2024-11-22T00:21:59.154Z" },
    { url = "https://files.pythonhosted.org/packages/7a/69/b9952829f80fd555fe04340539d90e000a146f2a003d3fcd1e7077c06c71/pydantic_core-2.27.1-cp311-cp311-manylinux_2_5_i686.manylinux1_i686.whl", hash = "sha256:4fefee876e07a6e9aad7a8c8c9f85b0cdbe7df52b8a9552307b09050f7512c7e", size = 1987969, upload-time = "2024-11-22T00:22:01.325Z" },
    { url = "https://files.pythonhosted.org/packages/05/72/257b5824d7988af43460c4e22b63932ed651fe98804cc2793068de7ec554/pydantic_core-2.27.1-cp311-cp311-musllinux_1_1_aarch64.whl", hash = "sha256:258c57abf1188926c774a4c94dd29237e77eda19462e5bb901d88adcab6af919", size = 1994625, upload-time = "2024-11-22T00:22:03.447Z" },
    { url = "https://files.pythonhosted.org/packages/73/c3/78ed6b7f3278a36589bcdd01243189ade7fc9b26852844938b4d7693895b/pydantic_core-2.27.1-cp311-cp311-musllinux_1_1_armv7l.whl", hash = "sha256:35c14ac45fcfdf7167ca76cc80b2001205a8d5d16d80524e13508371fb8cdd9c", size = 2090089, upload-time = "2024-11-22T00:22:04.941Z" },
    { url = "https://files.pythonhosted.org/packages/8d/c8/b4139b2f78579960353c4cd987e035108c93a78371bb19ba0dc1ac3b3220/pydantic_core-2.27.1-cp311-cp311-musllinux_1_1_x86_64.whl", hash = "sha256:d1b26e1dff225c31897696cab7d4f0a315d4c0d9e8666dbffdb28216f3b17fdc", size = 2142496, upload-time = "2024-11-22T00:22:06.57Z" },
    { url = "https://files.pythonhosted.org/packages/3e/f8/171a03e97eb36c0b51981efe0f78460554a1d8311773d3d30e20c005164e/pydantic_core-2.27.1-cp311-none-win32.whl", hash = "sha256:2cdf7d86886bc6982354862204ae3b2f7f96f21a3eb0ba5ca0ac42c7b38598b9", size = 1811758, upload-time = "2024-11-22T00:22:08.445Z" },
    { url = "https://files.pythonhosted.org/packages/6a/fe/4e0e63c418c1c76e33974a05266e5633e879d4061f9533b1706a86f77d5b/pydantic_core-2.27.1-cp311-none-win_amd64.whl", hash = "sha256:3af385b0cee8df3746c3f406f38bcbfdc9041b5c2d5ce3e5fc6637256e60bbc5", size = 1980864, upload-time = "2024-11-22T00:22:10Z" },
    { url = "https://files.pythonhosted.org/packages/50/fc/93f7238a514c155a8ec02fc7ac6376177d449848115e4519b853820436c5/pydantic_core-2.27.1-cp311-none-win_arm64.whl", hash = "sha256:81f2ec23ddc1b476ff96563f2e8d723830b06dceae348ce02914a37cb4e74b89", size = 1864327, upload-time = "2024-11-22T00:22:11.478Z" },
]

[[package]]
name = "pydantic-settings"
version = "2.11.0"
source = { registry = "https://pypi.org/simple" }
dependencies = [
    { name = "pydantic" },
    { name = "python-dotenv" },
    { name = "typing-inspection" },
]
sdist = { url = "https://files.pythonhosted.org/packages/20/c5/dbbc27b814c71676593d1c3f718e6cd7d4f00652cefa24b75f7aa3efb25e/pydantic_settings-2.11.0.tar.gz", hash = "sha256:d0e87a1c7d33593beb7194adb8470fc426e95ba02af83a0f23474a04c9a08180", size = 188394, upload-time = "2025-09-24T14:19:11.764Z" }
wheels = [
    { url = "https://files.pythonhosted.org/packages/83/d6/887a1ff844e64aa823fb4905978d882a633cfe295c32eacad582b78a7d8b/pydantic_settings-2.11.0-py3-none-any.whl", hash = "sha256:fe2cea3413b9530d10f3a5875adffb17ada5c1e1bab0b2885546d7310415207c", size = 48608, upload-time = "2025-09-24T14:19:10.015Z" },
]

[[package]]
name = "pygments"
version = "2.19.2"
source = { registry = "https://pypi.org/simple" }
sdist = { url = "https://files.pythonhosted.org/packages/b0/77/a5b8c569bf593b0140bde72ea885a803b82086995367bf2037de0159d924/pygments-2.19.2.tar.gz", hash = "sha256:636cb2477cec7f8952536970bc533bc43743542f70392ae026374600add5b887", size = 4968631, upload-time = "2025-06-21T13:39:12.283Z" }
wheels = [
    { url = "https://files.pythonhosted.org/packages/c7/21/705964c7812476f378728bdf590ca4b771ec72385c533964653c68e86bdc/pygments-2.19.2-py3-none-any.whl", hash = "sha256:86540386c03d588bb81d44bc3928634ff26449851e99741617ecb9037ee5ec0b", size = 1225217, upload-time = "2025-06-21T13:39:07.939Z" },
]

[[package]]
name = "pyjwt"
version = "2.9.0"
source = { registry = "https://pypi.org/simple" }
sdist = { url = "https://files.pythonhosted.org/packages/fb/68/ce067f09fca4abeca8771fe667d89cc347d1e99da3e093112ac329c6020e/pyjwt-2.9.0.tar.gz", hash = "sha256:7e1e5b56cc735432a7369cbfa0efe50fa113ebecdc04ae6922deba8b84582d0c", size = 78825, upload-time = "2024-08-01T15:01:08.445Z" }
wheels = [
    { url = "https://files.pythonhosted.org/packages/79/84/0fdf9b18ba31d69877bd39c9cd6052b47f3761e9910c15de788e519f079f/PyJWT-2.9.0-py3-none-any.whl", hash = "sha256:3b02fb0f44517787776cf48f2ae25d8e14f300e6d7545a4315cee571a415e850", size = 22344, upload-time = "2024-08-01T15:01:06.481Z" },
]

[package.optional-dependencies]
crypto = [
    { name = "cryptography" },
]

[[package]]
name = "pypdf"
version = "6.1.1"
source = { registry = "https://pypi.org/simple" }
sdist = { url = "https://files.pythonhosted.org/packages/a6/85/4c0f12616db83c2e3ef580c3cfa98bd082e88fc8d02e136bad3bede1e3fa/pypdf-6.1.1.tar.gz", hash = "sha256:10f44d49bf2a82e54c3c5ba3cdcbb118f2a44fc57df8ce51d6fb9b1ed9bfbe8b", size = 5074507, upload-time = "2025-09-28T13:29:16.165Z" }
wheels = [
    { url = "https://files.pythonhosted.org/packages/07/ed/adae13756d9dabdddee483fc7712905bb5585fbf6e922b1a19aca3a29cd1/pypdf-6.1.1-py3-none-any.whl", hash = "sha256:7781f99493208a37a7d4275601d883e19af24e62a525c25844d22157c2e4cde7", size = 323455, upload-time = "2025-09-28T13:29:14.392Z" },
]

[[package]]
name = "pypika-tortoise"
version = "0.2.2"
source = { registry = "https://pypi.org/simple" }
sdist = { url = "https://files.pythonhosted.org/packages/84/2d/603b4945d4f6aec8894e0b7009d7094cada2b75e187de62320d78927f18b/pypika_tortoise-0.2.2.tar.gz", hash = "sha256:f0fbc9e0c3ddc33118a5be69907428863849df60788e125edef1f46a6261d63b", size = 39858, upload-time = "2024-11-18T08:16:39.097Z" }
wheels = [
    { url = "https://files.pythonhosted.org/packages/dc/90/36daceba2a90a97bb11013118c0104d1a2c1f6af23b72a71df42cebc7952/pypika_tortoise-0.2.2-py3-none-any.whl", hash = "sha256:e93190aedd95acb08b69636bc2328cc053b2c9971307b6d44405bc6d9f9b71a5", size = 50015, upload-time = "2024-11-18T08:16:38.053Z" },
]

[[package]]
name = "pytest"
version = "8.4.2"
source = { registry = "https://pypi.org/simple" }
dependencies = [
    { name = "colorama", marker = "sys_platform == 'win32'" },
    { name = "iniconfig" },
    { name = "packaging" },
    { name = "pluggy" },
    { name = "pygments" },
]
sdist = { url = "https://files.pythonhosted.org/packages/a3/5c/00a0e072241553e1a7496d638deababa67c5058571567b92a7eaa258397c/pytest-8.4.2.tar.gz", hash = "sha256:86c0d0b93306b961d58d62a4db4879f27fe25513d4b969df351abdddb3c30e01", size = 1519618, upload-time = "2025-09-04T14:34:22.711Z" }
wheels = [
    { url = "https://files.pythonhosted.org/packages/a8/a4/20da314d277121d6534b3a980b29035dcd51e6744bd79075a6ce8fa4eb8d/pytest-8.4.2-py3-none-any.whl", hash = "sha256:872f880de3fc3a5bdc88a11b39c9710c3497a547cfa9320bc3c5e62fbf272e79", size = 365750, upload-time = "2025-09-04T14:34:20.226Z" },
]

[[package]]
name = "pytest-asyncio"
version = "1.2.0"
source = { registry = "https://pypi.org/simple" }
dependencies = [
    { name = "pytest" },
    { name = "typing-extensions" },
]
sdist = { url = "https://files.pythonhosted.org/packages/42/86/9e3c5f48f7b7b638b216e4b9e645f54d199d7abbbab7a64a13b4e12ba10f/pytest_asyncio-1.2.0.tar.gz", hash = "sha256:c609a64a2a8768462d0c99811ddb8bd2583c33fd33cf7f21af1c142e824ffb57", size = 50119, upload-time = "2025-09-12T07:33:53.816Z" }
wheels = [
    { url = "https://files.pythonhosted.org/packages/04/93/2fa34714b7a4ae72f2f8dad66ba17dd9a2c793220719e736dda28b7aec27/pytest_asyncio-1.2.0-py3-none-any.whl", hash = "sha256:8e17ae5e46d8e7efe51ab6494dd2010f4ca8dae51652aa3c8d55acf50bfb2e99", size = 15095, upload-time = "2025-09-12T07:33:52.639Z" },
]

[[package]]
name = "pytest-cov"
version = "7.0.0"
source = { registry = "https://pypi.org/simple" }
dependencies = [
    { name = "coverage", extra = ["toml"] },
    { name = "pluggy" },
    { name = "pytest" },
]
sdist = { url = "https://files.pythonhosted.org/packages/5e/f7/c933acc76f5208b3b00089573cf6a2bc26dc80a8aece8f52bb7d6b1855ca/pytest_cov-7.0.0.tar.gz", hash = "sha256:33c97eda2e049a0c5298e91f519302a1334c26ac65c1a483d6206fd458361af1", size = 54328, upload-time = "2025-09-09T10:57:02.113Z" }
wheels = [
    { url = "https://files.pythonhosted.org/packages/ee/49/1377b49de7d0c1ce41292161ea0f721913fa8722c19fb9c1e3aa0367eecb/pytest_cov-7.0.0-py3-none-any.whl", hash = "sha256:3b8e9558b16cc1479da72058bdecf8073661c7f57f7d3c5f22a1c23507f2d861", size = 22424, upload-time = "2025-09-09T10:57:00.695Z" },
]

[[package]]
name = "python-dateutil"
version = "2.9.0.post0"
source = { registry = "https://pypi.org/simple" }
dependencies = [
    { name = "six" },
]
sdist = { url = "https://files.pythonhosted.org/packages/66/c0/0c8b6ad9f17a802ee498c46e004a0eb49bc148f2fd230864601a86dcf6db/python-dateutil-2.9.0.post0.tar.gz", hash = "sha256:37dd54208da7e1cd875388217d5e00ebd4179249f90fb72437e91a35459a0ad3", size = 342432, upload-time = "2024-03-01T18:36:20.211Z" }
wheels = [
    { url = "https://files.pythonhosted.org/packages/ec/57/56b9bcc3c9c6a792fcbaf139543cee77261f3651ca9da0c93f5c1221264b/python_dateutil-2.9.0.post0-py2.py3-none-any.whl", hash = "sha256:a8b2bc7bffae282281c8140a97d3aa9c14da0b136dfe83f850eea9a5f7470427", size = 229892, upload-time = "2024-03-01T18:36:18.57Z" },
]

[[package]]
name = "python-dotenv"
version = "1.1.1"
source = { registry = "https://pypi.org/simple" }
sdist = { url = "https://files.pythonhosted.org/packages/f6/b0/4bc07ccd3572a2f9df7e6782f52b0c6c90dcbb803ac4a167702d7d0dfe1e/python_dotenv-1.1.1.tar.gz", hash = "sha256:a8a6399716257f45be6a007360200409fce5cda2661e3dec71d23dc15f6189ab", size = 41978, upload-time = "2025-06-24T04:21:07.341Z" }
wheels = [
    { url = "https://files.pythonhosted.org/packages/5f/ed/539768cf28c661b5b068d66d96a2f155c4971a5d55684a514c1a0e0dec2f/python_dotenv-1.1.1-py3-none-any.whl", hash = "sha256:31f23644fe2602f88ff55e1f5c79ba497e01224ee7737937930c448e4d0e24dc", size = 20556, upload-time = "2025-06-24T04:21:06.073Z" },
]

[[package]]
name = "python-json-logger"
version = "3.3.0"
source = { registry = "https://pypi.org/simple" }
sdist = { url = "https://files.pythonhosted.org/packages/9e/de/d3144a0bceede957f961e975f3752760fbe390d57fbe194baf709d8f1f7b/python_json_logger-3.3.0.tar.gz", hash = "sha256:12b7e74b17775e7d565129296105bbe3910842d9d0eb083fc83a6a617aa8df84", size = 16642, upload-time = "2025-03-07T07:08:27.301Z" }
wheels = [
    { url = "https://files.pythonhosted.org/packages/08/20/0f2523b9e50a8052bc6a8b732dfc8568abbdc42010aef03a2d750bdab3b2/python_json_logger-3.3.0-py3-none-any.whl", hash = "sha256:dd980fae8cffb24c13caf6e158d3d61c0d6d22342f932cb6e9deedab3d35eec7", size = 15163, upload-time = "2025-03-07T07:08:25.627Z" },
]

[[package]]
name = "python-levenshtein"
version = "0.27.1"
source = { registry = "https://pypi.org/simple" }
dependencies = [
    { name = "levenshtein" },
]
sdist = { url = "https://files.pythonhosted.org/packages/13/f6/d865a565b7eeef4b5f9a18accafb03d5730c712420fc84a3a40555f7ea6b/python_levenshtein-0.27.1.tar.gz", hash = "sha256:3a5314a011016d373d309a68e875fd029caaa692ad3f32e78319299648045f11", size = 12326, upload-time = "2025-03-02T19:47:25.641Z" }
wheels = [
    { url = "https://files.pythonhosted.org/packages/2a/95/8c8fd923b0a702388da4f9e0368f490d123cc5224279e6a083984304a15e/python_levenshtein-0.27.1-py3-none-any.whl", hash = "sha256:e1a4bc2a70284b2ebc4c505646142fecd0f831e49aa04ed972995895aec57396", size = 9426, upload-time = "2025-03-02T19:47:24.801Z" },
]

[[package]]
name = "python-multipart"
version = "0.0.20"
source = { registry = "https://pypi.org/simple" }
sdist = { url = "https://files.pythonhosted.org/packages/f3/87/f44d7c9f274c7ee665a29b885ec97089ec5dc034c7f3fafa03da9e39a09e/python_multipart-0.0.20.tar.gz", hash = "sha256:8dd0cab45b8e23064ae09147625994d090fa46f5b0d1e13af944c331a7fa9d13", size = 37158, upload-time = "2024-12-16T19:45:46.972Z" }
wheels = [
    { url = "https://files.pythonhosted.org/packages/45/58/38b5afbc1a800eeea951b9285d3912613f2603bdf897a4ab0f4bd7f405fc/python_multipart-0.0.20-py3-none-any.whl", hash = "sha256:8a62d3a8335e06589fe01f2a3e178cdcc632f3fbe0d492ad9ee0ec35aab1f104", size = 24546, upload-time = "2024-12-16T19:45:44.423Z" },
]

[[package]]
name = "pytz"
version = "2025.2"
source = { registry = "https://pypi.org/simple" }
sdist = { url = "https://files.pythonhosted.org/packages/f8/bf/abbd3cdfb8fbc7fb3d4d38d320f2441b1e7cbe29be4f23797b4a2b5d8aac/pytz-2025.2.tar.gz", hash = "sha256:360b9e3dbb49a209c21ad61809c7fb453643e048b38924c765813546746e81c3", size = 320884, upload-time = "2025-03-25T02:25:00.538Z" }
wheels = [
    { url = "https://files.pythonhosted.org/packages/81/c4/34e93fe5f5429d7570ec1fa436f1986fb1f00c3e0f43a589fe2bbcd22c3f/pytz-2025.2-py2.py3-none-any.whl", hash = "sha256:5ddf76296dd8c44c26eb8f4b6f35488f3ccbf6fbbd7adee0b7262d43f0ec2f00", size = 509225, upload-time = "2025-03-25T02:24:58.468Z" },
]

[[package]]
name = "pywin32"
version = "311"
source = { registry = "https://pypi.org/simple" }
wheels = [
    { url = "https://files.pythonhosted.org/packages/7c/af/449a6a91e5d6db51420875c54f6aff7c97a86a3b13a0b4f1a5c13b988de3/pywin32-311-cp311-cp311-win32.whl", hash = "sha256:184eb5e436dea364dcd3d2316d577d625c0351bf237c4e9a5fabbcfa5a58b151", size = 8697031, upload-time = "2025-07-14T20:13:13.266Z" },
    { url = "https://files.pythonhosted.org/packages/51/8f/9bb81dd5bb77d22243d33c8397f09377056d5c687aa6d4042bea7fbf8364/pywin32-311-cp311-cp311-win_amd64.whl", hash = "sha256:3ce80b34b22b17ccbd937a6e78e7225d80c52f5ab9940fe0506a1a16f3dab503", size = 9508308, upload-time = "2025-07-14T20:13:15.147Z" },
    { url = "https://files.pythonhosted.org/packages/44/7b/9c2ab54f74a138c491aba1b1cd0795ba61f144c711daea84a88b63dc0f6c/pywin32-311-cp311-cp311-win_arm64.whl", hash = "sha256:a733f1388e1a842abb67ffa8e7aad0e70ac519e09b0f6a784e65a136ec7cefd2", size = 8703930, upload-time = "2025-07-14T20:13:16.945Z" },
]

[[package]]
name = "pyyaml"
version = "6.0.2"
source = { registry = "https://pypi.org/simple" }
sdist = { url = "https://files.pythonhosted.org/packages/54/ed/79a089b6be93607fa5cdaedf301d7dfb23af5f25c398d5ead2525b063e17/pyyaml-6.0.2.tar.gz", hash = "sha256:d584d9ec91ad65861cc08d42e834324ef890a082e591037abe114850ff7bbc3e", size = 130631, upload-time = "2024-08-06T20:33:50.674Z" }
wheels = [
    { url = "https://files.pythonhosted.org/packages/f8/aa/7af4e81f7acba21a4c6be026da38fd2b872ca46226673c89a758ebdc4fd2/PyYAML-6.0.2-cp311-cp311-macosx_10_9_x86_64.whl", hash = "sha256:cc1c1159b3d456576af7a3e4d1ba7e6924cb39de8f67111c735f6fc832082774", size = 184612, upload-time = "2024-08-06T20:32:03.408Z" },
    { url = "https://files.pythonhosted.org/packages/8b/62/b9faa998fd185f65c1371643678e4d58254add437edb764a08c5a98fb986/PyYAML-6.0.2-cp311-cp311-macosx_11_0_arm64.whl", hash = "sha256:1e2120ef853f59c7419231f3bf4e7021f1b936f6ebd222406c3b60212205d2ee", size = 172040, upload-time = "2024-08-06T20:32:04.926Z" },
    { url = "https://files.pythonhosted.org/packages/ad/0c/c804f5f922a9a6563bab712d8dcc70251e8af811fce4524d57c2c0fd49a4/PyYAML-6.0.2-cp311-cp311-manylinux_2_17_aarch64.manylinux2014_aarch64.whl", hash = "sha256:5d225db5a45f21e78dd9358e58a98702a0302f2659a3c6cd320564b75b86f47c", size = 736829, upload-time = "2024-08-06T20:32:06.459Z" },
    { url = "https://files.pythonhosted.org/packages/51/16/6af8d6a6b210c8e54f1406a6b9481febf9c64a3109c541567e35a49aa2e7/PyYAML-6.0.2-cp311-cp311-manylinux_2_17_s390x.manylinux2014_s390x.whl", hash = "sha256:5ac9328ec4831237bec75defaf839f7d4564be1e6b25ac710bd1a96321cc8317", size = 764167, upload-time = "2024-08-06T20:32:08.338Z" },
    { url = "https://files.pythonhosted.org/packages/75/e4/2c27590dfc9992f73aabbeb9241ae20220bd9452df27483b6e56d3975cc5/PyYAML-6.0.2-cp311-cp311-manylinux_2_17_x86_64.manylinux2014_x86_64.whl", hash = "sha256:3ad2a3decf9aaba3d29c8f537ac4b243e36bef957511b4766cb0057d32b0be85", size = 762952, upload-time = "2024-08-06T20:32:14.124Z" },
    { url = "https://files.pythonhosted.org/packages/9b/97/ecc1abf4a823f5ac61941a9c00fe501b02ac3ab0e373c3857f7d4b83e2b6/PyYAML-6.0.2-cp311-cp311-musllinux_1_1_aarch64.whl", hash = "sha256:ff3824dc5261f50c9b0dfb3be22b4567a6f938ccce4587b38952d85fd9e9afe4", size = 735301, upload-time = "2024-08-06T20:32:16.17Z" },
    { url = "https://files.pythonhosted.org/packages/45/73/0f49dacd6e82c9430e46f4a027baa4ca205e8b0a9dce1397f44edc23559d/PyYAML-6.0.2-cp311-cp311-musllinux_1_1_x86_64.whl", hash = "sha256:797b4f722ffa07cc8d62053e4cff1486fa6dc094105d13fea7b1de7d8bf71c9e", size = 756638, upload-time = "2024-08-06T20:32:18.555Z" },
    { url = "https://files.pythonhosted.org/packages/22/5f/956f0f9fc65223a58fbc14459bf34b4cc48dec52e00535c79b8db361aabd/PyYAML-6.0.2-cp311-cp311-win32.whl", hash = "sha256:11d8f3dd2b9c1207dcaf2ee0bbbfd5991f571186ec9cc78427ba5bd32afae4b5", size = 143850, upload-time = "2024-08-06T20:32:19.889Z" },
    { url = "https://files.pythonhosted.org/packages/ed/23/8da0bbe2ab9dcdd11f4f4557ccaf95c10b9811b13ecced089d43ce59c3c8/PyYAML-6.0.2-cp311-cp311-win_amd64.whl", hash = "sha256:e10ce637b18caea04431ce14fabcf5c64a1c61ec9c56b071a4b7ca131ca52d44", size = 161980, upload-time = "2024-08-06T20:32:21.273Z" },
]

[[package]]
name = "rapidfuzz"
version = "3.14.1"
source = { registry = "https://pypi.org/simple" }
sdist = { url = "https://files.pythonhosted.org/packages/ed/fc/a98b616db9a42dcdda7c78c76bdfdf6fe290ac4c5ffbb186f73ec981ad5b/rapidfuzz-3.14.1.tar.gz", hash = "sha256:b02850e7f7152bd1edff27e9d584505b84968cacedee7a734ec4050c655a803c", size = 57869570, upload-time = "2025-09-08T21:08:15.922Z" }
wheels = [
    { url = "https://files.pythonhosted.org/packages/5c/c7/c3c860d512606225c11c8ee455b4dc0b0214dbcfac90a2c22dddf55320f3/rapidfuzz-3.14.1-cp311-cp311-macosx_10_9_x86_64.whl", hash = "sha256:4d976701060886a791c8a9260b1d4139d14c1f1e9a6ab6116b45a1acf3baff67", size = 1938398, upload-time = "2025-09-08T21:05:44.031Z" },
    { url = "https://files.pythonhosted.org/packages/c0/f3/67f5c5cd4d728993c48c1dcb5da54338d77c03c34b4903cc7839a3b89faf/rapidfuzz-3.14.1-cp311-cp311-macosx_11_0_arm64.whl", hash = "sha256:5e6ba7e6eb2ab03870dcab441d707513db0b4264c12fba7b703e90e8b4296df2", size = 1392819, upload-time = "2025-09-08T21:05:45.549Z" },
    { url = "https://files.pythonhosted.org/packages/d5/06/400d44842f4603ce1bebeaeabe776f510e329e7dbf6c71b6f2805e377889/rapidfuzz-3.14.1-cp311-cp311-manylinux_2_26_aarch64.manylinux_2_28_aarch64.whl", hash = "sha256:1e532bf46de5fd3a1efde73a16a4d231d011bce401c72abe3c6ecf9de681003f", size = 1391798, upload-time = "2025-09-08T21:05:47.044Z" },
    { url = "https://files.pythonhosted.org/packages/90/97/a6944955713b47d88e8ca4305ca7484940d808c4e6c4e28b6fa0fcbff97e/rapidfuzz-3.14.1-cp311-cp311-manylinux_2_26_ppc64le.manylinux_2_28_ppc64le.whl", hash = "sha256:f9b6a6fb8ed9b951e5f3b82c1ce6b1665308ec1a0da87f799b16e24fc59e4662", size = 1699136, upload-time = "2025-09-08T21:05:48.919Z" },
    { url = "https://files.pythonhosted.org/packages/a8/1e/f311a5c95ddf922db6dd8666efeceb9ac69e1319ed098ac80068a4041732/rapidfuzz-3.14.1-cp311-cp311-manylinux_2_26_s390x.manylinux_2_28_s390x.whl", hash = "sha256:5b6ac3f9810949caef0e63380b11a3c32a92f26bacb9ced5e32c33560fcdf8d1", size = 2236238, upload-time = "2025-09-08T21:05:50.844Z" },
    { url = "https://files.pythonhosted.org/packages/85/27/e14e9830255db8a99200f7111b158ddef04372cf6332a415d053fe57cc9c/rapidfuzz-3.14.1-cp311-cp311-manylinux_2_27_x86_64.manylinux_2_28_x86_64.whl", hash = "sha256:e52e4c34fd567f77513e886b66029c1ae02f094380d10eba18ba1c68a46d8b90", size = 3183685, upload-time = "2025-09-08T21:05:52.362Z" },
    { url = "https://files.pythonhosted.org/packages/61/b2/42850c9616ddd2887904e5dd5377912cbabe2776fdc9fd4b25e6e12fba32/rapidfuzz-3.14.1-cp311-cp311-manylinux_2_31_armv7l.whl", hash = "sha256:2ef72e41b1a110149f25b14637f1cedea6df192462120bea3433980fe9d8ac05", size = 1231523, upload-time = "2025-09-08T21:05:53.927Z" },
    { url = "https://files.pythonhosted.org/packages/de/b5/6b90ed7127a1732efef39db46dd0afc911f979f215b371c325a2eca9cb15/rapidfuzz-3.14.1-cp311-cp311-musllinux_1_2_aarch64.whl", hash = "sha256:fb654a35b373d712a6b0aa2a496b2b5cdd9d32410cfbaecc402d7424a90ba72a", size = 2415209, upload-time = "2025-09-08T21:05:55.422Z" },
    { url = "https://files.pythonhosted.org/packages/70/60/af51c50d238c82f2179edc4b9f799cc5a50c2c0ebebdcfaa97ded7d02978/rapidfuzz-3.14.1-cp311-cp311-musllinux_1_2_armv7l.whl", hash = "sha256:2b2c12e5b9eb8fe9a51b92fe69e9ca362c0970e960268188a6d295e1dec91e6d", size = 2532957, upload-time = "2025-09-08T21:05:57.048Z" },
    { url = "https://files.pythonhosted.org/packages/50/92/29811d2ba7c984251a342c4f9ccc7cc4aa09d43d800af71510cd51c36453/rapidfuzz-3.14.1-cp311-cp311-musllinux_1_2_ppc64le.whl", hash = "sha256:4f069dec5c450bd987481e752f0a9979e8fdf8e21e5307f5058f5c4bb162fa56", size = 2815720, upload-time = "2025-09-08T21:05:58.618Z" },
    { url = "https://files.pythonhosted.org/packages/78/69/cedcdee16a49e49d4985eab73b59447f211736c5953a58f1b91b6c53a73f/rapidfuzz-3.14.1-cp311-cp311-musllinux_1_2_s390x.whl", hash = "sha256:4d0d9163725b7ad37a8c46988cae9ebab255984db95ad01bf1987ceb9e3058dd", size = 3323704, upload-time = "2025-09-08T21:06:00.576Z" },
    { url = "https://files.pythonhosted.org/packages/76/3e/5a3f9a5540f18e0126e36f86ecf600145344acb202d94b63ee45211a18b8/rapidfuzz-3.14.1-cp311-cp311-musllinux_1_2_x86_64.whl", hash = "sha256:db656884b20b213d846f6bc990c053d1f4a60e6d4357f7211775b02092784ca1", size = 4287341, upload-time = "2025-09-08T21:06:02.301Z" },
    { url = "https://files.pythonhosted.org/packages/46/26/45db59195929dde5832852c9de8533b2ac97dcc0d852d1f18aca33828122/rapidfuzz-3.14.1-cp311-cp311-win32.whl", hash = "sha256:4b42f7b9c58cbcfbfaddc5a6278b4ca3b6cd8983e7fd6af70ca791dff7105fb9", size = 1726574, upload-time = "2025-09-08T21:06:04.357Z" },
    { url = "https://files.pythonhosted.org/packages/01/5c/a4caf76535f35fceab25b2aaaed0baecf15b3d1fd40746f71985d20f8c4b/rapidfuzz-3.14.1-cp311-cp311-win_amd64.whl", hash = "sha256:e5847f30d7d4edefe0cb37294d956d3495dd127c1c56e9128af3c2258a520bb4", size = 1547124, upload-time = "2025-09-08T21:06:06.002Z" },
    { url = "https://files.pythonhosted.org/packages/c6/66/aa93b52f95a314584d71fa0b76df00bdd4158aafffa76a350f1ae416396c/rapidfuzz-3.14.1-cp311-cp311-win_arm64.whl", hash = "sha256:5087d8ad453092d80c042a08919b1cb20c8ad6047d772dc9312acd834da00f75", size = 816958, upload-time = "2025-09-08T21:06:07.509Z" },
    { url = "https://files.pythonhosted.org/packages/05/c7/1b17347e30f2b50dd976c54641aa12003569acb1bdaabf45a5cc6f471c58/rapidfuzz-3.14.1-pp311-pypy311_pp73-macosx_10_15_x86_64.whl", hash = "sha256:4a21ccdf1bd7d57a1009030527ba8fae1c74bf832d0a08f6b67de8f5c506c96f", size = 1862602, upload-time = "2025-09-08T21:08:09.088Z" },
    { url = "https://files.pythonhosted.org/packages/09/cf/95d0dacac77eda22499991bd5f304c77c5965fb27348019a48ec3fe4a3f6/rapidfuzz-3.14.1-pp311-pypy311_pp73-macosx_11_0_arm64.whl", hash = "sha256:589fb0af91d3aff318750539c832ea1100dbac2c842fde24e42261df443845f6", size = 1339548, upload-time = "2025-09-08T21:08:11.059Z" },
    { url = "https://files.pythonhosted.org/packages/b6/58/f515c44ba8c6fa5daa35134b94b99661ced852628c5505ead07b905c3fc7/rapidfuzz-3.14.1-pp311-pypy311_pp73-win_amd64.whl", hash = "sha256:a4f18092db4825f2517d135445015b40033ed809a41754918a03ef062abe88a0", size = 1513859, upload-time = "2025-09-08T21:08:13.07Z" },
]

[[package]]
name = "redis"
version = "5.0.1"
source = { registry = "https://pypi.org/simple" }
dependencies = [
    { name = "async-timeout", marker = "python_full_version <= '3.11.2'" },
]
sdist = { url = "https://files.pythonhosted.org/packages/4a/4c/3c3b766f4ecbb3f0bec91ef342ee98d179e040c25b6ecc99e510c2570f2a/redis-5.0.1.tar.gz", hash = "sha256:0dab495cd5753069d3bc650a0dde8a8f9edde16fc5691b689a566eda58100d0f", size = 4578353, upload-time = "2023-09-26T06:51:17.945Z" }
wheels = [
    { url = "https://files.pythonhosted.org/packages/0b/34/a01250ac1fc9bf9161e07956d2d580413106ce02d5591470130a25c599e3/redis-5.0.1-py3-none-any.whl", hash = "sha256:ed4802971884ae19d640775ba3b03aa2e7bd5e8fb8dfaed2decce4d0fc48391f", size = 250272, upload-time = "2023-09-26T06:51:15.745Z" },
]

[[package]]
name = "referencing"
version = "0.36.2"
source = { registry = "https://pypi.org/simple" }
dependencies = [
    { name = "attrs" },
    { name = "rpds-py" },
    { name = "typing-extensions" },
]
sdist = { url = "https://files.pythonhosted.org/packages/2f/db/98b5c277be99dd18bfd91dd04e1b759cad18d1a338188c936e92f921c7e2/referencing-0.36.2.tar.gz", hash = "sha256:df2e89862cd09deabbdba16944cc3f10feb6b3e6f18e902f7cc25609a34775aa", size = 74744, upload-time = "2025-01-25T08:48:16.138Z" }
wheels = [
    { url = "https://files.pythonhosted.org/packages/c1/b1/3baf80dc6d2b7bc27a95a67752d0208e410351e3feb4eb78de5f77454d8d/referencing-0.36.2-py3-none-any.whl", hash = "sha256:e8699adbbf8b5c7de96d8ffa0eb5c158b3beafce084968e2ea8bb08c6794dcd0", size = 26775, upload-time = "2025-01-25T08:48:14.241Z" },
]

[[package]]
name = "regex"
version = "2025.9.18"
source = { registry = "https://pypi.org/simple" }
sdist = { url = "https://files.pythonhosted.org/packages/49/d3/eaa0d28aba6ad1827ad1e716d9a93e1ba963ada61887498297d3da715133/regex-2025.9.18.tar.gz", hash = "sha256:c5ba23274c61c6fef447ba6a39333297d0c247f53059dba0bca415cac511edc4", size = 400917, upload-time = "2025-09-19T00:38:35.79Z" }
wheels = [
    { url = "https://files.pythonhosted.org/packages/58/61/80eda662fc4eb32bfedc331f42390974c9e89c7eac1b79cd9eea4d7c458c/regex-2025.9.18-cp311-cp311-macosx_10_9_universal2.whl", hash = "sha256:51076980cd08cd13c88eb7365427ae27f0d94e7cebe9ceb2bb9ffdae8fc4d82a", size = 484832, upload-time = "2025-09-19T00:35:30.011Z" },
    { url = "https://files.pythonhosted.org/packages/a6/d9/33833d9abddf3f07ad48504ddb53fe3b22f353214bbb878a72eee1e3ddbf/regex-2025.9.18-cp311-cp311-macosx_10_9_x86_64.whl", hash = "sha256:828446870bd7dee4e0cbeed767f07961aa07f0ea3129f38b3ccecebc9742e0b8", size = 288994, upload-time = "2025-09-19T00:35:31.733Z" },
    { url = "https://files.pythonhosted.org/packages/2a/b3/526ee96b0d70ea81980cbc20c3496fa582f775a52e001e2743cc33b2fa75/regex-2025.9.18-cp311-cp311-macosx_11_0_arm64.whl", hash = "sha256:c28821d5637866479ec4cc23b8c990f5bc6dd24e5e4384ba4a11d38a526e1414", size = 286619, upload-time = "2025-09-19T00:35:33.221Z" },
    { url = "https://files.pythonhosted.org/packages/65/4f/c2c096b02a351b33442aed5895cdd8bf87d372498d2100927c5a053d7ba3/regex-2025.9.18-cp311-cp311-manylinux2014_aarch64.manylinux_2_17_aarch64.manylinux_2_28_aarch64.whl", hash = "sha256:726177ade8e481db669e76bf99de0b278783be8acd11cef71165327abd1f170a", size = 792454, upload-time = "2025-09-19T00:35:35.361Z" },
    { url = "https://files.pythonhosted.org/packages/24/15/b562c9d6e47c403c4b5deb744f8b4bf6e40684cf866c7b077960a925bdff/regex-2025.9.18-cp311-cp311-manylinux2014_ppc64le.manylinux_2_17_ppc64le.manylinux_2_28_ppc64le.whl", hash = "sha256:f5cca697da89b9f8ea44115ce3130f6c54c22f541943ac8e9900461edc2b8bd4", size = 858723, upload-time = "2025-09-19T00:35:36.949Z" },
    { url = "https://files.pythonhosted.org/packages/f2/01/dba305409849e85b8a1a681eac4c03ed327d8de37895ddf9dc137f59c140/regex-2025.9.18-cp311-cp311-manylinux2014_s390x.manylinux_2_17_s390x.manylinux_2_28_s390x.whl", hash = "sha256:dfbde38f38004703c35666a1e1c088b778e35d55348da2b7b278914491698d6a", size = 905899, upload-time = "2025-09-19T00:35:38.723Z" },
    { url = "https://files.pythonhosted.org/packages/fe/d0/c51d1e6a80eab11ef96a4cbad17fc0310cf68994fb01a7283276b7e5bbd6/regex-2025.9.18-cp311-cp311-manylinux2014_x86_64.manylinux_2_17_x86_64.manylinux_2_28_x86_64.whl", hash = "sha256:f2f422214a03fab16bfa495cfec72bee4aaa5731843b771860a471282f1bf74f", size = 798981, upload-time = "2025-09-19T00:35:40.416Z" },
    { url = "https://files.pythonhosted.org/packages/c4/5e/72db90970887bbe02296612bd61b0fa31e6d88aa24f6a4853db3e96c575e/regex-2025.9.18-cp311-cp311-musllinux_1_2_aarch64.whl", hash = "sha256:a295916890f4df0902e4286bc7223ee7f9e925daa6dcdec4192364255b70561a", size = 781900, upload-time = "2025-09-19T00:35:42.077Z" },
    { url = "https://files.pythonhosted.org/packages/50/ff/596be45eea8e9bc31677fde243fa2904d00aad1b32c31bce26c3dbba0b9e/regex-2025.9.18-cp311-cp311-musllinux_1_2_ppc64le.whl", hash = "sha256:5db95ff632dbabc8c38c4e82bf545ab78d902e81160e6e455598014f0abe66b9", size = 852952, upload-time = "2025-09-19T00:35:43.751Z" },
    { url = "https://files.pythonhosted.org/packages/e5/1b/2dfa348fa551e900ed3f5f63f74185b6a08e8a76bc62bc9c106f4f92668b/regex-2025.9.18-cp311-cp311-musllinux_1_2_s390x.whl", hash = "sha256:fb967eb441b0f15ae610b7069bdb760b929f267efbf522e814bbbfffdf125ce2", size = 844355, upload-time = "2025-09-19T00:35:45.309Z" },
    { url = "https://files.pythonhosted.org/packages/f4/bf/aefb1def27fe33b8cbbb19c75c13aefccfbef1c6686f8e7f7095705969c7/regex-2025.9.18-cp311-cp311-musllinux_1_2_x86_64.whl", hash = "sha256:f04d2f20da4053d96c08f7fde6e1419b7ec9dbcee89c96e3d731fca77f411b95", size = 787254, upload-time = "2025-09-19T00:35:46.904Z" },
    { url = "https://files.pythonhosted.org/packages/e3/4e/8ef042e7cf0dbbb401e784e896acfc1b367b95dfbfc9ada94c2ed55a081f/regex-2025.9.18-cp311-cp311-win32.whl", hash = "sha256:895197241fccf18c0cea7550c80e75f185b8bd55b6924fcae269a1a92c614a07", size = 264129, upload-time = "2025-09-19T00:35:48.597Z" },
    { url = "https://files.pythonhosted.org/packages/b4/7d/c4fcabf80dcdd6821c0578ad9b451f8640b9110fb3dcb74793dd077069ff/regex-2025.9.18-cp311-cp311-win_amd64.whl", hash = "sha256:7e2b414deae99166e22c005e154a5513ac31493db178d8aec92b3269c9cce8c9", size = 276160, upload-time = "2025-09-19T00:36:00.45Z" },
    { url = "https://files.pythonhosted.org/packages/64/f8/0e13c8ae4d6df9d128afaba138342d532283d53a4c1e7a8c93d6756c8f4a/regex-2025.9.18-cp311-cp311-win_arm64.whl", hash = "sha256:fb137ec7c5c54f34a25ff9b31f6b7b0c2757be80176435bf367111e3f71d72df", size = 268471, upload-time = "2025-09-19T00:36:02.149Z" },
]

[[package]]
name = "requests"
version = "2.32.5"
source = { registry = "https://pypi.org/simple" }
dependencies = [
    { name = "certifi" },
    { name = "charset-normalizer" },
    { name = "idna" },
    { name = "urllib3" },
]
sdist = { url = "https://files.pythonhosted.org/packages/c9/74/b3ff8e6c8446842c3f5c837e9c3dfcfe2018ea6ecef224c710c85ef728f4/requests-2.32.5.tar.gz", hash = "sha256:dbba0bac56e100853db0ea71b82b4dfd5fe2bf6d3754a8893c3af500cec7d7cf", size = 134517, upload-time = "2025-08-18T20:46:02.573Z" }
wheels = [
    { url = "https://files.pythonhosted.org/packages/1e/db/4254e3eabe8020b458f1a747140d32277ec7a271daf1d235b70dc0b4e6e3/requests-2.32.5-py3-none-any.whl", hash = "sha256:2462f94637a34fd532264295e186976db0f5d453d1cdd31473c85a6a161affb6", size = 64738, upload-time = "2025-08-18T20:46:00.542Z" },
]

[[package]]
name = "rich"
version = "14.0.0"
source = { registry = "https://pypi.org/simple" }
dependencies = [
    { name = "markdown-it-py" },
    { name = "pygments" },
]
sdist = { url = "https://files.pythonhosted.org/packages/a1/53/830aa4c3066a8ab0ae9a9955976fb770fe9c6102117c8ec4ab3ea62d89e8/rich-14.0.0.tar.gz", hash = "sha256:82f1bc23a6a21ebca4ae0c45af9bdbc492ed20231dcb63f297d6d1021a9d5725", size = 224078, upload-time = "2025-03-30T14:15:14.23Z" }
wheels = [
    { url = "https://files.pythonhosted.org/packages/0d/9b/63f4c7ebc259242c89b3acafdb37b41d1185c07ff0011164674e9076b491/rich-14.0.0-py3-none-any.whl", hash = "sha256:1c9491e1951aac09caffd42f448ee3d04e58923ffe14993f6e83068dc395d7e0", size = 243229, upload-time = "2025-03-30T14:15:12.283Z" },
]

[[package]]
name = "rpds-py"
version = "0.27.1"
source = { registry = "https://pypi.org/simple" }
sdist = { url = "https://files.pythonhosted.org/packages/e9/dd/2c0cbe774744272b0ae725f44032c77bdcab6e8bcf544bffa3b6e70c8dba/rpds_py-0.27.1.tar.gz", hash = "sha256:26a1c73171d10b7acccbded82bf6a586ab8203601e565badc74bbbf8bc5a10f8", size = 27479, upload-time = "2025-08-27T12:16:36.024Z" }
wheels = [
    { url = "https://files.pythonhosted.org/packages/b5/c1/7907329fbef97cbd49db6f7303893bd1dd5a4a3eae415839ffdfb0762cae/rpds_py-0.27.1-cp311-cp311-macosx_10_12_x86_64.whl", hash = "sha256:be898f271f851f68b318872ce6ebebbc62f303b654e43bf72683dbdc25b7c881", size = 371063, upload-time = "2025-08-27T12:12:47.856Z" },
    { url = "https://files.pythonhosted.org/packages/11/94/2aab4bc86228bcf7c48760990273653a4900de89c7537ffe1b0d6097ed39/rpds_py-0.27.1-cp311-cp311-macosx_11_0_arm64.whl", hash = "sha256:62ac3d4e3e07b58ee0ddecd71d6ce3b1637de2d373501412df395a0ec5f9beb5", size = 353210, upload-time = "2025-08-27T12:12:49.187Z" },
    { url = "https://files.pythonhosted.org/packages/3a/57/f5eb3ecf434342f4f1a46009530e93fd201a0b5b83379034ebdb1d7c1a58/rpds_py-0.27.1-cp311-cp311-manylinux_2_17_aarch64.manylinux2014_aarch64.whl", hash = "sha256:4708c5c0ceb2d034f9991623631d3d23cb16e65c83736ea020cdbe28d57c0a0e", size = 381636, upload-time = "2025-08-27T12:12:50.492Z" },
    { url = "https://files.pythonhosted.org/packages/ae/f4/ef95c5945e2ceb5119571b184dd5a1cc4b8541bbdf67461998cfeac9cb1e/rpds_py-0.27.1-cp311-cp311-manylinux_2_17_armv7l.manylinux2014_armv7l.whl", hash = "sha256:abfa1171a9952d2e0002aba2ad3780820b00cc3d9c98c6630f2e93271501f66c", size = 394341, upload-time = "2025-08-27T12:12:52.024Z" },
    { url = "https://files.pythonhosted.org/packages/5a/7e/4bd610754bf492d398b61725eb9598ddd5eb86b07d7d9483dbcd810e20bc/rpds_py-0.27.1-cp311-cp311-manylinux_2_17_ppc64le.manylinux2014_ppc64le.whl", hash = "sha256:4b507d19f817ebaca79574b16eb2ae412e5c0835542c93fe9983f1e432aca195", size = 523428, upload-time = "2025-08-27T12:12:53.779Z" },
    { url = "https://files.pythonhosted.org/packages/9f/e5/059b9f65a8c9149361a8b75094864ab83b94718344db511fd6117936ed2a/rpds_py-0.27.1-cp311-cp311-manylinux_2_17_s390x.manylinux2014_s390x.whl", hash = "sha256:168b025f8fd8d8d10957405f3fdcef3dc20f5982d398f90851f4abc58c566c52", size = 402923, upload-time = "2025-08-27T12:12:55.15Z" },
    { url = "https://files.pythonhosted.org/packages/f5/48/64cabb7daced2968dd08e8a1b7988bf358d7bd5bcd5dc89a652f4668543c/rpds_py-0.27.1-cp311-cp311-manylinux_2_17_x86_64.manylinux2014_x86_64.whl", hash = "sha256:cb56c6210ef77caa58e16e8c17d35c63fe3f5b60fd9ba9d424470c3400bcf9ed", size = 384094, upload-time = "2025-08-27T12:12:57.194Z" },
    { url = "https://files.pythonhosted.org/packages/ae/e1/dc9094d6ff566bff87add8a510c89b9e158ad2ecd97ee26e677da29a9e1b/rpds_py-0.27.1-cp311-cp311-manylinux_2_31_riscv64.whl", hash = "sha256:d252f2d8ca0195faa707f8eb9368955760880b2b42a8ee16d382bf5dd807f89a", size = 401093, upload-time = "2025-08-27T12:12:58.985Z" },
    { url = "https://files.pythonhosted.org/packages/37/8e/ac8577e3ecdd5593e283d46907d7011618994e1d7ab992711ae0f78b9937/rpds_py-0.27.1-cp311-cp311-manylinux_2_5_i686.manylinux1_i686.whl", hash = "sha256:6e5e54da1e74b91dbc7996b56640f79b195d5925c2b78efaa8c5d53e1d88edde", size = 417969, upload-time = "2025-08-27T12:13:00.367Z" },
    { url = "https://files.pythonhosted.org/packages/66/6d/87507430a8f74a93556fe55c6485ba9c259949a853ce407b1e23fea5ba31/rpds_py-0.27.1-cp311-cp311-musllinux_1_2_aarch64.whl", hash = "sha256:ffce0481cc6e95e5b3f0a47ee17ffbd234399e6d532f394c8dce320c3b089c21", size = 558302, upload-time = "2025-08-27T12:13:01.737Z" },
    { url = "https://files.pythonhosted.org/packages/3a/bb/1db4781ce1dda3eecc735e3152659a27b90a02ca62bfeea17aee45cc0fbc/rpds_py-0.27.1-cp311-cp311-musllinux_1_2_i686.whl", hash = "sha256:a205fdfe55c90c2cd8e540ca9ceba65cbe6629b443bc05db1f590a3db8189ff9", size = 589259, upload-time = "2025-08-27T12:13:03.127Z" },
    { url = "https://files.pythonhosted.org/packages/7b/0e/ae1c8943d11a814d01b482e1f8da903f88047a962dff9bbdadf3bd6e6fd1/rpds_py-0.27.1-cp311-cp311-musllinux_1_2_x86_64.whl", hash = "sha256:689fb5200a749db0415b092972e8eba85847c23885c8543a8b0f5c009b1a5948", size = 554983, upload-time = "2025-08-27T12:13:04.516Z" },
    { url = "https://files.pythonhosted.org/packages/b2/d5/0b2a55415931db4f112bdab072443ff76131b5ac4f4dc98d10d2d357eb03/rpds_py-0.27.1-cp311-cp311-win32.whl", hash = "sha256:3182af66048c00a075010bc7f4860f33913528a4b6fc09094a6e7598e462fe39", size = 217154, upload-time = "2025-08-27T12:13:06.278Z" },
    { url = "https://files.pythonhosted.org/packages/24/75/3b7ffe0d50dc86a6a964af0d1cc3a4a2cdf437cb7b099a4747bbb96d1819/rpds_py-0.27.1-cp311-cp311-win_amd64.whl", hash = "sha256:b4938466c6b257b2f5c4ff98acd8128ec36b5059e5c8f8372d79316b1c36bb15", size = 228627, upload-time = "2025-08-27T12:13:07.625Z" },
    { url = "https://files.pythonhosted.org/packages/8d/3f/4fd04c32abc02c710f09a72a30c9a55ea3cc154ef8099078fd50a0596f8e/rpds_py-0.27.1-cp311-cp311-win_arm64.whl", hash = "sha256:2f57af9b4d0793e53266ee4325535a31ba48e2f875da81a9177c9926dfa60746", size = 220998, upload-time = "2025-08-27T12:13:08.972Z" },
    { url = "https://files.pythonhosted.org/packages/0c/ed/e1fba02de17f4f76318b834425257c8ea297e415e12c68b4361f63e8ae92/rpds_py-0.27.1-pp311-pypy311_pp73-macosx_10_12_x86_64.whl", hash = "sha256:cdfe4bb2f9fe7458b7453ad3c33e726d6d1c7c0a72960bcc23800d77384e42df", size = 371402, upload-time = "2025-08-27T12:15:51.561Z" },
    { url = "https://files.pythonhosted.org/packages/af/7c/e16b959b316048b55585a697e94add55a4ae0d984434d279ea83442e460d/rpds_py-0.27.1-pp311-pypy311_pp73-macosx_11_0_arm64.whl", hash = "sha256:8fabb8fd848a5f75a2324e4a84501ee3a5e3c78d8603f83475441866e60b94a3", size = 354084, upload-time = "2025-08-27T12:15:53.219Z" },
    { url = "https://files.pythonhosted.org/packages/de/c1/ade645f55de76799fdd08682d51ae6724cb46f318573f18be49b1e040428/rpds_py-0.27.1-pp311-pypy311_pp73-manylinux_2_17_aarch64.manylinux2014_aarch64.whl", hash = "sha256:eda8719d598f2f7f3e0f885cba8646644b55a187762bec091fa14a2b819746a9", size = 383090, upload-time = "2025-08-27T12:15:55.158Z" },
    { url = "https://files.pythonhosted.org/packages/1f/27/89070ca9b856e52960da1472efcb6c20ba27cfe902f4f23ed095b9cfc61d/rpds_py-0.27.1-pp311-pypy311_pp73-manylinux_2_17_armv7l.manylinux2014_armv7l.whl", hash = "sha256:3c64d07e95606ec402a0a1c511fe003873fa6af630bda59bac77fac8b4318ebc", size = 394519, upload-time = "2025-08-27T12:15:57.238Z" },
    { url = "https://files.pythonhosted.org/packages/b3/28/be120586874ef906aa5aeeae95ae8df4184bc757e5b6bd1c729ccff45ed5/rpds_py-0.27.1-pp311-pypy311_pp73-manylinux_2_17_ppc64le.manylinux2014_ppc64le.whl", hash = "sha256:93a2ed40de81bcff59aabebb626562d48332f3d028ca2036f1d23cbb52750be4", size = 523817, upload-time = "2025-08-27T12:15:59.237Z" },
    { url = "https://files.pythonhosted.org/packages/a8/ef/70cc197bc11cfcde02a86f36ac1eed15c56667c2ebddbdb76a47e90306da/rpds_py-0.27.1-pp311-pypy311_pp73-manylinux_2_17_s390x.manylinux2014_s390x.whl", hash = "sha256:387ce8c44ae94e0ec50532d9cb0edce17311024c9794eb196b90e1058aadeb66", size = 403240, upload-time = "2025-08-27T12:16:00.923Z" },
    { url = "https://files.pythonhosted.org/packages/cf/35/46936cca449f7f518f2f4996e0e8344db4b57e2081e752441154089d2a5f/rpds_py-0.27.1-pp311-pypy311_pp73-manylinux_2_17_x86_64.manylinux2014_x86_64.whl", hash = "sha256:aaf94f812c95b5e60ebaf8bfb1898a7d7cb9c1af5744d4a67fa47796e0465d4e", size = 385194, upload-time = "2025-08-27T12:16:02.802Z" },
    { url = "https://files.pythonhosted.org/packages/e1/62/29c0d3e5125c3270b51415af7cbff1ec587379c84f55a5761cc9efa8cd06/rpds_py-0.27.1-pp311-pypy311_pp73-manylinux_2_31_riscv64.whl", hash = "sha256:4848ca84d6ded9b58e474dfdbad4b8bfb450344c0551ddc8d958bf4b36aa837c", size = 402086, upload-time = "2025-08-27T12:16:04.806Z" },
    { url = "https://files.pythonhosted.org/packages/8f/66/03e1087679227785474466fdd04157fb793b3b76e3fcf01cbf4c693c1949/rpds_py-0.27.1-pp311-pypy311_pp73-manylinux_2_5_i686.manylinux1_i686.whl", hash = "sha256:2bde09cbcf2248b73c7c323be49b280180ff39fadcfe04e7b6f54a678d02a7cf", size = 419272, upload-time = "2025-08-27T12:16:06.471Z" },
    { url = "https://files.pythonhosted.org/packages/6a/24/e3e72d265121e00b063aef3e3501e5b2473cf1b23511d56e529531acf01e/rpds_py-0.27.1-pp311-pypy311_pp73-musllinux_1_2_aarch64.whl", hash = "sha256:94c44ee01fd21c9058f124d2d4f0c9dc7634bec93cd4b38eefc385dabe71acbf", size = 560003, upload-time = "2025-08-27T12:16:08.06Z" },
    { url = "https://files.pythonhosted.org/packages/26/ca/f5a344c534214cc2d41118c0699fffbdc2c1bc7046f2a2b9609765ab9c92/rpds_py-0.27.1-pp311-pypy311_pp73-musllinux_1_2_i686.whl", hash = "sha256:df8b74962e35c9249425d90144e721eed198e6555a0e22a563d29fe4486b51f6", size = 590482, upload-time = "2025-08-27T12:16:10.137Z" },
    { url = "https://files.pythonhosted.org/packages/ce/08/4349bdd5c64d9d193c360aa9db89adeee6f6682ab8825dca0a3f535f434f/rpds_py-0.27.1-pp311-pypy311_pp73-musllinux_1_2_x86_64.whl", hash = "sha256:dc23e6820e3b40847e2f4a7726462ba0cf53089512abe9ee16318c366494c17a", size = 556523, upload-time = "2025-08-27T12:16:12.188Z" },
]

[[package]]
name = "rsa"
version = "4.9.1"
source = { registry = "https://pypi.org/simple" }
dependencies = [
    { name = "pyasn1" },
]
sdist = { url = "https://files.pythonhosted.org/packages/da/8a/22b7beea3ee0d44b1916c0c1cb0ee3af23b700b6da9f04991899d0c555d4/rsa-4.9.1.tar.gz", hash = "sha256:e7bdbfdb5497da4c07dfd35530e1a902659db6ff241e39d9953cad06ebd0ae75", size = 29034, upload-time = "2025-04-16T09:51:18.218Z" }
wheels = [
    { url = "https://files.pythonhosted.org/packages/64/8d/0133e4eb4beed9e425d9a98ed6e081a55d195481b7632472be1af08d2f6b/rsa-4.9.1-py3-none-any.whl", hash = "sha256:68635866661c6836b8d39430f97a996acbd61bfa49406748ea243539fe239762", size = 34696, upload-time = "2025-04-16T09:51:17.142Z" },
]

[[package]]
name = "ruff"
version = "0.12.4"
source = { registry = "https://pypi.org/simple" }
sdist = { url = "https://files.pythonhosted.org/packages/9b/ce/8d7dbedede481245b489b769d27e2934730791a9a82765cb94566c6e6abd/ruff-0.12.4.tar.gz", hash = "sha256:13efa16df6c6eeb7d0f091abae50f58e9522f3843edb40d56ad52a5a4a4b6873", size = 5131435, upload-time = "2025-07-17T17:27:19.138Z" }
wheels = [
    { url = "https://files.pythonhosted.org/packages/ae/9f/517bc5f61bad205b7f36684ffa5415c013862dee02f55f38a217bdbe7aa4/ruff-0.12.4-py3-none-linux_armv6l.whl", hash = "sha256:cb0d261dac457ab939aeb247e804125a5d521b21adf27e721895b0d3f83a0d0a", size = 10188824, upload-time = "2025-07-17T17:26:31.412Z" },
    { url = "https://files.pythonhosted.org/packages/28/83/691baae5a11fbbde91df01c565c650fd17b0eabed259e8b7563de17c6529/ruff-0.12.4-py3-none-macosx_10_12_x86_64.whl", hash = "sha256:55c0f4ca9769408d9b9bac530c30d3e66490bd2beb2d3dae3e4128a1f05c7442", size = 10884521, upload-time = "2025-07-17T17:26:35.084Z" },
    { url = "https://files.pythonhosted.org/packages/d6/8d/756d780ff4076e6dd035d058fa220345f8c458391f7edfb1c10731eedc75/ruff-0.12.4-py3-none-macosx_11_0_arm64.whl", hash = "sha256:a8224cc3722c9ad9044da7f89c4c1ec452aef2cfe3904365025dd2f51daeae0e", size = 10277653, upload-time = "2025-07-17T17:26:37.897Z" },
    { url = "https://files.pythonhosted.org/packages/8d/97/8eeee0f48ece153206dce730fc9e0e0ca54fd7f261bb3d99c0a4343a1892/ruff-0.12.4-py3-none-manylinux_2_17_aarch64.manylinux2014_aarch64.whl", hash = "sha256:e9949d01d64fa3672449a51ddb5d7548b33e130240ad418884ee6efa7a229586", size = 10485993, upload-time = "2025-07-17T17:26:40.68Z" },
    { url = "https://files.pythonhosted.org/packages/49/b8/22a43d23a1f68df9b88f952616c8508ea6ce4ed4f15353b8168c48b2d7e7/ruff-0.12.4-py3-none-manylinux_2_17_armv7l.manylinux2014_armv7l.whl", hash = "sha256:be0593c69df9ad1465e8a2d10e3defd111fdb62dcd5be23ae2c06da77e8fcffb", size = 10022824, upload-time = "2025-07-17T17:26:43.564Z" },
    { url = "https://files.pythonhosted.org/packages/cd/70/37c234c220366993e8cffcbd6cadbf332bfc848cbd6f45b02bade17e0149/ruff-0.12.4-py3-none-manylinux_2_17_i686.manylinux2014_i686.whl", hash = "sha256:a7dea966bcb55d4ecc4cc3270bccb6f87a337326c9dcd3c07d5b97000dbff41c", size = 11524414, upload-time = "2025-07-17T17:26:46.219Z" },
    { url = "https://files.pythonhosted.org/packages/14/77/c30f9964f481b5e0e29dd6a1fae1f769ac3fd468eb76fdd5661936edd262/ruff-0.12.4-py3-none-manylinux_2_17_ppc64.manylinux2014_ppc64.whl", hash = "sha256:afcfa3ab5ab5dd0e1c39bf286d829e042a15e966b3726eea79528e2e24d8371a", size = 12419216, upload-time = "2025-07-17T17:26:48.883Z" },
    { url = "https://files.pythonhosted.org/packages/6e/79/af7fe0a4202dce4ef62c5e33fecbed07f0178f5b4dd9c0d2fcff5ab4a47c/ruff-0.12.4-py3-none-manylinux_2_17_ppc64le.manylinux2014_ppc64le.whl", hash = "sha256:c057ce464b1413c926cdb203a0f858cd52f3e73dcb3270a3318d1630f6395bb3", size = 11976756, upload-time = "2025-07-17T17:26:51.754Z" },
    { url = "https://files.pythonhosted.org/packages/09/d1/33fb1fc00e20a939c305dbe2f80df7c28ba9193f7a85470b982815a2dc6a/ruff-0.12.4-py3-none-manylinux_2_17_s390x.manylinux2014_s390x.whl", hash = "sha256:e64b90d1122dc2713330350626b10d60818930819623abbb56535c6466cce045", size = 11020019, upload-time = "2025-07-17T17:26:54.265Z" },
    { url = "https://files.pythonhosted.org/packages/64/f4/e3cd7f7bda646526f09693e2e02bd83d85fff8a8222c52cf9681c0d30843/ruff-0.12.4-py3-none-manylinux_2_17_x86_64.manylinux2014_x86_64.whl", hash = "sha256:2abc48f3d9667fdc74022380b5c745873499ff827393a636f7a59da1515e7c57", size = 11277890, upload-time = "2025-07-17T17:26:56.914Z" },
    { url = "https://files.pythonhosted.org/packages/5e/d0/69a85fb8b94501ff1a4f95b7591505e8983f38823da6941eb5b6badb1e3a/ruff-0.12.4-py3-none-musllinux_1_2_aarch64.whl", hash = "sha256:2b2449dc0c138d877d629bea151bee8c0ae3b8e9c43f5fcaafcd0c0d0726b184", size = 10348539, upload-time = "2025-07-17T17:26:59.381Z" },
    { url = "https://files.pythonhosted.org/packages/16/a0/91372d1cb1678f7d42d4893b88c252b01ff1dffcad09ae0c51aa2542275f/ruff-0.12.4-py3-none-musllinux_1_2_armv7l.whl", hash = "sha256:56e45bb11f625db55f9b70477062e6a1a04d53628eda7784dce6e0f55fd549eb", size = 10009579, upload-time = "2025-07-17T17:27:02.462Z" },
    { url = "https://files.pythonhosted.org/packages/23/1b/c4a833e3114d2cc0f677e58f1df6c3b20f62328dbfa710b87a1636a5e8eb/ruff-0.12.4-py3-none-musllinux_1_2_i686.whl", hash = "sha256:478fccdb82ca148a98a9ff43658944f7ab5ec41c3c49d77cd99d44da019371a1", size = 10942982, upload-time = "2025-07-17T17:27:05.343Z" },
    { url = "https://files.pythonhosted.org/packages/ff/ce/ce85e445cf0a5dd8842f2f0c6f0018eedb164a92bdf3eda51984ffd4d989/ruff-0.12.4-py3-none-musllinux_1_2_x86_64.whl", hash = "sha256:0fc426bec2e4e5f4c4f182b9d2ce6a75c85ba9bcdbe5c6f2a74fcb8df437df4b", size = 11343331, upload-time = "2025-07-17T17:27:08.652Z" },
    { url = "https://files.pythonhosted.org/packages/35/cf/441b7fc58368455233cfb5b77206c849b6dfb48b23de532adcc2e50ccc06/ruff-0.12.4-py3-none-win32.whl", hash = "sha256:4de27977827893cdfb1211d42d84bc180fceb7b72471104671c59be37041cf93", size = 10267904, upload-time = "2025-07-17T17:27:11.814Z" },
    { url = "https://files.pythonhosted.org/packages/ce/7e/20af4a0df5e1299e7368d5ea4350412226afb03d95507faae94c80f00afd/ruff-0.12.4-py3-none-win_amd64.whl", hash = "sha256:fe0b9e9eb23736b453143d72d2ceca5db323963330d5b7859d60d101147d461a", size = 11209038, upload-time = "2025-07-17T17:27:14.417Z" },
    { url = "https://files.pythonhosted.org/packages/11/02/8857d0dfb8f44ef299a5dfd898f673edefb71e3b533b3b9d2db4c832dd13/ruff-0.12.4-py3-none-win_arm64.whl", hash = "sha256:0618ec4442a83ab545e5b71202a5c0ed7791e8471435b94e655b570a5031a98e", size = 10469336, upload-time = "2025-07-17T17:27:16.913Z" },
]

[[package]]
name = "sanic"
version = "23.12.2"
source = { registry = "https://pypi.org/simple" }
dependencies = [
    { name = "aiofiles" },
    { name = "html5tagger" },
    { name = "httptools" },
    { name = "multidict" },
    { name = "sanic-routing" },
    { name = "tracerite" },
    { name = "typing-extensions" },
    { name = "ujson", marker = "implementation_name == 'cpython' and sys_platform != 'win32'" },
    { name = "uvloop", marker = "implementation_name == 'cpython' and sys_platform != 'win32'" },
    { name = "websockets" },
]
sdist = { url = "https://files.pythonhosted.org/packages/a4/5b/e43fab98d4a1fd883a2a48644be27c5f24fec56b4b1c58404f8def5e5c1f/sanic-23.12.2.tar.gz", hash = "sha256:4d909aa8a1cb39b0c42a5ec9fe6eb128013cc822bcf4c554326304b9ac427117", size = 345711, upload-time = "2024-06-30T12:20:01.079Z" }
wheels = [
    { url = "https://files.pythonhosted.org/packages/9c/e6/5adc2ca570f165d6027a775a655c1c09b9b8432a6c4a6fcb4c43a08eac7e/sanic-23.12.2-py3-none-any.whl", hash = "sha256:b65a13ff8c06f3fb5790a132d9b7740cde1d5f70c0fd25c44a587552eeb3dbab", size = 237468, upload-time = "2024-06-30T12:19:57.597Z" },
]

[[package]]
name = "sanic-ext"
version = "23.12.0"
source = { registry = "https://pypi.org/simple" }
dependencies = [
    { name = "pyyaml" },
]
sdist = { url = "https://files.pythonhosted.org/packages/7d/bf/807ded5b25f5576173c4603a1f16f67150b63eb899b0996231d88b10b90f/sanic-ext-23.12.0.tar.gz", hash = "sha256:42fc41e7fafa58f3b790f685f3dd8a8de281460b4169d0e91f4e11b8747f845c", size = 64959, upload-time = "2023-12-31T10:36:28.19Z" }
wheels = [
    { url = "https://files.pythonhosted.org/packages/c2/42/140f19f464e6fe6597e7274341751b72466acc360bbd70013cca1f3249b1/sanic_ext-23.12.0-py3-none-any.whl", hash = "sha256:3ba2c143d7c41d89b87a11c6214b9d9b52c3994ff8ce3a03792b54ec5627e2c3", size = 95228, upload-time = "2023-12-31T10:36:26.278Z" },
]

[[package]]
name = "sanic-routing"
version = "23.12.0"
source = { registry = "https://pypi.org/simple" }
sdist = { url = "https://files.pythonhosted.org/packages/d1/5c/2a7edd14fbccca3719a8d680951d4b25f986752c781c61ccf156a6d1ebff/sanic-routing-23.12.0.tar.gz", hash = "sha256:1dcadc62c443e48c852392dba03603f9862b6197fc4cba5bbefeb1ace0848b04", size = 29473, upload-time = "2023-12-31T09:28:36.992Z" }
wheels = [
    { url = "https://files.pythonhosted.org/packages/cf/e3/3425c9a8773807ac2c01d6a56c8521733f09b627e5827e733c5cd36b9ac5/sanic_routing-23.12.0-py3-none-any.whl", hash = "sha256:1558a72afcb9046ed3134a5edae02fc1552cff08f0fff2e8d5de0877ea43ed73", size = 25522, upload-time = "2023-12-31T09:28:35.233Z" },
]

[[package]]
name = "sentry-sdk"
version = "1.45.1"
source = { registry = "https://pypi.org/simple" }
dependencies = [
    { name = "certifi" },
    { name = "urllib3" },
]
sdist = { url = "https://files.pythonhosted.org/packages/c8/28/02c0cd9184f9108e3c52519f9628b215077a3854240e0b17ae845e664855/sentry_sdk-1.45.1.tar.gz", hash = "sha256:a16c997c0f4e3df63c0fc5e4207ccb1ab37900433e0f72fef88315d317829a26", size = 244774, upload-time = "2024-07-26T13:48:32.375Z" }
wheels = [
    { url = "https://files.pythonhosted.org/packages/fe/9f/105366a122efa93f0cb1914f841747d160788e4d022d0488d2d44c2ba26c/sentry_sdk-1.45.1-py2.py3-none-any.whl", hash = "sha256:608887855ccfe39032bfd03936e3a1c4f4fc99b3a4ac49ced54a4220de61c9c1", size = 267163, upload-time = "2024-07-26T13:48:29.38Z" },
]

[[package]]
name = "setuptools"
version = "78.1.1"
source = { registry = "https://pypi.org/simple" }
sdist = { url = "https://files.pythonhosted.org/packages/81/9c/42314ee079a3e9c24b27515f9fbc7a3c1d29992c33451779011c74488375/setuptools-78.1.1.tar.gz", hash = "sha256:fcc17fd9cd898242f6b4adfaca46137a9edef687f43e6f78469692a5e70d851d", size = 1368163, upload-time = "2025-04-19T18:23:36.68Z" }
wheels = [
    { url = "https://files.pythonhosted.org/packages/90/99/158ad0609729111163fc1f674a5a42f2605371a4cf036d0441070e2f7455/setuptools-78.1.1-py3-none-any.whl", hash = "sha256:c3a9c4211ff4c309edb8b8c4f1cbfa7ae324c4ba9f91ff254e3d305b9fd54561", size = 1256462, upload-time = "2025-04-19T18:23:34.525Z" },
]

[[package]]
name = "shellingham"
version = "1.5.4"
source = { registry = "https://pypi.org/simple" }
sdist = { url = "https://files.pythonhosted.org/packages/58/15/8b3609fd3830ef7b27b655beb4b4e9c62313a4e8da8c676e142cc210d58e/shellingham-1.5.4.tar.gz", hash = "sha256:8dbca0739d487e5bd35ab3ca4b36e11c4078f3a234bfce294b0a0291363404de", size = 10310, upload-time = "2023-10-24T04:13:40.426Z" }
wheels = [
    { url = "https://files.pythonhosted.org/packages/e0/f9/0595336914c5619e5f28a1fb793285925a8cd4b432c9da0a987836c7f822/shellingham-1.5.4-py2.py3-none-any.whl", hash = "sha256:7ecfff8f2fd72616f7481040475a65b2bf8af90a56c89140852d1120324e8686", size = 9755, upload-time = "2023-10-24T04:13:38.866Z" },
]

[[package]]
name = "six"
version = "1.17.0"
source = { registry = "https://pypi.org/simple" }
sdist = { url = "https://files.pythonhosted.org/packages/94/e7/b2c673351809dca68a0e064b6af791aa332cf192da575fd474ed7d6f16a2/six-1.17.0.tar.gz", hash = "sha256:ff70335d468e7eb6ec65b95b99d3a2836546063f63acc5171de367e834932a81", size = 34031, upload-time = "2024-12-04T17:35:28.174Z" }
wheels = [
    { url = "https://files.pythonhosted.org/packages/b7/ce/149a00dd41f10bc29e5921b496af8b574d8413afcd5e30dfa0ed46c2cc5e/six-1.17.0-py2.py3-none-any.whl", hash = "sha256:4721f391ed90541fddacab5acf947aa0d3dc7d27b2e1e8eda2be8970586c3274", size = 11050, upload-time = "2024-12-04T17:35:26.475Z" },
]

[[package]]
name = "smmap"
version = "5.0.2"
source = { registry = "https://pypi.org/simple" }
sdist = { url = "https://files.pythonhosted.org/packages/44/cd/a040c4b3119bbe532e5b0732286f805445375489fceaec1f48306068ee3b/smmap-5.0.2.tar.gz", hash = "sha256:26ea65a03958fa0c8a1c7e8c7a58fdc77221b8910f6be2131affade476898ad5", size = 22329, upload-time = "2025-01-02T07:14:40.909Z" }
wheels = [
    { url = "https://files.pythonhosted.org/packages/04/be/d09147ad1ec7934636ad912901c5fd7667e1c858e19d355237db0d0cd5e4/smmap-5.0.2-py3-none-any.whl", hash = "sha256:b30115f0def7d7531d22a0fb6502488d879e75b260a9db4d0819cfb25403af5e", size = 24303, upload-time = "2025-01-02T07:14:38.724Z" },
]

[[package]]
name = "sniffio"
version = "1.3.1"
source = { registry = "https://pypi.org/simple" }
sdist = { url = "https://files.pythonhosted.org/packages/a2/87/a6771e1546d97e7e041b6ae58d80074f81b7d5121207425c964ddf5cfdbd/sniffio-1.3.1.tar.gz", hash = "sha256:f4324edc670a0f49750a81b895f35c3adb843cca46f0530f79fc1babb23789dc", size = 20372, upload-time = "2024-02-25T23:20:04.057Z" }
wheels = [
    { url = "https://files.pythonhosted.org/packages/e9/44/75a9c9421471a6c4805dbf2356f7c181a29c1879239abab1ea2cc8f38b40/sniffio-1.3.1-py3-none-any.whl", hash = "sha256:2f6da418d1f1e0fddd844478f41680e794e6051915791a034ff65e5f100525a2", size = 10235, upload-time = "2024-02-25T23:20:01.196Z" },
]

[[package]]
name = "sse-starlette"
version = "3.0.2"
source = { registry = "https://pypi.org/simple" }
dependencies = [
    { name = "anyio" },
]
sdist = { url = "https://files.pythonhosted.org/packages/42/6f/22ed6e33f8a9e76ca0a412405f31abb844b779d52c5f96660766edcd737c/sse_starlette-3.0.2.tar.gz", hash = "sha256:ccd60b5765ebb3584d0de2d7a6e4f745672581de4f5005ab31c3a25d10b52b3a", size = 20985, upload-time = "2025-07-27T09:07:44.565Z" }
wheels = [
    { url = "https://files.pythonhosted.org/packages/ef/10/c78f463b4ef22eef8491f218f692be838282cd65480f6e423d7730dfd1fb/sse_starlette-3.0.2-py3-none-any.whl", hash = "sha256:16b7cbfddbcd4eaca11f7b586f3b8a080f1afe952c15813455b162edea619e5a", size = 11297, upload-time = "2025-07-27T09:07:43.268Z" },
]

[[package]]
name = "starlette"
version = "0.48.0"
source = { registry = "https://pypi.org/simple" }
dependencies = [
    { name = "anyio" },
    { name = "typing-extensions" },
]
sdist = { url = "https://files.pythonhosted.org/packages/a7/a5/d6f429d43394057b67a6b5bbe6eae2f77a6bf7459d961fdb224bf206eee6/starlette-0.48.0.tar.gz", hash = "sha256:7e8cee469a8ab2352911528110ce9088fdc6a37d9876926e73da7ce4aa4c7a46", size = 2652949, upload-time = "2025-09-13T08:41:05.699Z" }
wheels = [
    { url = "https://files.pythonhosted.org/packages/be/72/2db2f49247d0a18b4f1bb9a5a39a0162869acf235f3a96418363947b3d46/starlette-0.48.0-py3-none-any.whl", hash = "sha256:0764ca97b097582558ecb498132ed0c7d942f233f365b86ba37770e026510659", size = 73736, upload-time = "2025-09-13T08:41:03.869Z" },
]

[[package]]
name = "tiktoken"
version = "0.7.0"
source = { registry = "https://pypi.org/simple" }
dependencies = [
    { name = "regex" },
    { name = "requests" },
]
sdist = { url = "https://files.pythonhosted.org/packages/c4/4a/abaec53e93e3ef37224a4dd9e2fc6bb871e7a538c2b6b9d2a6397271daf4/tiktoken-0.7.0.tar.gz", hash = "sha256:1077266e949c24e0291f6c350433c6f0971365ece2b173a23bc3b9f9defef6b6", size = 33437, upload-time = "2024-05-13T18:03:28.793Z" }
wheels = [
    { url = "https://files.pythonhosted.org/packages/22/eb/57492b2568eea1d546da5cc1ae7559d924275280db80ba07e6f9b89a914b/tiktoken-0.7.0-cp311-cp311-macosx_10_9_x86_64.whl", hash = "sha256:10c7674f81e6e350fcbed7c09a65bca9356eaab27fb2dac65a1e440f2bcfe30f", size = 961468, upload-time = "2024-05-13T18:02:43.788Z" },
    { url = "https://files.pythonhosted.org/packages/30/ef/e07dbfcb2f85c84abaa1b035a9279575a8da0236305491dc22ae099327f7/tiktoken-0.7.0-cp311-cp311-macosx_11_0_arm64.whl", hash = "sha256:084cec29713bc9d4189a937f8a35dbdfa785bd1235a34c1124fe2323821ee93f", size = 907005, upload-time = "2024-05-13T18:02:45.327Z" },
    { url = "https://files.pythonhosted.org/packages/ea/9b/f36db825b1e9904c3a2646439cb9923fc1e09208e2e071c6d9dd64ead131/tiktoken-0.7.0-cp311-cp311-manylinux_2_17_aarch64.manylinux2014_aarch64.whl", hash = "sha256:811229fde1652fedcca7c6dfe76724d0908775b353556d8a71ed74d866f73f7b", size = 1049183, upload-time = "2024-05-13T18:02:46.574Z" },
    { url = "https://files.pythonhosted.org/packages/61/b4/b80d1fe33015e782074e96bbbf4108ccd283b8deea86fb43c15d18b7c351/tiktoken-0.7.0-cp311-cp311-manylinux_2_17_x86_64.manylinux2014_x86_64.whl", hash = "sha256:86b6e7dc2e7ad1b3757e8a24597415bafcfb454cebf9a33a01f2e6ba2e663992", size = 1080830, upload-time = "2024-05-13T18:02:48.444Z" },
    { url = "https://files.pythonhosted.org/packages/2a/40/c66ff3a21af6d62a7e0ff428d12002c4e0389f776d3ff96dcaa0bb354eee/tiktoken-0.7.0-cp311-cp311-musllinux_1_2_aarch64.whl", hash = "sha256:1063c5748be36344c7e18c7913c53e2cca116764c2080177e57d62c7ad4576d1", size = 1092967, upload-time = "2024-05-13T18:02:50.006Z" },
    { url = "https://files.pythonhosted.org/packages/2e/80/f4c9e255ff236e6a69ce44b927629cefc1b63d3a00e2d1c9ed540c9492d2/tiktoken-0.7.0-cp311-cp311-musllinux_1_2_x86_64.whl", hash = "sha256:20295d21419bfcca092644f7e2f2138ff947a6eb8cfc732c09cc7d76988d4a89", size = 1142682, upload-time = "2024-05-13T18:02:51.814Z" },
    { url = "https://files.pythonhosted.org/packages/b1/10/c04b4ff592a5f46b28ebf4c2353f735c02ae7f0ce1b165d00748ced6467e/tiktoken-0.7.0-cp311-cp311-win_amd64.whl", hash = "sha256:959d993749b083acc57a317cbc643fb85c014d055b2119b739487288f4e5d1cb", size = 799009, upload-time = "2024-05-13T18:02:53.057Z" },
]

[[package]]
name = "toml"
version = "0.10.2"
source = { registry = "https://pypi.org/simple" }
sdist = { url = "https://files.pythonhosted.org/packages/be/ba/1f744cdc819428fc6b5084ec34d9b30660f6f9daaf70eead706e3203ec3c/toml-0.10.2.tar.gz", hash = "sha256:b3bda1d108d5dd99f4a20d24d9c348e91c4db7ab1b749200bded2f839ccbe68f", size = 22253, upload-time = "2020-11-01T01:40:22.204Z" }
wheels = [
    { url = "https://files.pythonhosted.org/packages/44/6f/7120676b6d73228c96e17f1f794d8ab046fc910d781c8d151120c3f1569e/toml-0.10.2-py2.py3-none-any.whl", hash = "sha256:806143ae5bfb6a3c6e736a764057db0e6a0e05e338b5630894a5f779cabb4f9b", size = 16588, upload-time = "2020-11-01T01:40:20.672Z" },
]

[[package]]
name = "tomli"
version = "2.2.1"
source = { registry = "https://pypi.org/simple" }
sdist = { url = "https://files.pythonhosted.org/packages/18/87/302344fed471e44a87289cf4967697d07e532f2421fdaf868a303cbae4ff/tomli-2.2.1.tar.gz", hash = "sha256:cd45e1dc79c835ce60f7404ec8119f2eb06d38b1deba146f07ced3bbc44505ff", size = 17175, upload-time = "2024-11-27T22:38:36.873Z" }
wheels = [
    { url = "https://files.pythonhosted.org/packages/43/ca/75707e6efa2b37c77dadb324ae7d9571cb424e61ea73fad7c56c2d14527f/tomli-2.2.1-cp311-cp311-macosx_10_9_x86_64.whl", hash = "sha256:678e4fa69e4575eb77d103de3df8a895e1591b48e740211bd1067378c69e8249", size = 131077, upload-time = "2024-11-27T22:37:54.956Z" },
    { url = "https://files.pythonhosted.org/packages/c7/16/51ae563a8615d472fdbffc43a3f3d46588c264ac4f024f63f01283becfbb/tomli-2.2.1-cp311-cp311-macosx_11_0_arm64.whl", hash = "sha256:023aa114dd824ade0100497eb2318602af309e5a55595f76b626d6d9f3b7b0a6", size = 123429, upload-time = "2024-11-27T22:37:56.698Z" },
    { url = "https://files.pythonhosted.org/packages/f1/dd/4f6cd1e7b160041db83c694abc78e100473c15d54620083dbd5aae7b990e/tomli-2.2.1-cp311-cp311-manylinux_2_17_aarch64.manylinux2014_aarch64.whl", hash = "sha256:ece47d672db52ac607a3d9599a9d48dcb2f2f735c6c2d1f34130085bb12b112a", size = 226067, upload-time = "2024-11-27T22:37:57.63Z" },
    { url = "https://files.pythonhosted.org/packages/a9/6b/c54ede5dc70d648cc6361eaf429304b02f2871a345bbdd51e993d6cdf550/tomli-2.2.1-cp311-cp311-manylinux_2_17_x86_64.manylinux2014_x86_64.whl", hash = "sha256:6972ca9c9cc9f0acaa56a8ca1ff51e7af152a9f87fb64623e31d5c83700080ee", size = 236030, upload-time = "2024-11-27T22:37:59.344Z" },
    { url = "https://files.pythonhosted.org/packages/1f/47/999514fa49cfaf7a92c805a86c3c43f4215621855d151b61c602abb38091/tomli-2.2.1-cp311-cp311-manylinux_2_5_i686.manylinux1_i686.manylinux_2_17_i686.manylinux2014_i686.whl", hash = "sha256:c954d2250168d28797dd4e3ac5cf812a406cd5a92674ee4c8f123c889786aa8e", size = 240898, upload-time = "2024-11-27T22:38:00.429Z" },
    { url = "https://files.pythonhosted.org/packages/73/41/0a01279a7ae09ee1573b423318e7934674ce06eb33f50936655071d81a24/tomli-2.2.1-cp311-cp311-musllinux_1_2_aarch64.whl", hash = "sha256:8dd28b3e155b80f4d54beb40a441d366adcfe740969820caf156c019fb5c7ec4", size = 229894, upload-time = "2024-11-27T22:38:02.094Z" },
    { url = "https://files.pythonhosted.org/packages/55/18/5d8bc5b0a0362311ce4d18830a5d28943667599a60d20118074ea1b01bb7/tomli-2.2.1-cp311-cp311-musllinux_1_2_i686.whl", hash = "sha256:e59e304978767a54663af13c07b3d1af22ddee3bb2fb0618ca1593e4f593a106", size = 245319, upload-time = "2024-11-27T22:38:03.206Z" },
    { url = "https://files.pythonhosted.org/packages/92/a3/7ade0576d17f3cdf5ff44d61390d4b3febb8a9fc2b480c75c47ea048c646/tomli-2.2.1-cp311-cp311-musllinux_1_2_x86_64.whl", hash = "sha256:33580bccab0338d00994d7f16f4c4ec25b776af3ffaac1ed74e0b3fc95e885a8", size = 238273, upload-time = "2024-11-27T22:38:04.217Z" },
    { url = "https://files.pythonhosted.org/packages/72/6f/fa64ef058ac1446a1e51110c375339b3ec6be245af9d14c87c4a6412dd32/tomli-2.2.1-cp311-cp311-win32.whl", hash = "sha256:465af0e0875402f1d226519c9904f37254b3045fc5084697cefb9bdde1ff99ff", size = 98310, upload-time = "2024-11-27T22:38:05.908Z" },
    { url = "https://files.pythonhosted.org/packages/6a/1c/4a2dcde4a51b81be3530565e92eda625d94dafb46dbeb15069df4caffc34/tomli-2.2.1-cp311-cp311-win_amd64.whl", hash = "sha256:2d0f2fdd22b02c6d81637a3c95f8cd77f995846af7414c5c4b8d0545afa1bc4b", size = 108309, upload-time = "2024-11-27T22:38:06.812Z" },
    { url = "https://files.pythonhosted.org/packages/6e/c2/61d3e0f47e2b74ef40a68b9e6ad5984f6241a942f7cd3bbfbdbd03861ea9/tomli-2.2.1-py3-none-any.whl", hash = "sha256:cb55c73c5f4408779d0cf3eef9f762b9c9f147a77de7b258bef0a5628adc85cc", size = 14257, upload-time = "2024-11-27T22:38:35.385Z" },
]

[[package]]
name = "tortoise-orm"
version = "0.21.7"
source = { registry = "https://pypi.org/simple" }
dependencies = [
    { name = "aiosqlite" },
    { name = "iso8601" },
    { name = "pydantic" },
    { name = "pypika-tortoise" },
    { name = "pytz" },
]
sdist = { url = "https://files.pythonhosted.org/packages/e8/0e/ad8e7554b0259072887d602617a67ef21055e1d8aa061936e381ecc1a9a5/tortoise_orm-0.21.7.tar.gz", hash = "sha256:8a790a931828aa37ac364b344c561e603422aced2af5e403f6790575da0f19c5", size = 138689, upload-time = "2024-10-14T08:05:08.635Z" }
wheels = [
    { url = "https://files.pythonhosted.org/packages/00/e4/918587b57062e83ce230635b5e4611cd192967c1fef9e08936e77f9ba2b9/tortoise_orm-0.21.7-py3-none-any.whl", hash = "sha256:2229925885461f424673223ea1875bd5e6961384c766833af55a1ea11a9b25eb", size = 175702, upload-time = "2024-10-14T08:05:07.257Z" },
]

[[package]]
name = "tqdm"
version = "4.67.1"
source = { registry = "https://pypi.org/simple" }
dependencies = [
    { name = "colorama", marker = "sys_platform == 'win32'" },
]
sdist = { url = "https://files.pythonhosted.org/packages/a8/4b/29b4ef32e036bb34e4ab51796dd745cdba7ed47ad142a9f4a1eb8e0c744d/tqdm-4.67.1.tar.gz", hash = "sha256:f8aef9c52c08c13a65f30ea34f4e5aac3fd1a34959879d7e59e63027286627f2", size = 169737, upload-time = "2024-11-24T20:12:22.481Z" }
wheels = [
    { url = "https://files.pythonhosted.org/packages/d0/30/dc54f88dd4a2b5dc8a0279bdd7270e735851848b762aeb1c1184ed1f6b14/tqdm-4.67.1-py3-none-any.whl", hash = "sha256:26445eca388f82e72884e0d580d5464cd801a3ea01e63e5601bdff9ba6a48de2", size = 78540, upload-time = "2024-11-24T20:12:19.698Z" },
]

[[package]]
name = "tracerite"
version = "1.1.3"
source = { registry = "https://pypi.org/simple" }
dependencies = [
    { name = "html5tagger" },
]
sdist = { url = "https://files.pythonhosted.org/packages/27/b2/37b825b881f23bc56384c3142214ccbe5d9de7e7c5fe3d155fa032738b98/tracerite-1.1.3.tar.gz", hash = "sha256:119fc006f240aa03fffb41cf99cf82fda5c0449c7d4b6fe42c6340403578b31e", size = 269646, upload-time = "2025-06-19T17:47:42.289Z" }
wheels = [
    { url = "https://files.pythonhosted.org/packages/e6/bf/c65d36ec5a93048dd55b3247be26059970daad72263e35ecace2f3188b2c/tracerite-1.1.3-py3-none-any.whl", hash = "sha256:811d8e2e0fb563b77340eebe2e9f7b324acfe01e09ea58db8bcaecb24327c823", size = 12422, upload-time = "2025-06-19T17:47:40.173Z" },
]

[[package]]
name = "tree-sitter"
version = "0.23.2"
source = { registry = "https://pypi.org/simple" }
sdist = { url = "https://files.pythonhosted.org/packages/0f/50/fd5fafa42b884f741b28d9e6fd366c3f34e15d2ed3aa9633b34e388379e2/tree-sitter-0.23.2.tar.gz", hash = "sha256:66bae8dd47f1fed7bdef816115146d3a41c39b5c482d7bad36d9ba1def088450", size = 166800, upload-time = "2024-10-24T15:31:02.238Z" }
wheels = [
    { url = "https://files.pythonhosted.org/packages/55/8d/2d4fb04408772be0919441d66f700673ce7cb76b9ab6682e226d740fb88d/tree_sitter-0.23.2-cp311-cp311-macosx_10_9_x86_64.whl", hash = "sha256:91fda41d4f8824335cc43c64e2c37d8089c8c563bd3900a512d2852d075af719", size = 139142, upload-time = "2024-10-24T15:30:12.627Z" },
    { url = "https://files.pythonhosted.org/packages/32/52/b8a44bfff7b0203256e5dbc8d3a372ee8896128b8ed7d3a89e1ef17b2065/tree_sitter-0.23.2-cp311-cp311-macosx_11_0_arm64.whl", hash = "sha256:92b2b489d5ce54b41f94c6f23fbaf592bd6e84dc2877048fd1cb060480fa53f7", size = 132198, upload-time = "2024-10-24T15:30:13.893Z" },
    { url = "https://files.pythonhosted.org/packages/5d/54/746f2ee5acf6191a4a0be7f5843329f0d713bfe5196f5fc6fe2ea69cb44c/tree_sitter-0.23.2-cp311-cp311-manylinux_2_17_aarch64.manylinux2014_aarch64.whl", hash = "sha256:64859bd4aa1567d0d6016a811b2b49c59d4a4427d096e3d8c84b2521455f62b7", size = 554303, upload-time = "2024-10-24T15:30:15.334Z" },
    { url = "https://files.pythonhosted.org/packages/2f/5a/3169d9933be813776a9b4b3f2e671d3d50fa27e589dee5578f6ecef7ff6d/tree_sitter-0.23.2-cp311-cp311-manylinux_2_17_x86_64.manylinux2014_x86_64.whl", hash = "sha256:614590611636044e071d3a0b748046d52676dbda3bc9fa431216231e11dd98f7", size = 567626, upload-time = "2024-10-24T15:30:17.12Z" },
    { url = "https://files.pythonhosted.org/packages/32/0d/23f363b3b0bc3fa0e7a4a294bf119957ac1ab02737d57815e1e8b7b3e196/tree_sitter-0.23.2-cp311-cp311-musllinux_1_2_aarch64.whl", hash = "sha256:08466953c78ae57be61057188fb88c89791b0a562856010228e0ccf60e2ac453", size = 559803, upload-time = "2024-10-24T15:30:18.921Z" },
    { url = "https://files.pythonhosted.org/packages/6f/b3/1ffba0f17a7ff2c9114d91a1ecc15e0748f217817797564d31fbb61d7458/tree_sitter-0.23.2-cp311-cp311-musllinux_1_2_x86_64.whl", hash = "sha256:8a33f03a562de91f7fd05eefcedd8994a06cd44c62f7aabace811ad82bc11cbd", size = 570987, upload-time = "2024-10-24T15:30:21.116Z" },
    { url = "https://files.pythonhosted.org/packages/59/4b/085bcb8a11ea18003aacc4dbc91c301d1536c5e2deedb95393e8ef26f1f7/tree_sitter-0.23.2-cp311-cp311-win_amd64.whl", hash = "sha256:03b70296b569ef64f7b92b42ca5da9bf86d81bee2afd480bea35092687f51dae", size = 117771, upload-time = "2024-10-24T15:30:22.38Z" },
    { url = "https://files.pythonhosted.org/packages/4b/e5/90adc4081f49ccb6bea89a800dc9b0dcc5b6953b0da423e8eff28f63fddf/tree_sitter-0.23.2-cp311-cp311-win_arm64.whl", hash = "sha256:7cb4bb953ea7c0b50eeafc4454783e030357179d2a93c3dd5ebed2da5588ddd0", size = 102555, upload-time = "2024-10-24T15:30:23.534Z" },
]

[[package]]
name = "tree-sitter-c-sharp"
version = "0.23.1"
source = { registry = "https://pypi.org/simple" }
sdist = { url = "https://files.pythonhosted.org/packages/22/85/a61c782afbb706a47d990eaee6977e7c2bd013771c5bf5c81c617684f286/tree_sitter_c_sharp-0.23.1.tar.gz", hash = "sha256:322e2cfd3a547a840375276b2aea3335fa6458aeac082f6c60fec3f745c967eb", size = 1317728, upload-time = "2024-11-11T05:25:32.535Z" }
wheels = [
    { url = "https://files.pythonhosted.org/packages/58/04/f6c2df4c53a588ccd88d50851155945cff8cd887bd70c175e00aaade7edf/tree_sitter_c_sharp-0.23.1-cp39-abi3-macosx_10_9_x86_64.whl", hash = "sha256:2b612a6e5bd17bb7fa2aab4bb6fc1fba45c94f09cb034ab332e45603b86e32fd", size = 372235, upload-time = "2024-11-11T05:25:19.424Z" },
    { url = "https://files.pythonhosted.org/packages/99/10/1aa9486f1e28fc22810fa92cbdc54e1051e7f5536a5e5b5e9695f609b31e/tree_sitter_c_sharp-0.23.1-cp39-abi3-macosx_11_0_arm64.whl", hash = "sha256:1a8b98f62bc53efcd4d971151950c9b9cd5cbe3bacdb0cd69fdccac63350d83e", size = 419046, upload-time = "2024-11-11T05:25:20.679Z" },
    { url = "https://files.pythonhosted.org/packages/0f/21/13df29f8fcb9ba9f209b7b413a4764b673dfd58989a0dd67e9c7e19e9c2e/tree_sitter_c_sharp-0.23.1-cp39-abi3-manylinux_2_17_aarch64.manylinux2014_aarch64.whl", hash = "sha256:986e93d845a438ec3c4416401aa98e6a6f6631d644bbbc2e43fcb915c51d255d", size = 415999, upload-time = "2024-11-11T05:25:22.359Z" },
    { url = "https://files.pythonhosted.org/packages/ca/72/fc6846795bcdae2f8aa94cc8b1d1af33d634e08be63e294ff0d6794b1efc/tree_sitter_c_sharp-0.23.1-cp39-abi3-manylinux_2_5_x86_64.manylinux1_x86_64.manylinux_2_17_x86_64.manylinux2014_x86_64.whl", hash = "sha256:a8024e466b2f5611c6dc90321f232d8584893c7fb88b75e4a831992f877616d2", size = 402830, upload-time = "2024-11-11T05:25:24.198Z" },
    { url = "https://files.pythonhosted.org/packages/fe/3a/b6028c5890ce6653807d5fa88c72232c027c6ceb480dbeb3b186d60e5971/tree_sitter_c_sharp-0.23.1-cp39-abi3-musllinux_1_2_x86_64.whl", hash = "sha256:7f9bf876866835492281d336b9e1f9626ab668737f74e914c31d285261507da7", size = 397880, upload-time = "2024-11-11T05:25:25.937Z" },
    { url = "https://files.pythonhosted.org/packages/47/d2/4facaa34b40f8104d8751746d0e1cd2ddf0beb9f1404b736b97f372bd1f3/tree_sitter_c_sharp-0.23.1-cp39-abi3-win_amd64.whl", hash = "sha256:ae9a9e859e8f44e2b07578d44f9a220d3fa25b688966708af6aa55d42abeebb3", size = 377562, upload-time = "2024-11-11T05:25:27.539Z" },
    { url = "https://files.pythonhosted.org/packages/d8/88/3cf6bd9959d94d1fec1e6a9c530c5f08ff4115a474f62aedb5fedb0f7241/tree_sitter_c_sharp-0.23.1-cp39-abi3-win_arm64.whl", hash = "sha256:c81548347a93347be4f48cb63ec7d60ef4b0efa91313330e69641e49aa5a08c5", size = 375157, upload-time = "2024-11-11T05:25:30.839Z" },
]

[[package]]
name = "tree-sitter-embedded-template"
version = "0.25.0"
source = { registry = "https://pypi.org/simple" }
sdist = { url = "https://files.pythonhosted.org/packages/fd/a7/77729fefab8b1b5690cfc54328f2f629d1c076d16daf32c96ba39d3a3a3a/tree_sitter_embedded_template-0.25.0.tar.gz", hash = "sha256:7d72d5e8a1d1d501a7c90e841b51f1449a90cc240be050e4fb85c22dab991d50", size = 14114, upload-time = "2025-08-29T00:42:51.078Z" }
wheels = [
    { url = "https://files.pythonhosted.org/packages/1f/9d/3e3c8ee0c019d3bace728300a1ca807c03df39e66cc51e9a5e7c9d1e1909/tree_sitter_embedded_template-0.25.0-cp310-abi3-macosx_10_9_x86_64.whl", hash = "sha256:fa0d06467199aeb33fb3d6fa0665bf9b7d5a32621ffdaf37fd8249f8a8050649", size = 10266, upload-time = "2025-08-29T00:42:44.148Z" },
    { url = "https://files.pythonhosted.org/packages/e8/ab/6d4e43b736b2a895d13baea3791dc8ce7245bedf4677df9e7deb22e23a2a/tree_sitter_embedded_template-0.25.0-cp310-abi3-macosx_11_0_arm64.whl", hash = "sha256:fc7aacbc2985a5d7e7fe7334f44dffe24c38fb0a8295c4188a04cf21a3d64a73", size = 10650, upload-time = "2025-08-29T00:42:45.147Z" },
    { url = "https://files.pythonhosted.org/packages/9f/97/ea3d1ea4b320fe66e0468b9f6602966e544c9fe641882484f9105e50ee0c/tree_sitter_embedded_template-0.25.0-cp310-abi3-manylinux1_x86_64.manylinux_2_28_x86_64.manylinux_2_5_x86_64.whl", hash = "sha256:a7c88c3dd8b94b3c9efe8ae071ff6b1b936a27ac5f6e651845c3b9631fa4c1c2", size = 18268, upload-time = "2025-08-29T00:42:46.03Z" },
    { url = "https://files.pythonhosted.org/packages/64/40/0f42ca894a8f7c298cf336080046ccc14c10e8f4ea46d455f640193181b2/tree_sitter_embedded_template-0.25.0-cp310-abi3-manylinux2014_aarch64.manylinux_2_17_aarch64.manylinux_2_28_aarch64.whl", hash = "sha256:025f7ca84218dcd8455efc901bdbcc2689fb694f3a636c0448e322a23d4bc96b", size = 19068, upload-time = "2025-08-29T00:42:46.699Z" },
    { url = "https://files.pythonhosted.org/packages/d0/2a/0b720bcae7c2dd0a44889c09e800a2f8eb08c496dede9f2b97683506c4c3/tree_sitter_embedded_template-0.25.0-cp310-abi3-musllinux_1_2_aarch64.whl", hash = "sha256:b5dc1aef6ffa3fae621fe037d85dd98948b597afba20df29d779c426be813ee5", size = 18518, upload-time = "2025-08-29T00:42:47.694Z" },
    { url = "https://files.pythonhosted.org/packages/14/8a/d745071afa5e8bdf5b381cf84c4dc6be6c79dee6af8e0ff07476c3d8e4aa/tree_sitter_embedded_template-0.25.0-cp310-abi3-musllinux_1_2_x86_64.whl", hash = "sha256:d0a35cfe634c44981a516243bc039874580e02a2990669313730187ce83a5bc6", size = 18267, upload-time = "2025-08-29T00:42:48.635Z" },
    { url = "https://files.pythonhosted.org/packages/5d/74/728355e594fca140f793f234fdfec195366b6956b35754d00ea97ca18b21/tree_sitter_embedded_template-0.25.0-cp310-abi3-win_amd64.whl", hash = "sha256:3e05a4ac013d54505e75ae48e1a0e9db9aab19949fe15d9f4c7345b11a84a069", size = 13049, upload-time = "2025-08-29T00:42:49.589Z" },
    { url = "https://files.pythonhosted.org/packages/d8/de/afac475e694d0e626b0808f3c86339c349cd15c5163a6a16a53cc11cf892/tree_sitter_embedded_template-0.25.0-cp310-abi3-win_arm64.whl", hash = "sha256:2751d402179ac0e83f2065b249d8fe6df0718153f1636bcb6a02bde3e5730db9", size = 11978, upload-time = "2025-08-29T00:42:50.226Z" },
]

[[package]]
name = "tree-sitter-language-pack"
version = "0.8.0"
source = { registry = "https://pypi.org/simple" }
dependencies = [
    { name = "tree-sitter" },
    { name = "tree-sitter-c-sharp" },
    { name = "tree-sitter-embedded-template" },
    { name = "tree-sitter-yaml" },
]
sdist = { url = "https://files.pythonhosted.org/packages/93/b7/1272925d5cccd0c7a79df85fdc1a728a9cd9536adca10c473a86ea6a1022/tree_sitter_language_pack-0.8.0.tar.gz", hash = "sha256:49aafe322eb59ef4d4457577210fb20c18c5535b1a42b8e753aa699ed3bf9eed", size = 43693098, upload-time = "2025-06-08T13:19:05.653Z" }
wheels = [
    { url = "https://files.pythonhosted.org/packages/2e/44/f7d3c4c5e075de1b3ad9e7d006f2057d65d39d5a573d6ee72b1a7f3f6cd1/tree_sitter_language_pack-0.8.0-cp39-abi3-macosx_10_13_universal2.whl", hash = "sha256:7ab5dd0e4383bd0c845c153f65da62df035591fc79759a5f6efd5b27aaa551c5", size = 28609869, upload-time = "2025-06-08T13:18:54.966Z" },
    { url = "https://files.pythonhosted.org/packages/bf/24/86f32fae7eaaf829cfd0013f8173fb0f3e75f6e0a8bc58bd165c821e17de/tree_sitter_language_pack-0.8.0-cp39-abi3-manylinux2014_aarch64.whl", hash = "sha256:1757c04af8350ffdfd5509951fb7874dc1947604d6d9f16a2f88a0cd4fcc54cb", size = 17871704, upload-time = "2025-06-08T13:18:58.17Z" },
    { url = "https://files.pythonhosted.org/packages/00/7d/9356ecb8d5fcc16e39154821226d0dc3662393b9f46326f539e3e71dc384/tree_sitter_language_pack-0.8.0-cp39-abi3-manylinux2014_x86_64.whl", hash = "sha256:81aac45ddde6c7e9ac222d0157af03648b1382d4de3af321d1b913af96b796f0", size = 17729371, upload-time = "2025-06-08T13:19:00.421Z" },
    { url = "https://files.pythonhosted.org/packages/19/49/cfe141b0be9e08aeb9e20f3a182e58b7af12a28f46949403005e5483afc6/tree_sitter_language_pack-0.8.0-cp39-abi3-win_amd64.whl", hash = "sha256:e870a3cc067352b249393e887710dae4918c6454f7fd41e43108f3621a5f41f8", size = 14552212, upload-time = "2025-06-08T13:19:03.119Z" },
]

[[package]]
name = "tree-sitter-yaml"
version = "0.7.1"
source = { registry = "https://pypi.org/simple" }
sdist = { url = "https://files.pythonhosted.org/packages/0b/d0/97899f366e3d982ad92dd83faa2b1dd0060e5db99990e0d7f660902493f8/tree_sitter_yaml-0.7.1.tar.gz", hash = "sha256:2cea5f8d4ca4d10439bd7d9e458c61b330cb33cf7a92e4ef1d428e10e1ab7e2c", size = 91533, upload-time = "2025-05-22T13:34:57.257Z" }
wheels = [
    { url = "https://files.pythonhosted.org/packages/3f/7e/83a40de4315b8f9975d3fd562071bda8fa1dfc088b3359d048003f174fd0/tree_sitter_yaml-0.7.1-cp310-abi3-macosx_10_9_x86_64.whl", hash = "sha256:0256632914d6eb21819f21a85bab649505496ac01fac940eb08a410669346822", size = 43788, upload-time = "2025-05-22T13:34:49.261Z" },
    { url = "https://files.pythonhosted.org/packages/ca/05/760b38e31f9ca1e8667cf82a07119956dcb865728f7d777a22f5ddf296c6/tree_sitter_yaml-0.7.1-cp310-abi3-macosx_11_0_arm64.whl", hash = "sha256:bf9dd2649392e1f28a20f920f49acd9398cfb872876e338aa84562f8f868dc4d", size = 45001, upload-time = "2025-05-22T13:34:50.397Z" },
    { url = "https://files.pythonhosted.org/packages/88/e9/6d8d502eeb96fb363c1ac926ac456afc55019836fc675263fd23754dfdc6/tree_sitter_yaml-0.7.1-cp310-abi3-manylinux_2_17_aarch64.manylinux2014_aarch64.whl", hash = "sha256:94eb8fcb1ac8e43f7da47e63880b6f283524460153f08420a167c1721e42b08a", size = 93852, upload-time = "2025-05-22T13:34:51.728Z" },
    { url = "https://files.pythonhosted.org/packages/85/ef/b84bc6aaaa08022b4cc1d36212e837ce051306d50dd62993ffc21c9bf4ab/tree_sitter_yaml-0.7.1-cp310-abi3-manylinux_2_5_x86_64.manylinux1_x86_64.manylinux_2_17_x86_64.manylinux2014_x86_64.whl", hash = "sha256:30410089828ebdece9abf3aa16b2e172b84cf2fd90a2b7d8022f6ed8cde90ecb", size = 92125, upload-time = "2025-05-22T13:34:52.731Z" },
    { url = "https://files.pythonhosted.org/packages/16/0c/5caa26da012c93da1eadf66c6babb1b1e2e8dd4434668c7232739df87e46/tree_sitter_yaml-0.7.1-cp310-abi3-musllinux_1_2_x86_64.whl", hash = "sha256:219af34f4b35b5c16f25426cc3f90cf725fbba17c9592f78504086e67787be09", size = 90443, upload-time = "2025-05-22T13:34:53.626Z" },
    { url = "https://files.pythonhosted.org/packages/92/25/a14297ea2a575bc3c19fcf58a5983a926ad732c32af23a346d7fa0563d8d/tree_sitter_yaml-0.7.1-cp310-abi3-win_amd64.whl", hash = "sha256:550645223d68b7d6b4cfedf4972754724e64d369ec321fa33f57d3ca54cafc7c", size = 45517, upload-time = "2025-05-22T13:34:54.545Z" },
    { url = "https://files.pythonhosted.org/packages/62/fa/b25e688df5b4e024bc3627bc3f951524ef9c8b0756f0646411efa5063a10/tree_sitter_yaml-0.7.1-cp310-abi3-win_arm64.whl", hash = "sha256:298ade69ad61f76bb3e50ced809650ec30521a51aa2708166b176419ccb0a6ba", size = 43801, upload-time = "2025-05-22T13:34:55.471Z" },
]

[[package]]
name = "typer"
version = "0.19.2"
source = { registry = "https://pypi.org/simple" }
dependencies = [
    { name = "click" },
    { name = "rich" },
    { name = "shellingham" },
    { name = "typing-extensions" },
]
sdist = { url = "https://files.pythonhosted.org/packages/21/ca/950278884e2ca20547ff3eb109478c6baf6b8cf219318e6bc4f666fad8e8/typer-0.19.2.tar.gz", hash = "sha256:9ad824308ded0ad06cc716434705f691d4ee0bfd0fb081839d2e426860e7fdca", size = 104755, upload-time = "2025-09-23T09:47:48.256Z" }
wheels = [
    { url = "https://files.pythonhosted.org/packages/00/22/35617eee79080a5d071d0f14ad698d325ee6b3bf824fc0467c03b30e7fa8/typer-0.19.2-py3-none-any.whl", hash = "sha256:755e7e19670ffad8283db353267cb81ef252f595aa6834a0d1ca9312d9326cb9", size = 46748, upload-time = "2025-09-23T09:47:46.777Z" },
]

[[package]]
name = "types-aiobotocore-apigatewaymanagementapi"
version = "2.11.2"
source = { registry = "https://pypi.org/simple" }
dependencies = [
    { name = "typing-extensions" },
]
sdist = { url = "https://files.pythonhosted.org/packages/09/5e/f3182b699a437c12060e77e7720c58cac6888412c62c5d97f7b9381e1567/types-aiobotocore-apigatewaymanagementapi-2.11.2.tar.gz", hash = "sha256:660bf805f9f03236535a79e4bd2219c7b8c47180e0d3cf0fa3cc12dd8367b1c1", size = 13704, upload-time = "2024-02-03T01:21:05.335Z" }
wheels = [
    { url = "https://files.pythonhosted.org/packages/44/f6/70964708f20fd8d568a37affc36b4a5a8081c1ec1d25d941008b8a85720a/types_aiobotocore_apigatewaymanagementapi-2.11.2-py3-none-any.whl", hash = "sha256:ed32b4b99174b61337f39946d7597a91b5b8e3d95f261f9816687727a5215b8c", size = 17338, upload-time = "2024-02-03T01:21:03.171Z" },
]

[[package]]
name = "types-aiobotocore-bedrock-runtime"
version = "2.11.2"
source = { registry = "https://pypi.org/simple" }
dependencies = [
    { name = "typing-extensions" },
]
sdist = { url = "https://files.pythonhosted.org/packages/dc/96/cd576dcfa23368c46c8383e35d091d1a307d5dff1abc7d0265ede196265f/types-aiobotocore-bedrock-runtime-2.11.2.tar.gz", hash = "sha256:87ccdb5f5fbe714887a7f0b8a98f250116429c3d0bdf7234570463acb62d8d26", size = 13854, upload-time = "2024-02-03T01:15:57.53Z" }
wheels = [
    { url = "https://files.pythonhosted.org/packages/3b/ff/28807ae60910983acf2858c39a5dffce347c476e405b56a4bd2e63614d1f/types_aiobotocore_bedrock_runtime-2.11.2-py3-none-any.whl", hash = "sha256:926268552b488d0358a779defb42e69ee7dd169d0bf66b94477adb24d8c17ba9", size = 17580, upload-time = "2024-02-03T01:15:55.697Z" },
]

[[package]]
name = "types-aiobotocore-s3"
version = "2.11.2"
source = { registry = "https://pypi.org/simple" }
dependencies = [
    { name = "typing-extensions" },
]
sdist = { url = "https://files.pythonhosted.org/packages/99/90/9f0a8d16ddacafbb12f51e70d249c8802f08c56f0a8a0b1887ae9d686c03/types-aiobotocore-s3-2.11.2.tar.gz", hash = "sha256:9f6867e7aad4541b92e6a35ea7b8ee9d5e4b1995862dd06de0456448e460d36b", size = 75139, upload-time = "2024-02-03T01:28:29.388Z" }
wheels = [
    { url = "https://files.pythonhosted.org/packages/62/69/d1e19b2ac8b9b34929703fa7596b2fee5b064a832a02d1d51ffd97119a14/types_aiobotocore_s3-2.11.2-py3-none-any.whl", hash = "sha256:e4be40cadd777669f0ad05bf42e54a441825f5e30b18b12ad544602fa14dd85e", size = 83789, upload-time = "2024-02-03T01:28:27.356Z" },
]

[[package]]
name = "types-awscrt"
version = "0.27.6"
source = { registry = "https://pypi.org/simple" }
sdist = { url = "https://files.pythonhosted.org/packages/56/ce/5d84526a39f44c420ce61b16654193f8437d74b54f21597ea2ac65d89954/types_awscrt-0.27.6.tar.gz", hash = "sha256:9d3f1865a93b8b2c32f137514ac88cb048b5bc438739945ba19d972698995bfb", size = 16937, upload-time = "2025-08-13T01:54:54.659Z" }
wheels = [
    { url = "https://files.pythonhosted.org/packages/ac/af/e3d20e3e81d235b3964846adf46a334645a8a9b25a0d3d472743eb079552/types_awscrt-0.27.6-py3-none-any.whl", hash = "sha256:18aced46da00a57f02eb97637a32e5894dc5aa3dc6a905ba3e5ed85b9f3c526b", size = 39626, upload-time = "2025-08-13T01:54:53.454Z" },
]

[[package]]
name = "types-s3transfer"
version = "0.13.1"
source = { registry = "https://pypi.org/simple" }
sdist = { url = "https://files.pythonhosted.org/packages/a5/c5/23946fac96c9dd5815ec97afd1c8ad6d22efa76c04a79a4823f2f67692a5/types_s3transfer-0.13.1.tar.gz", hash = "sha256:ce488d79fdd7d3b9d39071939121eca814ec65de3aa36bdce1f9189c0a61cc80", size = 14181, upload-time = "2025-08-31T16:57:06.93Z" }
wheels = [
    { url = "https://files.pythonhosted.org/packages/8e/dc/b3f9b5c93eed6ffe768f4972661250584d5e4f248b548029026964373bcd/types_s3transfer-0.13.1-py3-none-any.whl", hash = "sha256:4ff730e464a3fd3785b5541f0f555c1bd02ad408cf82b6b7a95429f6b0d26b4a", size = 19617, upload-time = "2025-08-31T16:57:05.73Z" },
]

[[package]]
name = "typing-extensions"
version = "4.15.0"
source = { registry = "https://pypi.org/simple" }
sdist = { url = "https://files.pythonhosted.org/packages/72/94/1a15dd82efb362ac84269196e94cf00f187f7ed21c242792a923cdb1c61f/typing_extensions-4.15.0.tar.gz", hash = "sha256:0cea48d173cc12fa28ecabc3b837ea3cf6f38c6d1136f85cbaaf598984861466", size = 109391, upload-time = "2025-08-25T13:49:26.313Z" }
wheels = [
    { url = "https://files.pythonhosted.org/packages/18/67/36e9267722cc04a6b9f15c7f3441c2363321a3ea07da7ae0c0707beb2a9c/typing_extensions-4.15.0-py3-none-any.whl", hash = "sha256:f0fa19c6845758ab08074a0cfa8b7aecb71c999ca73d62883bc25cc018c4e548", size = 44614, upload-time = "2025-08-25T13:49:24.86Z" },
]

[[package]]
name = "typing-inspection"
version = "0.4.2"
source = { registry = "https://pypi.org/simple" }
dependencies = [
    { name = "typing-extensions" },
]
sdist = { url = "https://files.pythonhosted.org/packages/55/e3/70399cb7dd41c10ac53367ae42139cf4b1ca5f36bb3dc6c9d33acdb43655/typing_inspection-0.4.2.tar.gz", hash = "sha256:ba561c48a67c5958007083d386c3295464928b01faa735ab8547c5692e87f464", size = 75949, upload-time = "2025-10-01T02:14:41.687Z" }
wheels = [
    { url = "https://files.pythonhosted.org/packages/dc/9b/47798a6c91d8bdb567fe2698fe81e0c6b7cb7ef4d13da4114b41d239f65d/typing_inspection-0.4.2-py3-none-any.whl", hash = "sha256:4ed1cacbdc298c220f1bd249ed5287caa16f34d44ef4e9c3d0cbad5b521545e7", size = 14611, upload-time = "2025-10-01T02:14:40.154Z" },
]

[[package]]
name = "tzdata"
version = "2025.2"
source = { registry = "https://pypi.org/simple" }
sdist = { url = "https://files.pythonhosted.org/packages/95/32/1a225d6164441be760d75c2c42e2780dc0873fe382da3e98a2e1e48361e5/tzdata-2025.2.tar.gz", hash = "sha256:b60a638fcc0daffadf82fe0f57e53d06bdec2f36c4df66280ae79bce6bd6f2b9", size = 196380, upload-time = "2025-03-23T13:54:43.652Z" }
wheels = [
    { url = "https://files.pythonhosted.org/packages/5c/23/c7abc0ca0a1526a0774eca151daeb8de62ec457e77262b66b359c3c7679e/tzdata-2025.2-py2.py3-none-any.whl", hash = "sha256:1a403fada01ff9221ca8044d701868fa132215d84beb92242d9acd2147f667a8", size = 347839, upload-time = "2025-03-23T13:54:41.845Z" },
]

[[package]]
name = "ujson"
version = "5.9.0"
source = { registry = "https://pypi.org/simple" }
sdist = { url = "https://files.pythonhosted.org/packages/6e/54/6f2bdac7117e89a47de4511c9f01732a283457ab1bf856e1e51aa861619e/ujson-5.9.0.tar.gz", hash = "sha256:89cc92e73d5501b8a7f48575eeb14ad27156ad092c2e9fc7e3cf949f07e75532", size = 7154214, upload-time = "2023-12-10T22:50:34.812Z" }
wheels = [
    { url = "https://files.pythonhosted.org/packages/c0/ca/ae3a6ca5b4f82ce654d6ac3dde5e59520537e20939592061ba506f4e569a/ujson-5.9.0-cp311-cp311-macosx_10_9_x86_64.whl", hash = "sha256:3b23bbb46334ce51ddb5dded60c662fbf7bb74a37b8f87221c5b0fec1ec6454b", size = 57753, upload-time = "2023-12-10T22:49:03.939Z" },
    { url = "https://files.pythonhosted.org/packages/34/5f/c27fa9a1562c96d978c39852b48063c3ca480758f3088dcfc0f3b09f8e93/ujson-5.9.0-cp311-cp311-macosx_11_0_arm64.whl", hash = "sha256:6974b3a7c17bbf829e6c3bfdc5823c67922e44ff169851a755eab79a3dd31ec0", size = 54092, upload-time = "2023-12-10T22:49:05.194Z" },
    { url = "https://files.pythonhosted.org/packages/19/f3/1431713de9e5992e5e33ba459b4de28f83904233958855d27da820a101f9/ujson-5.9.0-cp311-cp311-manylinux_2_17_aarch64.manylinux2014_aarch64.whl", hash = "sha256:b5964ea916edfe24af1f4cc68488448fbb1ec27a3ddcddc2b236da575c12c8ae", size = 51675, upload-time = "2023-12-10T22:49:06.449Z" },
    { url = "https://files.pythonhosted.org/packages/d3/93/de6fff3ae06351f3b1c372f675fe69bc180f93d237c9e496c05802173dd6/ujson-5.9.0-cp311-cp311-manylinux_2_17_x86_64.manylinux2014_x86_64.whl", hash = "sha256:8ba7cac47dd65ff88571eceeff48bf30ed5eb9c67b34b88cb22869b7aa19600d", size = 53246, upload-time = "2023-12-10T22:49:07.691Z" },
    { url = "https://files.pythonhosted.org/packages/26/73/db509fe1d7da62a15c0769c398cec66bdfc61a8bdffaf7dfa9d973e3d65c/ujson-5.9.0-cp311-cp311-manylinux_2_5_i686.manylinux1_i686.manylinux_2_17_i686.manylinux2014_i686.whl", hash = "sha256:6bbd91a151a8f3358c29355a491e915eb203f607267a25e6ab10531b3b157c5e", size = 58182, upload-time = "2023-12-10T22:49:08.89Z" },
    { url = "https://files.pythonhosted.org/packages/fc/a8/6be607fa3e1fa3e1c9b53f5de5acad33b073b6cc9145803e00bcafa729a8/ujson-5.9.0-cp311-cp311-musllinux_1_1_aarch64.whl", hash = "sha256:829a69d451a49c0de14a9fecb2a2d544a9b2c884c2b542adb243b683a6f15908", size = 584493, upload-time = "2023-12-10T22:49:11.043Z" },
    { url = "https://files.pythonhosted.org/packages/c8/c7/33822c2f1a8175e841e2bc378ffb2c1109ce9280f14cedb1b2fa0caf3145/ujson-5.9.0-cp311-cp311-musllinux_1_1_i686.whl", hash = "sha256:a807ae73c46ad5db161a7e883eec0fbe1bebc6a54890152ccc63072c4884823b", size = 656038, upload-time = "2023-12-10T22:49:12.651Z" },
    { url = "https://files.pythonhosted.org/packages/51/b8/5309fbb299d5fcac12bbf3db20896db5178392904abe6b992da233dc69d6/ujson-5.9.0-cp311-cp311-musllinux_1_1_x86_64.whl", hash = "sha256:8fc2aa18b13d97b3c8ccecdf1a3c405f411a6e96adeee94233058c44ff92617d", size = 597643, upload-time = "2023-12-10T22:49:14.883Z" },
    { url = "https://files.pythonhosted.org/packages/5f/64/7b63043b95dd78feed401b9973958af62645a6d19b72b6e83d1ea5af07e0/ujson-5.9.0-cp311-cp311-win32.whl", hash = "sha256:70e06849dfeb2548be48fdd3ceb53300640bc8100c379d6e19d78045e9c26120", size = 38342, upload-time = "2023-12-10T22:49:16.854Z" },
    { url = "https://files.pythonhosted.org/packages/7a/13/a3cd1fc3a1126d30b558b6235c05e2d26eeaacba4979ee2fd2b5745c136d/ujson-5.9.0-cp311-cp311-win_amd64.whl", hash = "sha256:7309d063cd392811acc49b5016728a5e1b46ab9907d321ebbe1c2156bc3c0b99", size = 41923, upload-time = "2023-12-10T22:49:17.983Z" },
]

[[package]]
name = "urllib3"
version = "2.5.0"
source = { registry = "https://pypi.org/simple" }
sdist = { url = "https://files.pythonhosted.org/packages/15/22/9ee70a2574a4f4599c47dd506532914ce044817c7752a79b6a51286319bc/urllib3-2.5.0.tar.gz", hash = "sha256:3fc47733c7e419d4bc3f6b3dc2b4f890bb743906a30d56ba4a5bfa4bbff92760", size = 393185, upload-time = "2025-06-18T14:07:41.644Z" }
wheels = [
    { url = "https://files.pythonhosted.org/packages/a7/c2/fe1e52489ae3122415c51f387e221dd0773709bad6c6cdaa599e8a2c5185/urllib3-2.5.0-py3-none-any.whl", hash = "sha256:e6b01673c0fa6a13e374b50871808eb3bf7046c4b125b216f6bf1cc604cff0dc", size = 129795, upload-time = "2025-06-18T14:07:40.39Z" },
]

[[package]]
name = "uvicorn"
version = "0.37.0"
source = { registry = "https://pypi.org/simple" }
dependencies = [
    { name = "click" },
    { name = "h11" },
]
sdist = { url = "https://files.pythonhosted.org/packages/71/57/1616c8274c3442d802621abf5deb230771c7a0fec9414cb6763900eb3868/uvicorn-0.37.0.tar.gz", hash = "sha256:4115c8add6d3fd536c8ee77f0e14a7fd2ebba939fed9b02583a97f80648f9e13", size = 80367, upload-time = "2025-09-23T13:33:47.486Z" }
wheels = [
    { url = "https://files.pythonhosted.org/packages/85/cd/584a2ceb5532af99dd09e50919e3615ba99aa127e9850eafe5f31ddfdb9a/uvicorn-0.37.0-py3-none-any.whl", hash = "sha256:913b2b88672343739927ce381ff9e2ad62541f9f8289664fa1d1d3803fa2ce6c", size = 67976, upload-time = "2025-09-23T13:33:45.842Z" },
]

[[package]]
name = "uvloop"
version = "0.21.0"
source = { registry = "https://pypi.org/simple" }
sdist = { url = "https://files.pythonhosted.org/packages/af/c0/854216d09d33c543f12a44b393c402e89a920b1a0a7dc634c42de91b9cf6/uvloop-0.21.0.tar.gz", hash = "sha256:3bf12b0fda68447806a7ad847bfa591613177275d35b6724b1ee573faa3704e3", size = 2492741, upload-time = "2024-10-14T23:38:35.489Z" }
wheels = [
    { url = "https://files.pythonhosted.org/packages/57/a7/4cf0334105c1160dd6819f3297f8700fda7fc30ab4f61fbf3e725acbc7cc/uvloop-0.21.0-cp311-cp311-macosx_10_9_universal2.whl", hash = "sha256:c0f3fa6200b3108919f8bdabb9a7f87f20e7097ea3c543754cabc7d717d95cf8", size = 1447410, upload-time = "2024-10-14T23:37:33.612Z" },
    { url = "https://files.pythonhosted.org/packages/8c/7c/1517b0bbc2dbe784b563d6ab54f2ef88c890fdad77232c98ed490aa07132/uvloop-0.21.0-cp311-cp311-macosx_10_9_x86_64.whl", hash = "sha256:0878c2640cf341b269b7e128b1a5fed890adc4455513ca710d77d5e93aa6d6a0", size = 805476, upload-time = "2024-10-14T23:37:36.11Z" },
    { url = "https://files.pythonhosted.org/packages/ee/ea/0bfae1aceb82a503f358d8d2fa126ca9dbdb2ba9c7866974faec1cb5875c/uvloop-0.21.0-cp311-cp311-manylinux_2_17_aarch64.manylinux2014_aarch64.whl", hash = "sha256:b9fb766bb57b7388745d8bcc53a359b116b8a04c83a2288069809d2b3466c37e", size = 3960855, upload-time = "2024-10-14T23:37:37.683Z" },
    { url = "https://files.pythonhosted.org/packages/8a/ca/0864176a649838b838f36d44bf31c451597ab363b60dc9e09c9630619d41/uvloop-0.21.0-cp311-cp311-manylinux_2_17_x86_64.manylinux2014_x86_64.whl", hash = "sha256:8a375441696e2eda1c43c44ccb66e04d61ceeffcd76e4929e527b7fa401b90fb", size = 3973185, upload-time = "2024-10-14T23:37:40.226Z" },
    { url = "https://files.pythonhosted.org/packages/30/bf/08ad29979a936d63787ba47a540de2132169f140d54aa25bc8c3df3e67f4/uvloop-0.21.0-cp311-cp311-musllinux_1_2_aarch64.whl", hash = "sha256:baa0e6291d91649c6ba4ed4b2f982f9fa165b5bbd50a9e203c416a2797bab3c6", size = 3820256, upload-time = "2024-10-14T23:37:42.839Z" },
    { url = "https://files.pythonhosted.org/packages/da/e2/5cf6ef37e3daf2f06e651aae5ea108ad30df3cb269102678b61ebf1fdf42/uvloop-0.21.0-cp311-cp311-musllinux_1_2_x86_64.whl", hash = "sha256:4509360fcc4c3bd2c70d87573ad472de40c13387f5fda8cb58350a1d7475e58d", size = 3937323, upload-time = "2024-10-14T23:37:45.337Z" },
]

[[package]]
name = "validators"
version = "0.35.0"
source = { registry = "https://pypi.org/simple" }
sdist = { url = "https://files.pythonhosted.org/packages/53/66/a435d9ae49850b2f071f7ebd8119dd4e84872b01630d6736761e6e7fd847/validators-0.35.0.tar.gz", hash = "sha256:992d6c48a4e77c81f1b4daba10d16c3a9bb0dbb79b3a19ea847ff0928e70497a", size = 73399, upload-time = "2025-05-01T05:42:06.7Z" }
wheels = [
    { url = "https://files.pythonhosted.org/packages/fa/6e/3e955517e22cbdd565f2f8b2e73d52528b14b8bcfdb04f62466b071de847/validators-0.35.0-py3-none-any.whl", hash = "sha256:e8c947097eae7892cb3d26868d637f79f47b4a0554bc6b80065dfe5aac3705dd", size = 44712, upload-time = "2025-05-01T05:42:04.203Z" },
]

[[package]]
name = "virtualenv"
version = "20.34.0"
source = { registry = "https://pypi.org/simple" }
dependencies = [
    { name = "distlib" },
    { name = "filelock" },
    { name = "platformdirs" },
]
sdist = { url = "https://files.pythonhosted.org/packages/1c/14/37fcdba2808a6c615681cd216fecae00413c9dab44fb2e57805ecf3eaee3/virtualenv-20.34.0.tar.gz", hash = "sha256:44815b2c9dee7ed86e387b842a84f20b93f7f417f95886ca1996a72a4138eb1a", size = 6003808, upload-time = "2025-08-13T14:24:07.464Z" }
wheels = [
    { url = "https://files.pythonhosted.org/packages/76/06/04c8e804f813cf972e3262f3f8584c232de64f0cde9f703b46cf53a45090/virtualenv-20.34.0-py3-none-any.whl", hash = "sha256:341f5afa7eee943e4984a9207c025feedd768baff6753cd660c857ceb3e36026", size = 5983279, upload-time = "2025-08-13T14:24:05.111Z" },
]

[[package]]
name = "weaviate-client"
version = "4.16.10"
source = { registry = "https://pypi.org/simple" }
dependencies = [
    { name = "authlib" },
    { name = "deprecation" },
    { name = "grpcio" },
    { name = "httpx" },
    { name = "protobuf" },
    { name = "pydantic" },
    { name = "validators" },
]
sdist = { url = "https://files.pythonhosted.org/packages/f5/59/ff6d910425985e6ae19b17f9f9b1511aafb38cc2a146c9dbb01ffe3e3542/weaviate_client-4.16.10.tar.gz", hash = "sha256:c041e6ae5416b8db8ed53d961722f122b52516175da1d249601a87db327e9288", size = 770181, upload-time = "2025-09-15T15:21:45.091Z" }
wheels = [
    { url = "https://files.pythonhosted.org/packages/e8/d6/347df480ba767d241bbf08321da593207d7188028a064568ffaa6cbdd1c1/weaviate_client-4.16.10-py3-none-any.whl", hash = "sha256:a2009530951ca08dc071dd74e13052de9ccc3830e9e57a3f292656efa386d6de", size = 583768, upload-time = "2025-09-15T15:21:43.274Z" },
]

[[package]]
name = "websockets"
version = "14.0"
source = { registry = "https://pypi.org/simple" }
sdist = { url = "https://files.pythonhosted.org/packages/d5/95/9ec3ef89770eaf437ec3a6aa18d07aa29215419009e3330fd1031ff2f162/websockets-14.0.tar.gz", hash = "sha256:be90aa6dab180fed523c0c10a6729ad16c9ba79067402d01a4d8aa7ce48d4084", size = 162207, upload-time = "2024-11-09T13:16:57.89Z" }
wheels = [
    { url = "https://files.pythonhosted.org/packages/eb/56/ed373ea4554fdc96d1394cbc2f7c1a37c8ef20569ae50311a4901674e579/websockets-14.0-cp311-cp311-macosx_10_9_universal2.whl", hash = "sha256:3c12e6c1331ee8833fcb565c033f7eb4cb5642af37cef81211c222b617b170df", size = 161252, upload-time = "2024-11-09T13:14:56.318Z" },
    { url = "https://files.pythonhosted.org/packages/8a/4e/87ea6f163e014cf9343ac60fa469b255914a37a96a3016147b373e302910/websockets-14.0-cp311-cp311-macosx_10_9_x86_64.whl", hash = "sha256:445a53bce8344e62df4ed9a22fdd1f06cad8e404ead64b2a1f19bd826c8dad1b", size = 158903, upload-time = "2024-11-09T13:14:57.841Z" },
    { url = "https://files.pythonhosted.org/packages/10/cd/4d74734f8727dc3c339fd33f6ae827802ca93cbcd18b4e9dbaab5894d16f/websockets-14.0-cp311-cp311-macosx_11_0_arm64.whl", hash = "sha256:3e4be641fed120790241ae15fde27374a62cadaadcc0bd2b4ce35790bd284fb6", size = 159158, upload-time = "2024-11-09T13:14:59.251Z" },
    { url = "https://files.pythonhosted.org/packages/d3/53/7f62c60933d7fdc254640b9becffaaf2256f9d8c9833e90e26622b19a280/websockets-14.0-cp311-cp311-manylinux_2_17_aarch64.manylinux2014_aarch64.whl", hash = "sha256:b886b6d14cd089396155e6beb2935268bf995057bf24c3e5fd609af55c584a03", size = 168703, upload-time = "2024-11-09T13:15:01.288Z" },
    { url = "https://files.pythonhosted.org/packages/61/cc/384346486a9e5ab2862a5fa329fb8e0f74597ce4356ca236242c79b0df58/websockets-14.0-cp311-cp311-manylinux_2_5_i686.manylinux1_i686.manylinux_2_17_i686.manylinux2014_i686.whl", hash = "sha256:a9b8a85d62709a86a9a55d4720502e88968483ee7f365bd852b75935dec04e0d", size = 167709, upload-time = "2024-11-09T13:15:03.358Z" },
    { url = "https://files.pythonhosted.org/packages/ba/fe/7f2e0d2281f659c820d3094357c9b206b301d7e804174a3a2cc823610e77/websockets-14.0-cp311-cp311-manylinux_2_5_x86_64.manylinux1_x86_64.manylinux_2_17_x86_64.manylinux2014_x86_64.whl", hash = "sha256:08d62f438a591c016c5d4c79eaf9a8f7a85b6c3ea88793d676c00c930a41e775", size = 168076, upload-time = "2024-11-09T13:15:05.499Z" },
    { url = "https://files.pythonhosted.org/packages/b7/9a/b07ba571f6b568d2ccda26f817cbd97b1c8f0cfb0279a878c9f670656042/websockets-14.0-cp311-cp311-musllinux_1_2_aarch64.whl", hash = "sha256:189e9f074f2a77f7cf54634797b29be28116ee564ece421c7653030a2cef48f0", size = 168382, upload-time = "2024-11-09T13:15:07.67Z" },
    { url = "https://files.pythonhosted.org/packages/5d/47/9e22ce36c7cf9045ca06c496a69c5a6fe3187254d6bf1ee8003b2188b53d/websockets-14.0-cp311-cp311-musllinux_1_2_i686.whl", hash = "sha256:0b406f2387dbaf301996b7b2cf41519c1fbba7d5c9626406dd56f72075a60a00", size = 167826, upload-time = "2024-11-09T13:15:11.373Z" },
    { url = "https://files.pythonhosted.org/packages/47/87/5effc28abf4aa7f3e561502c9eda7e936747bf6f0dd803662f330e1a9ecc/websockets-14.0-cp311-cp311-musllinux_1_2_x86_64.whl", hash = "sha256:a3741f4394ba3d55a64949ee11ffdba19e2a2bdaa1319a96a7ab93bf8bd2b9b2", size = 167774, upload-time = "2024-11-09T13:15:13.679Z" },
    { url = "https://files.pythonhosted.org/packages/49/33/42e3aabd0547dc62aa96f0992f166e1b352b6122d41c01a5b082f40ca668/websockets-14.0-cp311-cp311-win32.whl", hash = "sha256:b639ea88a46f4629645b398c9e7be0366c92e4910203a6314f78469f5e631dc5", size = 162146, upload-time = "2024-11-09T13:15:15.745Z" },
    { url = "https://files.pythonhosted.org/packages/26/9c/0df86d8e37804b033fec291e175358b63926a47c6cffc4502f9c5f2ed8dc/websockets-14.0-cp311-cp311-win_amd64.whl", hash = "sha256:715b238c1772ed28b98af8830df41c5d68941729e22384fe1433db495b1d5438", size = 162576, upload-time = "2024-11-09T13:15:17.902Z" },
    { url = "https://files.pythonhosted.org/packages/a7/78/83619cfd1b5ce1a6b73724f8a3d2cc8450cf232a84a7c11bd4536a86cae7/websockets-14.0-py3-none-any.whl", hash = "sha256:1a3bca8cfb66614e23a65aa5d6b87190876ec6f3247094939f9db877db55319c", size = 155580, upload-time = "2024-11-09T13:16:55.706Z" },
]

[[package]]
name = "wrapt"
version = "1.17.3"
source = { registry = "https://pypi.org/simple" }
sdist = { url = "https://files.pythonhosted.org/packages/95/8f/aeb76c5b46e273670962298c23e7ddde79916cb74db802131d49a85e4b7d/wrapt-1.17.3.tar.gz", hash = "sha256:f66eb08feaa410fe4eebd17f2a2c8e2e46d3476e9f8c783daa8e09e0faa666d0", size = 55547, upload-time = "2025-08-12T05:53:21.714Z" }
wheels = [
    { url = "https://files.pythonhosted.org/packages/52/db/00e2a219213856074a213503fdac0511203dceefff26e1daa15250cc01a0/wrapt-1.17.3-cp311-cp311-macosx_10_9_universal2.whl", hash = "sha256:273a736c4645e63ac582c60a56b0acb529ef07f78e08dc6bfadf6a46b19c0da7", size = 53482, upload-time = "2025-08-12T05:51:45.79Z" },
    { url = "https://files.pythonhosted.org/packages/5e/30/ca3c4a5eba478408572096fe9ce36e6e915994dd26a4e9e98b4f729c06d9/wrapt-1.17.3-cp311-cp311-macosx_10_9_x86_64.whl", hash = "sha256:5531d911795e3f935a9c23eb1c8c03c211661a5060aab167065896bbf62a5f85", size = 38674, upload-time = "2025-08-12T05:51:34.629Z" },
    { url = "https://files.pythonhosted.org/packages/31/25/3e8cc2c46b5329c5957cec959cb76a10718e1a513309c31399a4dad07eb3/wrapt-1.17.3-cp311-cp311-macosx_11_0_arm64.whl", hash = "sha256:0610b46293c59a3adbae3dee552b648b984176f8562ee0dba099a56cfbe4df1f", size = 38959, upload-time = "2025-08-12T05:51:56.074Z" },
    { url = "https://files.pythonhosted.org/packages/5d/8f/a32a99fc03e4b37e31b57cb9cefc65050ea08147a8ce12f288616b05ef54/wrapt-1.17.3-cp311-cp311-manylinux1_x86_64.manylinux_2_28_x86_64.manylinux_2_5_x86_64.whl", hash = "sha256:b32888aad8b6e68f83a8fdccbf3165f5469702a7544472bdf41f582970ed3311", size = 82376, upload-time = "2025-08-12T05:52:32.134Z" },
    { url = "https://files.pythonhosted.org/packages/31/57/4930cb8d9d70d59c27ee1332a318c20291749b4fba31f113c2f8ac49a72e/wrapt-1.17.3-cp311-cp311-manylinux2014_aarch64.manylinux_2_17_aarch64.manylinux_2_28_aarch64.whl", hash = "sha256:8cccf4f81371f257440c88faed6b74f1053eef90807b77e31ca057b2db74edb1", size = 83604, upload-time = "2025-08-12T05:52:11.663Z" },
    { url = "https://files.pythonhosted.org/packages/a8/f3/1afd48de81d63dd66e01b263a6fbb86e1b5053b419b9b33d13e1f6d0f7d0/wrapt-1.17.3-cp311-cp311-musllinux_1_2_aarch64.whl", hash = "sha256:d8a210b158a34164de8bb68b0e7780041a903d7b00c87e906fb69928bf7890d5", size = 82782, upload-time = "2025-08-12T05:52:12.626Z" },
    { url = "https://files.pythonhosted.org/packages/1e/d7/4ad5327612173b144998232f98a85bb24b60c352afb73bc48e3e0d2bdc4e/wrapt-1.17.3-cp311-cp311-musllinux_1_2_x86_64.whl", hash = "sha256:79573c24a46ce11aab457b472efd8d125e5a51da2d1d24387666cd85f54c05b2", size = 82076, upload-time = "2025-08-12T05:52:33.168Z" },
    { url = "https://files.pythonhosted.org/packages/bb/59/e0adfc831674a65694f18ea6dc821f9fcb9ec82c2ce7e3d73a88ba2e8718/wrapt-1.17.3-cp311-cp311-win32.whl", hash = "sha256:c31eebe420a9a5d2887b13000b043ff6ca27c452a9a22fa71f35f118e8d4bf89", size = 36457, upload-time = "2025-08-12T05:53:03.936Z" },
    { url = "https://files.pythonhosted.org/packages/83/88/16b7231ba49861b6f75fc309b11012ede4d6b0a9c90969d9e0db8d991aeb/wrapt-1.17.3-cp311-cp311-win_amd64.whl", hash = "sha256:0b1831115c97f0663cb77aa27d381237e73ad4f721391a9bfb2fe8bc25fa6e77", size = 38745, upload-time = "2025-08-12T05:53:02.885Z" },
    { url = "https://files.pythonhosted.org/packages/9a/1e/c4d4f3398ec073012c51d1c8d87f715f56765444e1a4b11e5180577b7e6e/wrapt-1.17.3-cp311-cp311-win_arm64.whl", hash = "sha256:5a7b3c1ee8265eb4c8f1b7d29943f195c00673f5ab60c192eba2d4a7eae5f46a", size = 36806, upload-time = "2025-08-12T05:52:53.368Z" },
    { url = "https://files.pythonhosted.org/packages/1f/f6/a933bd70f98e9cf3e08167fc5cd7aaaca49147e48411c0bd5ae701bb2194/wrapt-1.17.3-py3-none-any.whl", hash = "sha256:7171ae35d2c33d326ac19dd8facb1e82e5fd04ef8c6c0e394d7af55a55051c22", size = 23591, upload-time = "2025-08-12T05:53:20.674Z" },
]

[[package]]
name = "xxhash"
version = "3.5.0"
source = { registry = "https://pypi.org/simple" }
sdist = { url = "https://files.pythonhosted.org/packages/00/5e/d6e5258d69df8b4ed8c83b6664f2b47d30d2dec551a29ad72a6c69eafd31/xxhash-3.5.0.tar.gz", hash = "sha256:84f2caddf951c9cbf8dc2e22a89d4ccf5d86391ac6418fe81e3c67d0cf60b45f", size = 84241, upload-time = "2024-08-17T09:20:38.972Z" }
wheels = [
    { url = "https://files.pythonhosted.org/packages/b8/c7/afed0f131fbda960ff15eee7f304fa0eeb2d58770fade99897984852ef23/xxhash-3.5.0-cp311-cp311-macosx_10_9_x86_64.whl", hash = "sha256:02c2e816896dc6f85922ced60097bcf6f008dedfc5073dcba32f9c8dd786f3c1", size = 31969, upload-time = "2024-08-17T09:18:00.852Z" },
    { url = "https://files.pythonhosted.org/packages/8c/0c/7c3bc6d87e5235672fcc2fb42fd5ad79fe1033925f71bf549ee068c7d1ca/xxhash-3.5.0-cp311-cp311-macosx_11_0_arm64.whl", hash = "sha256:6027dcd885e21581e46d3c7f682cfb2b870942feeed58a21c29583512c3f09f8", size = 30800, upload-time = "2024-08-17T09:18:01.863Z" },
    { url = "https://files.pythonhosted.org/packages/04/9e/01067981d98069eec1c20201f8c145367698e9056f8bc295346e4ea32dd1/xxhash-3.5.0-cp311-cp311-manylinux_2_17_aarch64.manylinux2014_aarch64.whl", hash = "sha256:1308fa542bbdbf2fa85e9e66b1077eea3a88bef38ee8a06270b4298a7a62a166", size = 221566, upload-time = "2024-08-17T09:18:03.461Z" },
    { url = "https://files.pythonhosted.org/packages/d4/09/d4996de4059c3ce5342b6e1e6a77c9d6c91acce31f6ed979891872dd162b/xxhash-3.5.0-cp311-cp311-manylinux_2_17_ppc64le.manylinux2014_ppc64le.whl", hash = "sha256:c28b2fdcee797e1c1961cd3bcd3d545cab22ad202c846235197935e1df2f8ef7", size = 201214, upload-time = "2024-08-17T09:18:05.616Z" },
    { url = "https://files.pythonhosted.org/packages/62/f5/6d2dc9f8d55a7ce0f5e7bfef916e67536f01b85d32a9fbf137d4cadbee38/xxhash-3.5.0-cp311-cp311-manylinux_2_17_s390x.manylinux2014_s390x.whl", hash = "sha256:924361811732ddad75ff23e90efd9ccfda4f664132feecb90895bade6a1b4623", size = 429433, upload-time = "2024-08-17T09:18:06.957Z" },
    { url = "https://files.pythonhosted.org/packages/d9/72/9256303f10e41ab004799a4aa74b80b3c5977d6383ae4550548b24bd1971/xxhash-3.5.0-cp311-cp311-manylinux_2_17_x86_64.manylinux2014_x86_64.whl", hash = "sha256:89997aa1c4b6a5b1e5b588979d1da048a3c6f15e55c11d117a56b75c84531f5a", size = 194822, upload-time = "2024-08-17T09:18:08.331Z" },
    { url = "https://files.pythonhosted.org/packages/34/92/1a3a29acd08248a34b0e6a94f4e0ed9b8379a4ff471f1668e4dce7bdbaa8/xxhash-3.5.0-cp311-cp311-manylinux_2_5_i686.manylinux1_i686.manylinux_2_17_i686.manylinux2014_i686.whl", hash = "sha256:685c4f4e8c59837de103344eb1c8a3851f670309eb5c361f746805c5471b8c88", size = 208538, upload-time = "2024-08-17T09:18:10.332Z" },
    { url = "https://files.pythonhosted.org/packages/53/ad/7fa1a109663366de42f724a1cdb8e796a260dbac45047bce153bc1e18abf/xxhash-3.5.0-cp311-cp311-musllinux_1_2_aarch64.whl", hash = "sha256:dbd2ecfbfee70bc1a4acb7461fa6af7748ec2ab08ac0fa298f281c51518f982c", size = 216953, upload-time = "2024-08-17T09:18:11.707Z" },
    { url = "https://files.pythonhosted.org/packages/35/02/137300e24203bf2b2a49b48ce898ecce6fd01789c0fcd9c686c0a002d129/xxhash-3.5.0-cp311-cp311-musllinux_1_2_i686.whl", hash = "sha256:25b5a51dc3dfb20a10833c8eee25903fd2e14059e9afcd329c9da20609a307b2", size = 203594, upload-time = "2024-08-17T09:18:13.799Z" },
    { url = "https://files.pythonhosted.org/packages/23/03/aeceb273933d7eee248c4322b98b8e971f06cc3880e5f7602c94e5578af5/xxhash-3.5.0-cp311-cp311-musllinux_1_2_ppc64le.whl", hash = "sha256:a8fb786fb754ef6ff8c120cb96629fb518f8eb5a61a16aac3a979a9dbd40a084", size = 210971, upload-time = "2024-08-17T09:18:15.824Z" },
    { url = "https://files.pythonhosted.org/packages/e3/64/ed82ec09489474cbb35c716b189ddc1521d8b3de12b1b5ab41ce7f70253c/xxhash-3.5.0-cp311-cp311-musllinux_1_2_s390x.whl", hash = "sha256:a905ad00ad1e1c34fe4e9d7c1d949ab09c6fa90c919860c1534ff479f40fd12d", size = 415050, upload-time = "2024-08-17T09:18:17.142Z" },
    { url = "https://files.pythonhosted.org/packages/71/43/6db4c02dcb488ad4e03bc86d70506c3d40a384ee73c9b5c93338eb1f3c23/xxhash-3.5.0-cp311-cp311-musllinux_1_2_x86_64.whl", hash = "sha256:963be41bcd49f53af6d795f65c0da9b4cc518c0dd9c47145c98f61cb464f4839", size = 192216, upload-time = "2024-08-17T09:18:18.779Z" },
    { url = "https://files.pythonhosted.org/packages/22/6d/db4abec29e7a567455344433d095fdb39c97db6955bb4a2c432e486b4d28/xxhash-3.5.0-cp311-cp311-win32.whl", hash = "sha256:109b436096d0a2dd039c355fa3414160ec4d843dfecc64a14077332a00aeb7da", size = 30120, upload-time = "2024-08-17T09:18:20.009Z" },
    { url = "https://files.pythonhosted.org/packages/52/1c/fa3b61c0cf03e1da4767213672efe186b1dfa4fc901a4a694fb184a513d1/xxhash-3.5.0-cp311-cp311-win_amd64.whl", hash = "sha256:b702f806693201ad6c0a05ddbbe4c8f359626d0b3305f766077d51388a6bac58", size = 30003, upload-time = "2024-08-17T09:18:21.052Z" },
    { url = "https://files.pythonhosted.org/packages/6b/8e/9e6fc572acf6e1cc7ccb01973c213f895cb8668a9d4c2b58a99350da14b7/xxhash-3.5.0-cp311-cp311-win_arm64.whl", hash = "sha256:c4dcb4120d0cc3cc448624147dba64e9021b278c63e34a38789b688fd0da9bf3", size = 26777, upload-time = "2024-08-17T09:18:22.809Z" },
]

[[package]]
name = "yarl"
version = "1.21.0"
source = { registry = "https://pypi.org/simple" }
dependencies = [
    { name = "idna" },
    { name = "multidict" },
    { name = "propcache" },
]
sdist = { url = "https://files.pythonhosted.org/packages/2d/d1/a1ee68b513f31c6de9af56cdfafebb4939bf0d6528945a862e101699ae98/yarl-1.21.0.tar.gz", hash = "sha256:866c17223f7d734377a260a2800e14791cb5e55ec252de624e053a0b36b8568a", size = 187069, upload-time = "2025-10-05T17:22:46.946Z" }
wheels = [
    { url = "https://files.pythonhosted.org/packages/7e/d6/bff826fcd96e888fe9b80b5290edacd90f341a251edf23b1f93e57f13e01/yarl-1.21.0-cp311-cp311-macosx_10_9_universal2.whl", hash = "sha256:56ead8d62b346c1ec67a6e8b2f66885180ea5bec05821d309ac1cb99ff4aacf5", size = 141556, upload-time = "2025-10-05T17:19:12.112Z" },
    { url = "https://files.pythonhosted.org/packages/c0/22/27ffacf5480948b013118d4f3c4f1f37b97badec1849330f14f1913c30e3/yarl-1.21.0-cp311-cp311-macosx_10_9_x86_64.whl", hash = "sha256:140402fef1f482840fcd4d2ee9bfd07f08bfb2c80dd215220bd47f6f3566b882", size = 93987, upload-time = "2025-10-05T17:19:13.905Z" },
    { url = "https://files.pythonhosted.org/packages/c0/60/8d69774dbce36d29f14b73780ce8a452793f8e72c46a23148324a31eb1a7/yarl-1.21.0-cp311-cp311-macosx_11_0_arm64.whl", hash = "sha256:2a05a5e018de23c4d2d75c8fbd8b58aba5199f752326f60a22aa37ef28d987bd", size = 94918, upload-time = "2025-10-05T17:19:15.915Z" },
    { url = "https://files.pythonhosted.org/packages/c0/9e/75bce89dae5bb42710252bab56d2b037e6bd208452b5f953cfc14739f60a/yarl-1.21.0-cp311-cp311-manylinux2014_aarch64.manylinux_2_17_aarch64.manylinux_2_28_aarch64.whl", hash = "sha256:60dcb45a3d762460ac5014755c190db36acf127f68d68643cde7d6d7ce0e5627", size = 368353, upload-time = "2025-10-05T17:19:17.927Z" },
    { url = "https://files.pythonhosted.org/packages/95/b6/5b62976cc105900fe2073208506ed994243d47f103b4fccd336f205c79d5/yarl-1.21.0-cp311-cp311-manylinux2014_armv7l.manylinux_2_17_armv7l.manylinux_2_31_armv7l.whl", hash = "sha256:2227fcc88bebdc90ed87d924bdf8a76a730fc91796641e41ca747aabd13a5074", size = 336558, upload-time = "2025-10-05T17:19:19.988Z" },
    { url = "https://files.pythonhosted.org/packages/7b/4d/244c3f5343f7f7d76e74f524e42f7d635336a2122c8167acaf44090e9b2e/yarl-1.21.0-cp311-cp311-manylinux2014_ppc64le.manylinux_2_17_ppc64le.manylinux_2_28_ppc64le.whl", hash = "sha256:20b2dca6588f65b5def8e8eae4a087d504eacf34b5b435c021cc233ce82f6c15", size = 388885, upload-time = "2025-10-05T17:19:21.7Z" },
    { url = "https://files.pythonhosted.org/packages/29/cf/08fb2d90646efc2b7194d1301c0bbeee17958d463d2c46e8261aa2c916b8/yarl-1.21.0-cp311-cp311-manylinux2014_s390x.manylinux_2_17_s390x.manylinux_2_28_s390x.whl", hash = "sha256:c6dfa317e4b87052589253f50119211b801146ff7214b8684830e9084fa6eb0a", size = 392851, upload-time = "2025-10-05T17:19:23.976Z" },
    { url = "https://files.pythonhosted.org/packages/a3/9c/97ae635e6122edebab7e0c01be4df974b4e536d2bacfc5dada751eedb21c/yarl-1.21.0-cp311-cp311-manylinux2014_x86_64.manylinux_2_17_x86_64.manylinux_2_28_x86_64.whl", hash = "sha256:d957259a15e45e5fa5d51ce59ab7519cff8d3de0109d404627276ec68412c718", size = 365804, upload-time = "2025-10-05T17:19:26.086Z" },
    { url = "https://files.pythonhosted.org/packages/5f/c2/95c8dd8e5cc9064a3bab51387030a8884511e585d909e9f05e0af852d7c6/yarl-1.21.0-cp311-cp311-musllinux_1_2_aarch64.whl", hash = "sha256:4d5af10c9f580002c0ea6c8f345c8cadb2e0c53dce77d3f2639b9e31e5f24d3d", size = 363561, upload-time = "2025-10-05T17:19:28.201Z" },
    { url = "https://files.pythonhosted.org/packages/bb/32/dd78e626abc1cb60103594f44a9e612c2c62c444164ccaaf78a8c4db7f7a/yarl-1.21.0-cp311-cp311-musllinux_1_2_armv7l.whl", hash = "sha256:ececd833be7fd8390371c082103916702170e81a1b22beb989452f934def78d6", size = 358036, upload-time = "2025-10-05T17:19:30.031Z" },
    { url = "https://files.pythonhosted.org/packages/35/e6/3d58937bf031b6c952568c4978c6b4dca47ccd5e891a1fb4961e973731ac/yarl-1.21.0-cp311-cp311-musllinux_1_2_ppc64le.whl", hash = "sha256:6614325ef69d8a53c731ed5e4bd55449ffc5fe86ad652789c0afc853099662ad", size = 385291, upload-time = "2025-10-05T17:19:32.247Z" },
    { url = "https://files.pythonhosted.org/packages/ea/50/1073a9969b40426520a2418b2701f164c53eeac69449b73aa9e6e4810d40/yarl-1.21.0-cp311-cp311-musllinux_1_2_s390x.whl", hash = "sha256:7331a7d2683e644b7830c924ac634fa3ec52257f5098f6415d8ad765d6bc29a8", size = 381048, upload-time = "2025-10-05T17:19:34.344Z" },
    { url = "https://files.pythonhosted.org/packages/a2/a5/542a4529df6caea8c5e21daea7724b44e85cfa1e9e0e0df7835709fa9eed/yarl-1.21.0-cp311-cp311-musllinux_1_2_x86_64.whl", hash = "sha256:ee77d3c82576baae66a3281c9a6431fc84281443a7e36a8490a45b3dbbb60446", size = 370898, upload-time = "2025-10-05T17:19:36.268Z" },
    { url = "https://files.pythonhosted.org/packages/02/a0/d9ce91b514f5a24dea05f1b7c0df29f0c15d5abee18b9107f0ab39f72ffc/yarl-1.21.0-cp311-cp311-win32.whl", hash = "sha256:6378871775e0feb225693cbdad3d997327af0ab4c7e39d93849008c73b867134", size = 81763, upload-time = "2025-10-05T17:19:38.168Z" },
    { url = "https://files.pythonhosted.org/packages/aa/21/9cd2b53cc23f8d2e8c08d0f405fa4838ecfea56114b603b86b5afc023d38/yarl-1.21.0-cp311-cp311-win_amd64.whl", hash = "sha256:e6df05c2234786b15632cd154d60122c302fd860d89c3ee47c166ad92eb6ae55", size = 86815, upload-time = "2025-10-05T17:19:40.096Z" },
    { url = "https://files.pythonhosted.org/packages/08/be/3ebe06c6903bb0a0e63c1f445124c6367f4080ef347703fe6cd806672a28/yarl-1.21.0-py3-none-any.whl", hash = "sha256:c464852c531e44abc5ba05d0c0c97a8fa63719106b3dca46fedae14daedf46ae", size = 46777, upload-time = "2025-10-05T17:22:45.175Z" },
]<|MERGE_RESOLUTION|>--- conflicted
+++ resolved
@@ -538,11 +538,7 @@
 
 [[package]]
 name = "deputydev"
-<<<<<<< HEAD
 version = "17.0.0"
-=======
-version = "16.0.12"
->>>>>>> e3d7ed69
 source = { virtual = "." }
 dependencies = [
     { name = "aiobotocore" },
