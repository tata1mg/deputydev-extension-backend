version = 1
revision = 2
requires-python = ">=3.11.0, <3.12.0"

[[package]]
name = "aiobotocore"
version = "2.11.2"
source = { registry = "https://pypi.org/simple" }
dependencies = [
    { name = "aiohttp" },
    { name = "aioitertools" },
    { name = "botocore" },
    { name = "wrapt" },
]
sdist = { url = "https://files.pythonhosted.org/packages/b5/90/6f7b0ae33270ad58009d69b1b73e804b13d076389384d1bafe0d2580d360/aiobotocore-2.11.2.tar.gz", hash = "sha256:6dd7352248e3523019c5a54a395d2b1c31080697fc80a9ad2672de4eec8c7abd", size = 103067, upload-time = "2024-02-03T00:00:33.051Z" }
wheels = [
    { url = "https://files.pythonhosted.org/packages/25/cf/c695f7f3301117766d778f536082c41ba20fd01b02e14a5c06f92a5ea75e/aiobotocore-2.11.2-py3-none-any.whl", hash = "sha256:487fede588040bfa3a43df945275c28c1c73ca75bf705295adb9fbadd2e89be7", size = 76124, upload-time = "2024-02-03T00:00:29.383Z" },
]

[[package]]
name = "aiofiles"
version = "24.1.0"
source = { registry = "https://pypi.org/simple" }
sdist = { url = "https://files.pythonhosted.org/packages/0b/03/a88171e277e8caa88a4c77808c20ebb04ba74cc4681bf1e9416c862de237/aiofiles-24.1.0.tar.gz", hash = "sha256:22a075c9e5a3810f0c2e48f3008c94d68c65d763b9b03857924c99e57355166c", size = 30247, upload-time = "2024-06-24T11:02:03.584Z" }
wheels = [
    { url = "https://files.pythonhosted.org/packages/a5/45/30bb92d442636f570cb5651bc661f52b610e2eec3f891a5dc3a4c3667db0/aiofiles-24.1.0-py3-none-any.whl", hash = "sha256:b4ec55f4195e3eb5d7abd1bf7e061763e864dd4954231fb8539a0ef8bb8260e5", size = 15896, upload-time = "2024-06-24T11:02:01.529Z" },
]

[[package]]
name = "aiohappyeyeballs"
version = "2.6.1"
source = { registry = "https://pypi.org/simple" }
sdist = { url = "https://files.pythonhosted.org/packages/26/30/f84a107a9c4331c14b2b586036f40965c128aa4fee4dda5d3d51cb14ad54/aiohappyeyeballs-2.6.1.tar.gz", hash = "sha256:c3f9d0113123803ccadfdf3f0faa505bc78e6a72d1cc4806cbd719826e943558", size = 22760, upload-time = "2025-03-12T01:42:48.764Z" }
wheels = [
    { url = "https://files.pythonhosted.org/packages/0f/15/5bf3b99495fb160b63f95972b81750f18f7f4e02ad051373b669d17d44f2/aiohappyeyeballs-2.6.1-py3-none-any.whl", hash = "sha256:f349ba8f4b75cb25c99c5c2d84e997e485204d2902a9597802b0371f09331fb8", size = 15265, upload-time = "2025-03-12T01:42:47.083Z" },
]

[[package]]
name = "aiohttp"
version = "3.12.14"
source = { registry = "https://pypi.org/simple" }
dependencies = [
    { name = "aiohappyeyeballs" },
    { name = "aiosignal" },
    { name = "attrs" },
    { name = "frozenlist" },
    { name = "multidict" },
    { name = "propcache" },
    { name = "yarl" },
]
sdist = { url = "https://files.pythonhosted.org/packages/e6/0b/e39ad954107ebf213a2325038a3e7a506be3d98e1435e1f82086eec4cde2/aiohttp-3.12.14.tar.gz", hash = "sha256:6e06e120e34d93100de448fd941522e11dafa78ef1a893c179901b7d66aa29f2", size = 7822921, upload-time = "2025-07-10T13:05:33.968Z" }
wheels = [
    { url = "https://files.pythonhosted.org/packages/53/e1/8029b29316971c5fa89cec170274582619a01b3d82dd1036872acc9bc7e8/aiohttp-3.12.14-cp311-cp311-macosx_10_9_universal2.whl", hash = "sha256:f4552ff7b18bcec18b60a90c6982049cdb9dac1dba48cf00b97934a06ce2e597", size = 709960, upload-time = "2025-07-10T13:03:11.936Z" },
    { url = "https://files.pythonhosted.org/packages/96/bd/4f204cf1e282041f7b7e8155f846583b19149e0872752711d0da5e9cc023/aiohttp-3.12.14-cp311-cp311-macosx_10_9_x86_64.whl", hash = "sha256:8283f42181ff6ccbcf25acaae4e8ab2ff7e92b3ca4a4ced73b2c12d8cd971393", size = 482235, upload-time = "2025-07-10T13:03:14.118Z" },
    { url = "https://files.pythonhosted.org/packages/d6/0f/2a580fcdd113fe2197a3b9df30230c7e85bb10bf56f7915457c60e9addd9/aiohttp-3.12.14-cp311-cp311-macosx_11_0_arm64.whl", hash = "sha256:040afa180ea514495aaff7ad34ec3d27826eaa5d19812730fe9e529b04bb2179", size = 470501, upload-time = "2025-07-10T13:03:16.153Z" },
    { url = "https://files.pythonhosted.org/packages/38/78/2c1089f6adca90c3dd74915bafed6d6d8a87df5e3da74200f6b3a8b8906f/aiohttp-3.12.14-cp311-cp311-manylinux_2_17_aarch64.manylinux2014_aarch64.whl", hash = "sha256:b413c12f14c1149f0ffd890f4141a7471ba4b41234fe4fd4a0ff82b1dc299dbb", size = 1740696, upload-time = "2025-07-10T13:03:18.4Z" },
    { url = "https://files.pythonhosted.org/packages/4a/c8/ce6c7a34d9c589f007cfe064da2d943b3dee5aabc64eaecd21faf927ab11/aiohttp-3.12.14-cp311-cp311-manylinux_2_17_armv7l.manylinux2014_armv7l.manylinux_2_31_armv7l.whl", hash = "sha256:1d6f607ce2e1a93315414e3d448b831238f1874b9968e1195b06efaa5c87e245", size = 1689365, upload-time = "2025-07-10T13:03:20.629Z" },
    { url = "https://files.pythonhosted.org/packages/18/10/431cd3d089de700756a56aa896faf3ea82bee39d22f89db7ddc957580308/aiohttp-3.12.14-cp311-cp311-manylinux_2_17_ppc64le.manylinux2014_ppc64le.whl", hash = "sha256:565e70d03e924333004ed101599902bba09ebb14843c8ea39d657f037115201b", size = 1788157, upload-time = "2025-07-10T13:03:22.44Z" },
    { url = "https://files.pythonhosted.org/packages/fa/b2/26f4524184e0f7ba46671c512d4b03022633bcf7d32fa0c6f1ef49d55800/aiohttp-3.12.14-cp311-cp311-manylinux_2_17_s390x.manylinux2014_s390x.whl", hash = "sha256:4699979560728b168d5ab63c668a093c9570af2c7a78ea24ca5212c6cdc2b641", size = 1827203, upload-time = "2025-07-10T13:03:24.628Z" },
    { url = "https://files.pythonhosted.org/packages/e0/30/aadcdf71b510a718e3d98a7bfeaea2396ac847f218b7e8edb241b09bd99a/aiohttp-3.12.14-cp311-cp311-manylinux_2_17_x86_64.manylinux2014_x86_64.whl", hash = "sha256:ad5fdf6af93ec6c99bf800eba3af9a43d8bfd66dce920ac905c817ef4a712afe", size = 1729664, upload-time = "2025-07-10T13:03:26.412Z" },
    { url = "https://files.pythonhosted.org/packages/67/7f/7ccf11756ae498fdedc3d689a0c36ace8fc82f9d52d3517da24adf6e9a74/aiohttp-3.12.14-cp311-cp311-manylinux_2_5_i686.manylinux1_i686.manylinux_2_17_i686.manylinux2014_i686.whl", hash = "sha256:4ac76627c0b7ee0e80e871bde0d376a057916cb008a8f3ffc889570a838f5cc7", size = 1666741, upload-time = "2025-07-10T13:03:28.167Z" },
    { url = "https://files.pythonhosted.org/packages/6b/4d/35ebc170b1856dd020c92376dbfe4297217625ef4004d56587024dc2289c/aiohttp-3.12.14-cp311-cp311-musllinux_1_2_aarch64.whl", hash = "sha256:798204af1180885651b77bf03adc903743a86a39c7392c472891649610844635", size = 1715013, upload-time = "2025-07-10T13:03:30.018Z" },
    { url = "https://files.pythonhosted.org/packages/7b/24/46dc0380146f33e2e4aa088b92374b598f5bdcde1718c77e8d1a0094f1a4/aiohttp-3.12.14-cp311-cp311-musllinux_1_2_armv7l.whl", hash = "sha256:4f1205f97de92c37dd71cf2d5bcfb65fdaed3c255d246172cce729a8d849b4da", size = 1710172, upload-time = "2025-07-10T13:03:31.821Z" },
    { url = "https://files.pythonhosted.org/packages/2f/0a/46599d7d19b64f4d0fe1b57bdf96a9a40b5c125f0ae0d8899bc22e91fdce/aiohttp-3.12.14-cp311-cp311-musllinux_1_2_i686.whl", hash = "sha256:76ae6f1dd041f85065d9df77c6bc9c9703da9b5c018479d20262acc3df97d419", size = 1690355, upload-time = "2025-07-10T13:03:34.754Z" },
    { url = "https://files.pythonhosted.org/packages/08/86/b21b682e33d5ca317ef96bd21294984f72379454e689d7da584df1512a19/aiohttp-3.12.14-cp311-cp311-musllinux_1_2_ppc64le.whl", hash = "sha256:a194ace7bc43ce765338ca2dfb5661489317db216ea7ea700b0332878b392cab", size = 1783958, upload-time = "2025-07-10T13:03:36.53Z" },
    { url = "https://files.pythonhosted.org/packages/4f/45/f639482530b1396c365f23c5e3b1ae51c9bc02ba2b2248ca0c855a730059/aiohttp-3.12.14-cp311-cp311-musllinux_1_2_s390x.whl", hash = "sha256:16260e8e03744a6fe3fcb05259eeab8e08342c4c33decf96a9dad9f1187275d0", size = 1804423, upload-time = "2025-07-10T13:03:38.504Z" },
    { url = "https://files.pythonhosted.org/packages/7e/e5/39635a9e06eed1d73671bd4079a3caf9cf09a49df08490686f45a710b80e/aiohttp-3.12.14-cp311-cp311-musllinux_1_2_x86_64.whl", hash = "sha256:8c779e5ebbf0e2e15334ea404fcce54009dc069210164a244d2eac8352a44b28", size = 1717479, upload-time = "2025-07-10T13:03:40.158Z" },
    { url = "https://files.pythonhosted.org/packages/51/e1/7f1c77515d369b7419c5b501196526dad3e72800946c0099594c1f0c20b4/aiohttp-3.12.14-cp311-cp311-win32.whl", hash = "sha256:a289f50bf1bd5be227376c067927f78079a7bdeccf8daa6a9e65c38bae14324b", size = 427907, upload-time = "2025-07-10T13:03:41.801Z" },
    { url = "https://files.pythonhosted.org/packages/06/24/a6bf915c85b7a5b07beba3d42b3282936b51e4578b64a51e8e875643c276/aiohttp-3.12.14-cp311-cp311-win_amd64.whl", hash = "sha256:0b8a69acaf06b17e9c54151a6c956339cf46db4ff72b3ac28516d0f7068f4ced", size = 452334, upload-time = "2025-07-10T13:03:43.485Z" },
]

[[package]]
name = "aioitertools"
version = "0.12.0"
source = { registry = "https://pypi.org/simple" }
sdist = { url = "https://files.pythonhosted.org/packages/06/de/38491a84ab323b47c7f86e94d2830e748780525f7a10c8600b67ead7e9ea/aioitertools-0.12.0.tar.gz", hash = "sha256:c2a9055b4fbb7705f561b9d86053e8af5d10cc845d22c32008c43490b2d8dd6b", size = 19369, upload-time = "2024-09-02T03:33:40.349Z" }
wheels = [
    { url = "https://files.pythonhosted.org/packages/85/13/58b70a580de00893223d61de8fea167877a3aed97d4a5e1405c9159ef925/aioitertools-0.12.0-py3-none-any.whl", hash = "sha256:fc1f5fac3d737354de8831cbba3eb04f79dd649d8f3afb4c5b114925e662a796", size = 24345, upload-time = "2024-09-02T03:34:59.454Z" },
]

[[package]]
name = "aiokafka"
version = "0.10.0"
source = { registry = "https://pypi.org/simple" }
dependencies = [
    { name = "async-timeout" },
    { name = "packaging" },
]
sdist = { url = "https://files.pythonhosted.org/packages/7c/f9/085b37eb3819556713a7cfc9f3b3f7a2c3c1bc0c8f2809b230c7f00ee26c/aiokafka-0.10.0.tar.gz", hash = "sha256:7ce35563f955490b43190e3389b5f3d92d50e22b32d1a40772fd14fb1d50c5db", size = 558486, upload-time = "2023-12-15T07:24:35.179Z" }
wheels = [
    { url = "https://files.pythonhosted.org/packages/ce/c9/6d8212b74b1d0a022f83382c1ccf9c592ec26c72d085d88c1d7fd0e508e3/aiokafka-0.10.0-cp311-cp311-macosx_10_9_x86_64.whl", hash = "sha256:5efb63686562809f0f9bf0fa6d1e52f222af2d8f8441f8c412b156f15c98da43", size = 366583, upload-time = "2023-12-15T07:23:50.175Z" },
    { url = "https://files.pythonhosted.org/packages/a8/86/80f205be13bc85871a7007ad2e64bc78af98d99c9eb0ac2cc45aa11f03ba/aiokafka-0.10.0-cp311-cp311-manylinux_2_17_aarch64.manylinux2014_aarch64.whl", hash = "sha256:b91109dc25f79be4d27454cc766239a5368d18b26682d4b5c6b913ca92691220", size = 1133135, upload-time = "2023-12-15T07:23:52.138Z" },
    { url = "https://files.pythonhosted.org/packages/40/5a/cd8857dbcd74fbe1da1777a5b2d37bd34aa1ad456ccba655057f7b8f5950/aiokafka-0.10.0-cp311-cp311-manylinux_2_17_x86_64.manylinux2014_x86_64.whl", hash = "sha256:d52c25f3d0db7dd340a5d08108da302db1ba64c2190970dbdb768b79629d6add", size = 1147114, upload-time = "2023-12-15T07:23:54.317Z" },
    { url = "https://files.pythonhosted.org/packages/7c/a5/91e36f4d8ad813665246146ec8f99276fecdf7dbfcd45b5d2660060e083b/aiokafka-0.10.0-cp311-cp311-manylinux_2_5_i686.manylinux1_i686.manylinux_2_17_i686.manylinux2014_i686.whl", hash = "sha256:1509c1b29cd1d4d920a649f257d72109bbc3d61431135505b8e0d8d488796ff2", size = 1101627, upload-time = "2023-12-15T07:23:56.427Z" },
    { url = "https://files.pythonhosted.org/packages/80/28/da51c878eb5a682999bea09ab941f4507b975654547010c4aafb96a8c72b/aiokafka-0.10.0-cp311-cp311-win32.whl", hash = "sha256:ffc30e4c6bfcb00356a002f623c93a51d8336ca67687ea069dd11822da07379c", size = 338198, upload-time = "2023-12-15T07:23:58.468Z" },
    { url = "https://files.pythonhosted.org/packages/62/c5/eb688c087ad7e2afef6f0badadc2b9120126c40c4513dd78de8548d4bf41/aiokafka-0.10.0-cp311-cp311-win_amd64.whl", hash = "sha256:6e10fdee4189fe7eed36d602df822e9ff4f19535c0a514cf015f78308d206c1a", size = 358120, upload-time = "2023-12-15T07:24:00.448Z" },
]

[package.optional-dependencies]
zstd = [
    { name = "cramjam" },
]

[[package]]
name = "aiosignal"
version = "1.4.0"
source = { registry = "https://pypi.org/simple" }
dependencies = [
    { name = "frozenlist" },
    { name = "typing-extensions" },
]
sdist = { url = "https://files.pythonhosted.org/packages/61/62/06741b579156360248d1ec624842ad0edf697050bbaf7c3e46394e106ad1/aiosignal-1.4.0.tar.gz", hash = "sha256:f47eecd9468083c2029cc99945502cb7708b082c232f9aca65da147157b251c7", size = 25007, upload-time = "2025-07-03T22:54:43.528Z" }
wheels = [
    { url = "https://files.pythonhosted.org/packages/fb/76/641ae371508676492379f16e2fa48f4e2c11741bd63c48be4b12a6b09cba/aiosignal-1.4.0-py3-none-any.whl", hash = "sha256:053243f8b92b990551949e63930a839ff0cf0b0ebbe0597b0f3fb19e1a0fe82e", size = 7490, upload-time = "2025-07-03T22:54:42.156Z" },
]

[[package]]
name = "aiosqlite"
version = "0.20.0"
source = { registry = "https://pypi.org/simple" }
dependencies = [
    { name = "typing-extensions" },
]
sdist = { url = "https://files.pythonhosted.org/packages/0d/3a/22ff5415bf4d296c1e92b07fd746ad42c96781f13295a074d58e77747848/aiosqlite-0.20.0.tar.gz", hash = "sha256:6d35c8c256637f4672f843c31021464090805bf925385ac39473fb16eaaca3d7", size = 21691, upload-time = "2024-02-20T06:12:53.915Z" }
wheels = [
    { url = "https://files.pythonhosted.org/packages/00/c4/c93eb22025a2de6b83263dfe3d7df2e19138e345bca6f18dba7394120930/aiosqlite-0.20.0-py3-none-any.whl", hash = "sha256:36a1deaca0cac40ebe32aac9977a6e2bbc7f5189f23f4a54d5908986729e5bd6", size = 15564, upload-time = "2024-02-20T06:12:50.657Z" },
]

[[package]]
name = "annotated-types"
version = "0.7.0"
source = { registry = "https://pypi.org/simple" }
sdist = { url = "https://files.pythonhosted.org/packages/ee/67/531ea369ba64dcff5ec9c3402f9f51bf748cec26dde048a2f973a4eea7f5/annotated_types-0.7.0.tar.gz", hash = "sha256:aff07c09a53a08bc8cfccb9c85b05f1aa9a2a6f23728d790723543408344ce89", size = 16081, upload-time = "2024-05-20T21:33:25.928Z" }
wheels = [
    { url = "https://files.pythonhosted.org/packages/78/b6/6307fbef88d9b5ee7421e68d78a9f162e0da4900bc5f5793f6d3d0e34fb8/annotated_types-0.7.0-py3-none-any.whl", hash = "sha256:1f02e8b43a8fbbc3f3e0d4f0f4bfc8131bcb4eebe8849b8e5c773f3a1c582a53", size = 13643, upload-time = "2024-05-20T21:33:24.1Z" },
]

[[package]]
name = "anyio"
version = "4.9.0"
source = { registry = "https://pypi.org/simple" }
dependencies = [
    { name = "idna" },
    { name = "sniffio" },
    { name = "typing-extensions" },
]
sdist = { url = "https://files.pythonhosted.org/packages/95/7d/4c1bd541d4dffa1b52bd83fb8527089e097a106fc90b467a7313b105f840/anyio-4.9.0.tar.gz", hash = "sha256:673c0c244e15788651a4ff38710fea9675823028a6f08a5eda409e0c9840a028", size = 190949, upload-time = "2025-03-17T00:02:54.77Z" }
wheels = [
    { url = "https://files.pythonhosted.org/packages/a1/ee/48ca1a7c89ffec8b6a0c5d02b89c305671d5ffd8d3c94acf8b8c408575bb/anyio-4.9.0-py3-none-any.whl", hash = "sha256:9f76d541cad6e36af7beb62e978876f3b41e3e04f2c1fbf0884604c0a9c4d93c", size = 100916, upload-time = "2025-03-17T00:02:52.713Z" },
]

[[package]]
name = "async-timeout"
version = "5.0.1"
source = { registry = "https://pypi.org/simple" }
sdist = { url = "https://files.pythonhosted.org/packages/a5/ae/136395dfbfe00dfc94da3f3e136d0b13f394cba8f4841120e34226265780/async_timeout-5.0.1.tar.gz", hash = "sha256:d9321a7a3d5a6a5e187e824d2fa0793ce379a202935782d555d6e9d2735677d3", size = 9274, upload-time = "2024-11-06T16:41:39.6Z" }
wheels = [
    { url = "https://files.pythonhosted.org/packages/fe/ba/e2081de779ca30d473f21f5b30e0e737c438205440784c7dfc81efc2b029/async_timeout-5.0.1-py3-none-any.whl", hash = "sha256:39e3809566ff85354557ec2398b55e096c8364bacac9405a7a1fa429e77fe76c", size = 6233, upload-time = "2024-11-06T16:41:37.9Z" },
]

[[package]]
name = "asyncpg"
version = "0.27.0"
source = { registry = "https://pypi.org/simple" }
sdist = { url = "https://files.pythonhosted.org/packages/04/78/06b4979eb2b553a450fe38008353f5cba152a66de83c64b1639046e9ca0e/asyncpg-0.27.0.tar.gz", hash = "sha256:720986d9a4705dd8a40fdf172036f5ae787225036a7eb46e704c45aa8f62c054", size = 808881, upload-time = "2022-10-26T22:12:25.403Z" }
wheels = [
    { url = "https://files.pythonhosted.org/packages/aa/d6/6aa305b16945deac43b877e1f6f2b9ea4265b9720208720d6277cd3fe2be/asyncpg-0.27.0-cp311-cp311-macosx_10_9_x86_64.whl", hash = "sha256:18f77e8e71e826ba2d0c3ba6764930776719ae2b225ca07e014590545928b576", size = 621922, upload-time = "2022-10-26T22:11:36.704Z" },
    { url = "https://files.pythonhosted.org/packages/7e/03/83d88954c6d210af93a9fc1015c6af51b9eb884925139b53098d082c2f40/asyncpg-0.27.0-cp311-cp311-macosx_11_0_arm64.whl", hash = "sha256:c2232d4625c558f2aa001942cac1d7952aa9f0dbfc212f63bc754277769e1ef2", size = 608811, upload-time = "2022-10-26T22:11:38.255Z" },
    { url = "https://files.pythonhosted.org/packages/c9/a2/f000f9de321427490266bb981a032ec7f1f63cf4ed8e29d5592ff2d0170f/asyncpg-0.27.0-cp311-cp311-manylinux_2_17_aarch64.manylinux2014_aarch64.manylinux_2_28_aarch64.whl", hash = "sha256:9a3a4ff43702d39e3c97a8786314123d314e0f0e4dabc8367db5b665c93914de", size = 2709688, upload-time = "2022-10-26T22:11:39.79Z" },
    { url = "https://files.pythonhosted.org/packages/30/ee/0cd25cbd10e8d27a697d52716f896d8b4075e6f610209155225dfb9d2602/asyncpg-0.27.0-cp311-cp311-manylinux_2_17_x86_64.manylinux2014_x86_64.manylinux_2_28_x86_64.whl", hash = "sha256:ccddb9419ab4e1c48742457d0c0362dbdaeb9b28e6875115abfe319b29ee225d", size = 2736109, upload-time = "2022-10-26T22:11:41.563Z" },
    { url = "https://files.pythonhosted.org/packages/cb/33/fcab8e85f4b868f3c27c4dcb6e4772439dc60195b0b8cdef33b1b4b33126/asyncpg-0.27.0-cp311-cp311-musllinux_1_1_aarch64.whl", hash = "sha256:768e0e7c2898d40b16d4ef7a0b44e8150db3dd8995b4652aa1fe2902e92c7df8", size = 3278641, upload-time = "2022-10-26T22:11:44.439Z" },
    { url = "https://files.pythonhosted.org/packages/0b/6f/ca1922ed44d98eb446611d1e992b44bb7787a7092b5deaa6d1000b2a753a/asyncpg-0.27.0-cp311-cp311-musllinux_1_1_x86_64.whl", hash = "sha256:609054a1f47292a905582a1cfcca51a6f3f30ab9d822448693e66fdddde27920", size = 3307487, upload-time = "2022-10-26T22:11:46.639Z" },
    { url = "https://files.pythonhosted.org/packages/ae/0a/54ca6f30c65d68e2c0e28d1aab5266c2ea8d16d4059ae8b91c31416597be/asyncpg-0.27.0-cp311-cp311-win32.whl", hash = "sha256:8113e17cfe236dc2277ec844ba9b3d5312f61bd2fdae6d3ed1c1cdd75f6cf2d8", size = 463468, upload-time = "2022-10-26T22:11:48.813Z" },
    { url = "https://files.pythonhosted.org/packages/ab/80/1f68ef84be31e0eb69c771c4db7e72c56379ecd558a27db4d554eb2cb147/asyncpg-0.27.0-cp311-cp311-win_amd64.whl", hash = "sha256:bb71211414dd1eeb8d31ec529fe77cff04bf53efc783a5f6f0a32d84923f45cf", size = 507778, upload-time = "2022-10-26T22:11:50.083Z" },
]

[[package]]
name = "attrs"
version = "25.3.0"
source = { registry = "https://pypi.org/simple" }
sdist = { url = "https://files.pythonhosted.org/packages/5a/b0/1367933a8532ee6ff8d63537de4f1177af4bff9f3e829baf7331f595bb24/attrs-25.3.0.tar.gz", hash = "sha256:75d7cefc7fb576747b2c81b4442d4d4a1ce0900973527c011d1030fd3bf4af1b", size = 812032, upload-time = "2025-03-13T11:10:22.779Z" }
wheels = [
    { url = "https://files.pythonhosted.org/packages/77/06/bb80f5f86020c4551da315d78b3ab75e8228f89f0162f2c3a819e407941a/attrs-25.3.0-py3-none-any.whl", hash = "sha256:427318ce031701fea540783410126f03899a97ffc6f61596ad581ac2e40e3bc3", size = 63815, upload-time = "2025-03-13T11:10:21.14Z" },
]

[[package]]
name = "authlib"
version = "1.3.1"
source = { registry = "https://pypi.org/simple" }
dependencies = [
    { name = "cryptography" },
]
sdist = { url = "https://files.pythonhosted.org/packages/09/47/df70ecd34fbf86d69833fe4e25bb9ecbaab995c8e49df726dd416f6bb822/authlib-1.3.1.tar.gz", hash = "sha256:7ae843f03c06c5c0debd63c9db91f9fda64fa62a42a77419fa15fbb7e7a58917", size = 146074, upload-time = "2024-06-04T14:15:32.06Z" }
wheels = [
    { url = "https://files.pythonhosted.org/packages/87/1f/bc95e43ffb57c05b8efcc376dd55a0240bf58f47ddf5a0f92452b6457b75/Authlib-1.3.1-py2.py3-none-any.whl", hash = "sha256:d35800b973099bbadc49b42b256ecb80041ad56b7fe1216a362c7943c088f377", size = 223827, upload-time = "2024-06-04T14:15:29.218Z" },
]

[[package]]
name = "azure-common"
version = "1.1.28"
source = { registry = "https://pypi.org/simple" }
sdist = { url = "https://files.pythonhosted.org/packages/3e/71/f6f71a276e2e69264a97ad39ef850dca0a04fce67b12570730cb38d0ccac/azure-common-1.1.28.zip", hash = "sha256:4ac0cd3214e36b6a1b6a442686722a5d8cc449603aa833f3f0f40bda836704a3", size = 20914, upload-time = "2022-02-03T19:39:44.373Z" }
wheels = [
    { url = "https://files.pythonhosted.org/packages/62/55/7f118b9c1b23ec15ca05d15a578d8207aa1706bc6f7c87218efffbbf875d/azure_common-1.1.28-py2.py3-none-any.whl", hash = "sha256:5c12d3dcf4ec20599ca6b0d3e09e86e146353d443e7fcc050c9a19c1f9df20ad", size = 14462, upload-time = "2022-02-03T19:39:42.417Z" },
]

[[package]]
name = "azure-core"
version = "1.35.0"
source = { registry = "https://pypi.org/simple" }
dependencies = [
    { name = "requests" },
    { name = "six" },
    { name = "typing-extensions" },
]
sdist = { url = "https://files.pythonhosted.org/packages/ce/89/f53968635b1b2e53e4aad2dd641488929fef4ca9dfb0b97927fa7697ddf3/azure_core-1.35.0.tar.gz", hash = "sha256:c0be528489485e9ede59b6971eb63c1eaacf83ef53001bfe3904e475e972be5c", size = 339689, upload-time = "2025-07-03T00:55:23.496Z" }
wheels = [
    { url = "https://files.pythonhosted.org/packages/d4/78/bf94897361fdd650850f0f2e405b2293e2f12808239046232bdedf554301/azure_core-1.35.0-py3-none-any.whl", hash = "sha256:8db78c72868a58f3de8991eb4d22c4d368fae226dac1002998d6c50437e7dad1", size = 210708, upload-time = "2025-07-03T00:55:25.238Z" },
]

[[package]]
name = "azure-identity"
version = "1.21.0"
source = { registry = "https://pypi.org/simple" }
dependencies = [
    { name = "azure-core" },
    { name = "cryptography" },
    { name = "msal" },
    { name = "msal-extensions" },
    { name = "typing-extensions" },
]
sdist = { url = "https://files.pythonhosted.org/packages/b5/a1/f1a683672e7a88ea0e3119f57b6c7843ed52650fdcac8bfa66ed84e86e40/azure_identity-1.21.0.tar.gz", hash = "sha256:ea22ce6e6b0f429bc1b8d9212d5b9f9877bd4c82f1724bfa910760612c07a9a6", size = 266445, upload-time = "2025-03-11T20:53:07.463Z" }
wheels = [
    { url = "https://files.pythonhosted.org/packages/3d/9f/1f9f3ef4f49729ee207a712a5971a9ca747f2ca47d9cbf13cf6953e3478a/azure_identity-1.21.0-py3-none-any.whl", hash = "sha256:258ea6325537352440f71b35c3dffe9d240eae4a5126c1b7ce5efd5766bd9fd9", size = 189190, upload-time = "2025-03-11T20:53:09.197Z" },
]

[[package]]
name = "azure-mgmt-core"
version = "1.6.0"
source = { registry = "https://pypi.org/simple" }
dependencies = [
    { name = "azure-core" },
]
sdist = { url = "https://files.pythonhosted.org/packages/3e/99/fa9e7551313d8c7099c89ebf3b03cd31beb12e1b498d575aa19bb59a5d04/azure_mgmt_core-1.6.0.tar.gz", hash = "sha256:b26232af857b021e61d813d9f4ae530465255cb10b3dde945ad3743f7a58e79c", size = 30818, upload-time = "2025-07-03T02:02:24.093Z" }
wheels = [
    { url = "https://files.pythonhosted.org/packages/a0/26/c79f962fd3172b577b6f38685724de58b6b4337a51d3aad316a43a4558c6/azure_mgmt_core-1.6.0-py3-none-any.whl", hash = "sha256:0460d11e85c408b71c727ee1981f74432bc641bb25dfcf1bb4e90a49e776dbc4", size = 29310, upload-time = "2025-07-03T02:02:25.203Z" },
]

[[package]]
name = "azure-mgmt-servicebus"
version = "8.2.1"
source = { registry = "https://pypi.org/simple" }
dependencies = [
    { name = "azure-common" },
    { name = "azure-mgmt-core" },
    { name = "isodate" },
    { name = "typing-extensions" },
]
sdist = { url = "https://files.pythonhosted.org/packages/9c/c3/92afefab2efcea35a605910e9aeb229a94907eec6b453566f333b8e5cdff/azure_mgmt_servicebus-8.2.1.tar.gz", hash = "sha256:d4e0024bef6c619c6a65f530865147d5645b01f76b12f8611c0ebb16ef16cf47", size = 535699, upload-time = "2024-11-05T06:33:13.837Z" }
wheels = [
    { url = "https://files.pythonhosted.org/packages/16/d2/883cd32b3c85c8b0eca9210361230acd2c0ec3f360109409639335b9a45c/azure_mgmt_servicebus-8.2.1-py3-none-any.whl", hash = "sha256:ea61b1c91cf7cf9915840df28acf5a5c0b2c6d811702934c1d7ceb4146b0c096", size = 904230, upload-time = "2024-11-05T06:33:15.869Z" },
]

[[package]]
name = "azure-servicebus"
version = "7.14.1"
source = { registry = "https://pypi.org/simple" }
dependencies = [
    { name = "azure-core" },
    { name = "isodate" },
    { name = "typing-extensions" },
]
sdist = { url = "https://files.pythonhosted.org/packages/85/f6/a4ba1d33e10b00a05d48a415f5dbe921922dc6fa0f10c784a14b7f03b8bf/azure_servicebus-7.14.1.tar.gz", hash = "sha256:a9df6f59c65ee4179237f16b00a96ee16e81cce4e2c82e2616804fe7bc92fb46", size = 521944, upload-time = "2025-03-12T21:14:18.819Z" }
wheels = [
    { url = "https://files.pythonhosted.org/packages/0e/33/7403609a9d7a1b0a3d634e557fa566df6e8accd83211d1f5c2825bd8a73c/azure_servicebus-7.14.1-py3-none-any.whl", hash = "sha256:72568be51e57faa5a6b3de7af4eb2b8f8f8914fb51e796365d5d7d5258821651", size = 410748, upload-time = "2025-03-12T21:14:20.559Z" },
]

[[package]]
name = "boto3-stubs"
version = "1.39.11"
source = { registry = "https://pypi.org/simple" }
dependencies = [
    { name = "botocore-stubs" },
    { name = "types-s3transfer" },
    { name = "typing-extensions" },
]
sdist = { url = "https://files.pythonhosted.org/packages/f0/8a/514a5f75289632530afe965e0894423a8491a3c1a9cc635ff6aba940f104/boto3_stubs-1.39.11.tar.gz", hash = "sha256:dc8835cb1e256f3096031e5e845564364d0b28d5cb4ffeffe54ecaf7db266ae8", size = 100676, upload-time = "2025-07-22T19:30:17.811Z" }
wheels = [
    { url = "https://files.pythonhosted.org/packages/ff/dd/c12dbdf30d2fddf842152631d5d6cad185471208ab56450a17f96ec14a1a/boto3_stubs-1.39.11-py3-none-any.whl", hash = "sha256:35f923e15ce01dc43afe1d522d3cb3bda32e9a243d964b8f95a88e6690d24b95", size = 69600, upload-time = "2025-07-22T19:30:12.177Z" },
]

[package.optional-dependencies]
essential = [
    { name = "mypy-boto3-cloudformation" },
    { name = "mypy-boto3-dynamodb" },
    { name = "mypy-boto3-ec2" },
    { name = "mypy-boto3-lambda" },
    { name = "mypy-boto3-rds" },
    { name = "mypy-boto3-s3" },
    { name = "mypy-boto3-sqs" },
]

[[package]]
name = "botocore"
version = "1.34.34"
source = { registry = "https://pypi.org/simple" }
dependencies = [
    { name = "jmespath" },
    { name = "python-dateutil" },
    { name = "urllib3" },
]
sdist = { url = "https://files.pythonhosted.org/packages/18/58/b38387dda6dae1db663c716f7184a728941367d039830a073a30c3a28d3c/botocore-1.34.34.tar.gz", hash = "sha256:54093dc97372bb7683f5c61a279aa8240408abf3b2cc494ae82a9a90c1b784b5", size = 12157279, upload-time = "2024-02-02T20:23:07.733Z" }
wheels = [
    { url = "https://files.pythonhosted.org/packages/6e/71/b81be726c424784858e9b9ccada167dbb19364f37744d9d780c2f79f9e6e/botocore-1.34.34-py3-none-any.whl", hash = "sha256:cd060b0d88ebb2b893f1411c1db7f2ba66cc18e52dcc57ad029564ef5fec437b", size = 11934711, upload-time = "2024-02-02T20:22:54.645Z" },
]

[[package]]
name = "botocore-stubs"
version = "1.38.46"
source = { registry = "https://pypi.org/simple" }
dependencies = [
    { name = "types-awscrt" },
]
sdist = { url = "https://files.pythonhosted.org/packages/05/45/27cabc7c3022dcb12de5098cc646b374065f5e72fae13600ff1756f365ee/botocore_stubs-1.38.46.tar.gz", hash = "sha256:a04e69766ab8bae338911c1897492f88d05cd489cd75f06e6eb4f135f9da8c7b", size = 42299, upload-time = "2025-06-29T22:58:24.765Z" }
wheels = [
    { url = "https://files.pythonhosted.org/packages/cc/84/06490071e26bab22ac79a684e98445df118adcf80c58c33ba5af184030f2/botocore_stubs-1.38.46-py3-none-any.whl", hash = "sha256:cc21d9a7dd994bdd90872db4664d817c4719b51cda8004fd507a4bf65b085a75", size = 66083, upload-time = "2025-06-29T22:58:22.234Z" },
]

[[package]]
name = "cache-wrapper"
version = "4.1.0"
source = { git = "ssh://git@bitbucket.org/tata1mg/cache_wrapper.git?rev=4.1.0#6926bb98866499337bf1a88e3b382d6b3617a183" }
dependencies = [
    { name = "redis" },
    { name = "ujson" },
]

[[package]]
name = "cachetools"
version = "5.5.2"
source = { registry = "https://pypi.org/simple" }
sdist = { url = "https://files.pythonhosted.org/packages/6c/81/3747dad6b14fa2cf53fcf10548cf5aea6913e96fab41a3c198676f8948a5/cachetools-5.5.2.tar.gz", hash = "sha256:1a661caa9175d26759571b2e19580f9d6393969e5dfca11fdb1f947a23e640d4", size = 28380, upload-time = "2025-02-20T21:01:19.524Z" }
wheels = [
    { url = "https://files.pythonhosted.org/packages/72/76/20fa66124dbe6be5cafeb312ece67de6b61dd91a0247d1ea13db4ebb33c2/cachetools-5.5.2-py3-none-any.whl", hash = "sha256:d26a22bcc62eb95c3beabd9f1ee5e820d3d2704fe2967cbe350e20c8ffcd3f0a", size = 10080, upload-time = "2025-02-20T21:01:16.647Z" },
]

[[package]]
name = "certifi"
version = "2025.7.14"
source = { registry = "https://pypi.org/simple" }
sdist = { url = "https://files.pythonhosted.org/packages/b3/76/52c535bcebe74590f296d6c77c86dabf761c41980e1347a2422e4aa2ae41/certifi-2025.7.14.tar.gz", hash = "sha256:8ea99dbdfaaf2ba2f9bac77b9249ef62ec5218e7c2b2e903378ed5fccf765995", size = 163981, upload-time = "2025-07-14T03:29:28.449Z" }
wheels = [
    { url = "https://files.pythonhosted.org/packages/4f/52/34c6cf5bb9285074dc3531c437b3919e825d976fde097a7a73f79e726d03/certifi-2025.7.14-py3-none-any.whl", hash = "sha256:6b31f564a415d79ee77df69d757bb49a5bb53bd9f756cbbe24394ffd6fc1f4b2", size = 162722, upload-time = "2025-07-14T03:29:26.863Z" },
]

[[package]]
name = "cffi"
version = "1.17.1"
source = { registry = "https://pypi.org/simple" }
dependencies = [
    { name = "pycparser" },
]
sdist = { url = "https://files.pythonhosted.org/packages/fc/97/c783634659c2920c3fc70419e3af40972dbaf758daa229a7d6ea6135c90d/cffi-1.17.1.tar.gz", hash = "sha256:1c39c6016c32bc48dd54561950ebd6836e1670f2ae46128f67cf49e789c52824", size = 516621, upload-time = "2024-09-04T20:45:21.852Z" }
wheels = [
    { url = "https://files.pythonhosted.org/packages/6b/f4/927e3a8899e52a27fa57a48607ff7dc91a9ebe97399b357b85a0c7892e00/cffi-1.17.1-cp311-cp311-macosx_10_9_x86_64.whl", hash = "sha256:a45e3c6913c5b87b3ff120dcdc03f6131fa0065027d0ed7ee6190736a74cd401", size = 182264, upload-time = "2024-09-04T20:43:51.124Z" },
    { url = "https://files.pythonhosted.org/packages/6c/f5/6c3a8efe5f503175aaddcbea6ad0d2c96dad6f5abb205750d1b3df44ef29/cffi-1.17.1-cp311-cp311-macosx_11_0_arm64.whl", hash = "sha256:30c5e0cb5ae493c04c8b42916e52ca38079f1b235c2f8ae5f4527b963c401caf", size = 178651, upload-time = "2024-09-04T20:43:52.872Z" },
    { url = "https://files.pythonhosted.org/packages/94/dd/a3f0118e688d1b1a57553da23b16bdade96d2f9bcda4d32e7d2838047ff7/cffi-1.17.1-cp311-cp311-manylinux_2_12_i686.manylinux2010_i686.manylinux_2_17_i686.manylinux2014_i686.whl", hash = "sha256:f75c7ab1f9e4aca5414ed4d8e5c0e303a34f4421f8a0d47a4d019ceff0ab6af4", size = 445259, upload-time = "2024-09-04T20:43:56.123Z" },
    { url = "https://files.pythonhosted.org/packages/2e/ea/70ce63780f096e16ce8588efe039d3c4f91deb1dc01e9c73a287939c79a6/cffi-1.17.1-cp311-cp311-manylinux_2_17_aarch64.manylinux2014_aarch64.whl", hash = "sha256:a1ed2dd2972641495a3ec98445e09766f077aee98a1c896dcb4ad0d303628e41", size = 469200, upload-time = "2024-09-04T20:43:57.891Z" },
    { url = "https://files.pythonhosted.org/packages/1c/a0/a4fa9f4f781bda074c3ddd57a572b060fa0df7655d2a4247bbe277200146/cffi-1.17.1-cp311-cp311-manylinux_2_17_ppc64le.manylinux2014_ppc64le.whl", hash = "sha256:46bf43160c1a35f7ec506d254e5c890f3c03648a4dbac12d624e4490a7046cd1", size = 477235, upload-time = "2024-09-04T20:44:00.18Z" },
    { url = "https://files.pythonhosted.org/packages/62/12/ce8710b5b8affbcdd5c6e367217c242524ad17a02fe5beec3ee339f69f85/cffi-1.17.1-cp311-cp311-manylinux_2_17_s390x.manylinux2014_s390x.whl", hash = "sha256:a24ed04c8ffd54b0729c07cee15a81d964e6fee0e3d4d342a27b020d22959dc6", size = 459721, upload-time = "2024-09-04T20:44:01.585Z" },
    { url = "https://files.pythonhosted.org/packages/ff/6b/d45873c5e0242196f042d555526f92aa9e0c32355a1be1ff8c27f077fd37/cffi-1.17.1-cp311-cp311-manylinux_2_17_x86_64.manylinux2014_x86_64.whl", hash = "sha256:610faea79c43e44c71e1ec53a554553fa22321b65fae24889706c0a84d4ad86d", size = 467242, upload-time = "2024-09-04T20:44:03.467Z" },
    { url = "https://files.pythonhosted.org/packages/1a/52/d9a0e523a572fbccf2955f5abe883cfa8bcc570d7faeee06336fbd50c9fc/cffi-1.17.1-cp311-cp311-musllinux_1_1_aarch64.whl", hash = "sha256:a9b15d491f3ad5d692e11f6b71f7857e7835eb677955c00cc0aefcd0669adaf6", size = 477999, upload-time = "2024-09-04T20:44:05.023Z" },
    { url = "https://files.pythonhosted.org/packages/44/74/f2a2460684a1a2d00ca799ad880d54652841a780c4c97b87754f660c7603/cffi-1.17.1-cp311-cp311-musllinux_1_1_i686.whl", hash = "sha256:de2ea4b5833625383e464549fec1bc395c1bdeeb5f25c4a3a82b5a8c756ec22f", size = 454242, upload-time = "2024-09-04T20:44:06.444Z" },
    { url = "https://files.pythonhosted.org/packages/f8/4a/34599cac7dfcd888ff54e801afe06a19c17787dfd94495ab0c8d35fe99fb/cffi-1.17.1-cp311-cp311-musllinux_1_1_x86_64.whl", hash = "sha256:fc48c783f9c87e60831201f2cce7f3b2e4846bf4d8728eabe54d60700b318a0b", size = 478604, upload-time = "2024-09-04T20:44:08.206Z" },
    { url = "https://files.pythonhosted.org/packages/34/33/e1b8a1ba29025adbdcda5fb3a36f94c03d771c1b7b12f726ff7fef2ebe36/cffi-1.17.1-cp311-cp311-win32.whl", hash = "sha256:85a950a4ac9c359340d5963966e3e0a94a676bd6245a4b55bc43949eee26a655", size = 171727, upload-time = "2024-09-04T20:44:09.481Z" },
    { url = "https://files.pythonhosted.org/packages/3d/97/50228be003bb2802627d28ec0627837ac0bf35c90cf769812056f235b2d1/cffi-1.17.1-cp311-cp311-win_amd64.whl", hash = "sha256:caaf0640ef5f5517f49bc275eca1406b0ffa6aa184892812030f04c2abf589a0", size = 181400, upload-time = "2024-09-04T20:44:10.873Z" },
]

[[package]]
name = "cfgv"
version = "3.4.0"
source = { registry = "https://pypi.org/simple" }
sdist = { url = "https://files.pythonhosted.org/packages/11/74/539e56497d9bd1d484fd863dd69cbbfa653cd2aa27abfe35653494d85e94/cfgv-3.4.0.tar.gz", hash = "sha256:e52591d4c5f5dead8e0f673fb16db7949d2cfb3f7da4582893288f0ded8fe560", size = 7114, upload-time = "2023-08-12T20:38:17.776Z" }
wheels = [
    { url = "https://files.pythonhosted.org/packages/c5/55/51844dd50c4fc7a33b653bfaba4c2456f06955289ca770a5dbd5fd267374/cfgv-3.4.0-py2.py3-none-any.whl", hash = "sha256:b7265b1f29fd3316bfcd2b330d63d024f2bfd8bcb8b0272f8e19a504856c48f9", size = 7249, upload-time = "2023-08-12T20:38:16.269Z" },
]

[[package]]
name = "charset-normalizer"
version = "3.4.2"
source = { registry = "https://pypi.org/simple" }
sdist = { url = "https://files.pythonhosted.org/packages/e4/33/89c2ced2b67d1c2a61c19c6751aa8902d46ce3dacb23600a283619f5a12d/charset_normalizer-3.4.2.tar.gz", hash = "sha256:5baececa9ecba31eff645232d59845c07aa030f0c81ee70184a90d35099a0e63", size = 126367, upload-time = "2025-05-02T08:34:42.01Z" }
wheels = [
    { url = "https://files.pythonhosted.org/packages/05/85/4c40d00dcc6284a1c1ad5de5e0996b06f39d8232f1031cd23c2f5c07ee86/charset_normalizer-3.4.2-cp311-cp311-macosx_10_9_universal2.whl", hash = "sha256:be1e352acbe3c78727a16a455126d9ff83ea2dfdcbc83148d2982305a04714c2", size = 198794, upload-time = "2025-05-02T08:32:11.945Z" },
    { url = "https://files.pythonhosted.org/packages/41/d9/7a6c0b9db952598e97e93cbdfcb91bacd89b9b88c7c983250a77c008703c/charset_normalizer-3.4.2-cp311-cp311-manylinux_2_17_aarch64.manylinux2014_aarch64.whl", hash = "sha256:aa88ca0b1932e93f2d961bf3addbb2db902198dca337d88c89e1559e066e7645", size = 142846, upload-time = "2025-05-02T08:32:13.946Z" },
    { url = "https://files.pythonhosted.org/packages/66/82/a37989cda2ace7e37f36c1a8ed16c58cf48965a79c2142713244bf945c89/charset_normalizer-3.4.2-cp311-cp311-manylinux_2_17_ppc64le.manylinux2014_ppc64le.whl", hash = "sha256:d524ba3f1581b35c03cb42beebab4a13e6cdad7b36246bd22541fa585a56cccd", size = 153350, upload-time = "2025-05-02T08:32:15.873Z" },
    { url = "https://files.pythonhosted.org/packages/df/68/a576b31b694d07b53807269d05ec3f6f1093e9545e8607121995ba7a8313/charset_normalizer-3.4.2-cp311-cp311-manylinux_2_17_s390x.manylinux2014_s390x.whl", hash = "sha256:28a1005facc94196e1fb3e82a3d442a9d9110b8434fc1ded7a24a2983c9888d8", size = 145657, upload-time = "2025-05-02T08:32:17.283Z" },
    { url = "https://files.pythonhosted.org/packages/92/9b/ad67f03d74554bed3aefd56fe836e1623a50780f7c998d00ca128924a499/charset_normalizer-3.4.2-cp311-cp311-manylinux_2_17_x86_64.manylinux2014_x86_64.whl", hash = "sha256:fdb20a30fe1175ecabed17cbf7812f7b804b8a315a25f24678bcdf120a90077f", size = 147260, upload-time = "2025-05-02T08:32:18.807Z" },
    { url = "https://files.pythonhosted.org/packages/a6/e6/8aebae25e328160b20e31a7e9929b1578bbdc7f42e66f46595a432f8539e/charset_normalizer-3.4.2-cp311-cp311-manylinux_2_5_i686.manylinux1_i686.manylinux_2_17_i686.manylinux2014_i686.whl", hash = "sha256:0f5d9ed7f254402c9e7d35d2f5972c9bbea9040e99cd2861bd77dc68263277c7", size = 149164, upload-time = "2025-05-02T08:32:20.333Z" },
    { url = "https://files.pythonhosted.org/packages/8b/f2/b3c2f07dbcc248805f10e67a0262c93308cfa149a4cd3d1fe01f593e5fd2/charset_normalizer-3.4.2-cp311-cp311-musllinux_1_2_aarch64.whl", hash = "sha256:efd387a49825780ff861998cd959767800d54f8308936b21025326de4b5a42b9", size = 144571, upload-time = "2025-05-02T08:32:21.86Z" },
    { url = "https://files.pythonhosted.org/packages/60/5b/c3f3a94bc345bc211622ea59b4bed9ae63c00920e2e8f11824aa5708e8b7/charset_normalizer-3.4.2-cp311-cp311-musllinux_1_2_i686.whl", hash = "sha256:f0aa37f3c979cf2546b73e8222bbfa3dc07a641585340179d768068e3455e544", size = 151952, upload-time = "2025-05-02T08:32:23.434Z" },
    { url = "https://files.pythonhosted.org/packages/e2/4d/ff460c8b474122334c2fa394a3f99a04cf11c646da895f81402ae54f5c42/charset_normalizer-3.4.2-cp311-cp311-musllinux_1_2_ppc64le.whl", hash = "sha256:e70e990b2137b29dc5564715de1e12701815dacc1d056308e2b17e9095372a82", size = 155959, upload-time = "2025-05-02T08:32:24.993Z" },
    { url = "https://files.pythonhosted.org/packages/a2/2b/b964c6a2fda88611a1fe3d4c400d39c66a42d6c169c924818c848f922415/charset_normalizer-3.4.2-cp311-cp311-musllinux_1_2_s390x.whl", hash = "sha256:0c8c57f84ccfc871a48a47321cfa49ae1df56cd1d965a09abe84066f6853b9c0", size = 153030, upload-time = "2025-05-02T08:32:26.435Z" },
    { url = "https://files.pythonhosted.org/packages/59/2e/d3b9811db26a5ebf444bc0fa4f4be5aa6d76fc6e1c0fd537b16c14e849b6/charset_normalizer-3.4.2-cp311-cp311-musllinux_1_2_x86_64.whl", hash = "sha256:6b66f92b17849b85cad91259efc341dce9c1af48e2173bf38a85c6329f1033e5", size = 148015, upload-time = "2025-05-02T08:32:28.376Z" },
    { url = "https://files.pythonhosted.org/packages/90/07/c5fd7c11eafd561bb51220d600a788f1c8d77c5eef37ee49454cc5c35575/charset_normalizer-3.4.2-cp311-cp311-win32.whl", hash = "sha256:daac4765328a919a805fa5e2720f3e94767abd632ae410a9062dff5412bae65a", size = 98106, upload-time = "2025-05-02T08:32:30.281Z" },
    { url = "https://files.pythonhosted.org/packages/a8/05/5e33dbef7e2f773d672b6d79f10ec633d4a71cd96db6673625838a4fd532/charset_normalizer-3.4.2-cp311-cp311-win_amd64.whl", hash = "sha256:e53efc7c7cee4c1e70661e2e112ca46a575f90ed9ae3fef200f2a25e954f4b28", size = 105402, upload-time = "2025-05-02T08:32:32.191Z" },
    { url = "https://files.pythonhosted.org/packages/20/94/c5790835a017658cbfabd07f3bfb549140c3ac458cfc196323996b10095a/charset_normalizer-3.4.2-py3-none-any.whl", hash = "sha256:7f56930ab0abd1c45cd15be65cc741c28b1c9a34876ce8c17a2fa107810c0af0", size = 52626, upload-time = "2025-05-02T08:34:40.053Z" },
]

[[package]]
name = "click"
version = "8.2.1"
source = { registry = "https://pypi.org/simple" }
dependencies = [
    { name = "colorama", marker = "sys_platform == 'win32'" },
]
sdist = { url = "https://files.pythonhosted.org/packages/60/6c/8ca2efa64cf75a977a0d7fac081354553ebe483345c734fb6b6515d96bbc/click-8.2.1.tar.gz", hash = "sha256:27c491cc05d968d271d5a1db13e3b5a184636d9d930f148c50b038f0d0646202", size = 286342, upload-time = "2025-05-20T23:19:49.832Z" }
wheels = [
    { url = "https://files.pythonhosted.org/packages/85/32/10bb5764d90a8eee674e9dc6f4db6a0ab47c8c4d0d83c27f7c39ac415a4d/click-8.2.1-py3-none-any.whl", hash = "sha256:61a3265b914e850b85317d0b3109c7f8cd35a670f963866005d6ef1d5175a12b", size = 102215, upload-time = "2025-05-20T23:19:47.796Z" },
]

[[package]]
name = "colorama"
version = "0.4.6"
source = { registry = "https://pypi.org/simple" }
sdist = { url = "https://files.pythonhosted.org/packages/d8/53/6f443c9a4a8358a93a6792e2acffb9d9d5cb0a5cfd8802644b7b1c9a02e4/colorama-0.4.6.tar.gz", hash = "sha256:08695f5cb7ed6e0531a20572697297273c47b8cae5a63ffc6d6ed5c201be6e44", size = 27697, upload-time = "2022-10-25T02:36:22.414Z" }
wheels = [
    { url = "https://files.pythonhosted.org/packages/d1/d6/3965ed04c63042e047cb6a3e6ed1a63a35087b6a609aa3a15ed8ac56c221/colorama-0.4.6-py2.py3-none-any.whl", hash = "sha256:4f1d9991f5acc0ca119f9d443620b77f9d6b33703e51011c16baf57afb285fc6", size = 25335, upload-time = "2022-10-25T02:36:20.889Z" },
]

[[package]]
name = "cramjam"
version = "2.10.0"
source = { registry = "https://pypi.org/simple" }
sdist = { url = "https://files.pythonhosted.org/packages/e9/dc/ccc87820b189e35323433e80de450bf2fb8826a5b64834c740e7d5e66ce2/cramjam-2.10.0.tar.gz", hash = "sha256:e821dd487384ae8004e977c3b13135ad6665ccf8c9874e68441cad1146e66d8a", size = 47801, upload-time = "2025-04-12T18:00:10.025Z" }
wheels = [
    { url = "https://files.pythonhosted.org/packages/15/a3/493dd4a4791ae14e4011d5fe7082a7aca8d31255f5cb50f930ede68561ce/cramjam-2.10.0-cp311-cp311-macosx_10_12_x86_64.macosx_11_0_arm64.macosx_10_12_universal2.whl", hash = "sha256:fb73ee9616e3efd2cf3857b019c66f9bf287bb47139ea48425850da2ae508670", size = 3514540, upload-time = "2025-04-12T17:57:15.956Z" },
    { url = "https://files.pythonhosted.org/packages/7a/26/22a5f8d408a0799b960ffcfa97f28c851e5800a904ef69988c3816819f79/cramjam-2.10.0-cp311-cp311-macosx_10_12_x86_64.whl", hash = "sha256:acef0e2c4d9f38428721a0ec878dee3fb73a35e640593d99c9803457dbb65214", size = 1841685, upload-time = "2025-04-12T17:57:18.201Z" },
    { url = "https://files.pythonhosted.org/packages/33/e8/76d0ae48c64007542b5563ae81712cf1c571f0bbbab45b778112e61c92b7/cramjam-2.10.0-cp311-cp311-macosx_11_0_arm64.whl", hash = "sha256:5b21b1672814ecce88f1da76635f0483d2d877d4cb8998db3692792f46279bf1", size = 1678629, upload-time = "2025-04-12T17:57:19.912Z" },
    { url = "https://files.pythonhosted.org/packages/61/a1/cf686e49740404b8a336e8134c5c22a0c2de64f918db0081b80d01682b5f/cramjam-2.10.0-cp311-cp311-manylinux_2_12_i686.manylinux2010_i686.whl", hash = "sha256:7699d61c712bc77907c48fe63a21fffa03c4dd70401e1d14e368af031fde7c21", size = 2019846, upload-time = "2025-04-12T17:57:21.543Z" },
    { url = "https://files.pythonhosted.org/packages/f1/f7/91b3bd99d903567ca2fd76fc600b4ce08a85e6c4800fc94f505ef9cf486e/cramjam-2.10.0-cp311-cp311-manylinux_2_17_aarch64.manylinux2014_aarch64.whl", hash = "sha256:3484f1595eef64cefed05804d7ec8a88695f89086c49b086634e44c16f3d4769", size = 1752196, upload-time = "2025-04-12T17:57:23.34Z" },
    { url = "https://files.pythonhosted.org/packages/0d/b4/3c9f9f32197c0ad7b33cc99bdf786c2bd4ccf97fdb82b07b6b211c896744/cramjam-2.10.0-cp311-cp311-manylinux_2_17_armv7l.manylinux2014_armv7l.whl", hash = "sha256:38fba4594dd0e2b7423ef403039e63774086ebb0696d9060db20093f18a2f43e", size = 1849188, upload-time = "2025-04-12T17:57:25.009Z" },
    { url = "https://files.pythonhosted.org/packages/93/f6/9b35acb94bcab5e2089a1ff4268a3b40cd640b4200e82a4d5bf419e6a64e/cramjam-2.10.0-cp311-cp311-manylinux_2_17_ppc64le.manylinux2014_ppc64le.whl", hash = "sha256:b07fe3e48c881a75a11f722e1d5b052173b5e7c78b22518f659b8c9b4ac4c937", size = 2003528, upload-time = "2025-04-12T17:57:27.224Z" },
    { url = "https://files.pythonhosted.org/packages/13/4e/0c92d0c2ac978d1a95d6ff00095e5abbaeba766b5ff531d9700212db480e/cramjam-2.10.0-cp311-cp311-manylinux_2_17_s390x.manylinux2014_s390x.whl", hash = "sha256:3596b6ceaf85f872c1e56295c6ec80bb15fdd71e7ed9e0e5c3e654563dcc40a2", size = 2311664, upload-time = "2025-04-12T17:57:30.335Z" },
    { url = "https://files.pythonhosted.org/packages/84/ed/1db09adb133c569afd98b3f507ff372a39c3c7947cd0c42e161b5e6e13aa/cramjam-2.10.0-cp311-cp311-manylinux_2_17_x86_64.manylinux2014_x86_64.whl", hash = "sha256:e1c03360c1760f8608dc5ce1ddd7e5491180765360cae8104b428d5f86fbe1b9", size = 1964336, upload-time = "2025-04-12T17:57:32.023Z" },
    { url = "https://files.pythonhosted.org/packages/94/52/f7a45ba637a53bdde08fa98440341d04d7395de27a33dfd51b1211e35677/cramjam-2.10.0-cp311-cp311-musllinux_1_1_aarch64.whl", hash = "sha256:3e0b70fe7796b63b87cb7ebfaad0ebaca7574fdf177311952f74b8bda6522fb8", size = 2022247, upload-time = "2025-04-12T17:57:34.334Z" },
    { url = "https://files.pythonhosted.org/packages/92/13/b2f101f98adbb1134d5f3a6ffd5859f88de705325e7eeeea8d57b0c106cd/cramjam-2.10.0-cp311-cp311-musllinux_1_1_armv7l.whl", hash = "sha256:d61a21e4153589bd53ffe71b553f93f2afbc8fb7baf63c91a83c933347473083", size = 2152365, upload-time = "2025-04-12T17:57:35.988Z" },
    { url = "https://files.pythonhosted.org/packages/19/62/85fe4091085a2d0cbe1c6271aad8f678434680fbedc9ab9fb694186c6551/cramjam-2.10.0-cp311-cp311-musllinux_1_1_i686.whl", hash = "sha256:91ab85752a08dc875a05742cfda0234d7a70fadda07dd0b0582cfe991911f332", size = 2164416, upload-time = "2025-04-12T17:57:37.906Z" },
    { url = "https://files.pythonhosted.org/packages/63/3c/039bbde86826d13c6d328de70fed824cd7c2ab830d0c8b3fbdf4f61fc4e4/cramjam-2.10.0-cp311-cp311-musllinux_1_1_x86_64.whl", hash = "sha256:c6afff7e9da53afb8d11eae27a20ee5709e2943b39af6c949b38424d0f271569", size = 2134635, upload-time = "2025-04-12T17:57:39.708Z" },
    { url = "https://files.pythonhosted.org/packages/ee/69/77703decb6b354bed28adcf81b423e0085ce816a80102f1e395c81b68cf6/cramjam-2.10.0-cp311-cp311-win32.whl", hash = "sha256:adf484b06063134ae604d4fc826d942af7e751c9d0b2fcab5bf1058a8ebe242b", size = 1598155, upload-time = "2025-04-12T17:57:41.896Z" },
    { url = "https://files.pythonhosted.org/packages/00/ba/6e7ba6bbc6bde49b62ddcbc0a670ae099d99bf5c7c5bfc3b1134aa9e2de7/cramjam-2.10.0-cp311-cp311-win_amd64.whl", hash = "sha256:9e20ebea6ec77232cd12e4084c8be6d03534dc5f3d027d365b32766beafce6c3", size = 1700119, upload-time = "2025-04-12T17:57:43.659Z" },
    { url = "https://files.pythonhosted.org/packages/5d/c9/03eae05fc36540ea92c1b136c727937bd82fd9a1f20986ac7c10191e9d40/cramjam-2.10.0-pp311-pypy311_pp73-macosx_10_12_x86_64.macosx_11_0_arm64.macosx_10_12_universal2.whl", hash = "sha256:1e826469cfbb6dcd5b967591e52855073267835229674cfa3d327088805855da", size = 3539823, upload-time = "2025-04-12T17:59:57.75Z" },
    { url = "https://files.pythonhosted.org/packages/de/34/e1066303c9dc9b6c9c8e5f820e277afa1c135ded170eb2190419af1e5df6/cramjam-2.10.0-pp311-pypy311_pp73-macosx_10_12_x86_64.whl", hash = "sha256:1a200b74220dcd80c2bb99e3bfe1cdb1e4ed0f5c071959f4316abd65f9ef1e39", size = 1856103, upload-time = "2025-04-12T17:59:59.794Z" },
    { url = "https://files.pythonhosted.org/packages/81/dd/edc1207ebe09e2f1bb8a1e46dfba039bbc14f1875deed5f21f1002c3c51d/cramjam-2.10.0-pp311-pypy311_pp73-macosx_11_0_arm64.whl", hash = "sha256:2e419b65538786fc1f0cf776612262d4bf6c9449983d3fc0d0acfd86594fe551", size = 1684791, upload-time = "2025-04-12T18:00:01.747Z" },
    { url = "https://files.pythonhosted.org/packages/64/47/53dbc9070c54001f96972ddf7eba168340114593eb891fe89dfd816ffc73/cramjam-2.10.0-pp311-pypy311_pp73-manylinux_2_17_aarch64.manylinux2014_aarch64.whl", hash = "sha256:bf1321a40da930edeff418d561dfb03e6d59d5b8ab5cbab1c4b03ff0aa4c6d21", size = 1761774, upload-time = "2025-04-12T18:00:04.164Z" },
    { url = "https://files.pythonhosted.org/packages/5e/23/ce7688d7fe92e870cf64001db5c396d778056d48b5384d387e0263e5133c/cramjam-2.10.0-pp311-pypy311_pp73-manylinux_2_17_x86_64.manylinux2014_x86_64.whl", hash = "sha256:a04376601c8f9714fb3a6a0a1699b85aab665d9d952a2a31fb37cf70e1be1fba", size = 1975809, upload-time = "2025-04-12T18:00:05.987Z" },
    { url = "https://files.pythonhosted.org/packages/50/58/da5ada423f010318958db6de98c188afa915e31f5ad4ac072c2e73563a53/cramjam-2.10.0-pp311-pypy311_pp73-win_amd64.whl", hash = "sha256:2c1eb6e6c3d5c1cc3f7c7f8a52e034340a3c454641f019687fa94077c05da5c2", size = 1707057, upload-time = "2025-04-12T18:00:08.118Z" },
]

[[package]]
name = "cryptography"
version = "45.0.5"
source = { registry = "https://pypi.org/simple" }
dependencies = [
    { name = "cffi", marker = "platform_python_implementation != 'PyPy'" },
]
sdist = { url = "https://files.pythonhosted.org/packages/95/1e/49527ac611af559665f71cbb8f92b332b5ec9c6fbc4e88b0f8e92f5e85df/cryptography-45.0.5.tar.gz", hash = "sha256:72e76caa004ab63accdf26023fccd1d087f6d90ec6048ff33ad0445abf7f605a", size = 744903, upload-time = "2025-07-02T13:06:25.941Z" }
wheels = [
    { url = "https://files.pythonhosted.org/packages/f0/fb/09e28bc0c46d2c547085e60897fea96310574c70fb21cd58a730a45f3403/cryptography-45.0.5-cp311-abi3-macosx_10_9_universal2.whl", hash = "sha256:101ee65078f6dd3e5a028d4f19c07ffa4dd22cce6a20eaa160f8b5219911e7d8", size = 7043092, upload-time = "2025-07-02T13:05:01.514Z" },
    { url = "https://files.pythonhosted.org/packages/b1/05/2194432935e29b91fb649f6149c1a4f9e6d3d9fc880919f4ad1bcc22641e/cryptography-45.0.5-cp311-abi3-manylinux2014_aarch64.manylinux_2_17_aarch64.whl", hash = "sha256:3a264aae5f7fbb089dbc01e0242d3b67dffe3e6292e1f5182122bdf58e65215d", size = 4205926, upload-time = "2025-07-02T13:05:04.741Z" },
    { url = "https://files.pythonhosted.org/packages/07/8b/9ef5da82350175e32de245646b1884fc01124f53eb31164c77f95a08d682/cryptography-45.0.5-cp311-abi3-manylinux2014_x86_64.manylinux_2_17_x86_64.whl", hash = "sha256:e74d30ec9c7cb2f404af331d5b4099a9b322a8a6b25c4632755c8757345baac5", size = 4429235, upload-time = "2025-07-02T13:05:07.084Z" },
    { url = "https://files.pythonhosted.org/packages/7c/e1/c809f398adde1994ee53438912192d92a1d0fc0f2d7582659d9ef4c28b0c/cryptography-45.0.5-cp311-abi3-manylinux_2_28_aarch64.whl", hash = "sha256:3af26738f2db354aafe492fb3869e955b12b2ef2e16908c8b9cb928128d42c57", size = 4209785, upload-time = "2025-07-02T13:05:09.321Z" },
    { url = "https://files.pythonhosted.org/packages/d0/8b/07eb6bd5acff58406c5e806eff34a124936f41a4fb52909ffa4d00815f8c/cryptography-45.0.5-cp311-abi3-manylinux_2_28_armv7l.manylinux_2_31_armv7l.whl", hash = "sha256:e6c00130ed423201c5bc5544c23359141660b07999ad82e34e7bb8f882bb78e0", size = 3893050, upload-time = "2025-07-02T13:05:11.069Z" },
    { url = "https://files.pythonhosted.org/packages/ec/ef/3333295ed58d900a13c92806b67e62f27876845a9a908c939f040887cca9/cryptography-45.0.5-cp311-abi3-manylinux_2_28_x86_64.whl", hash = "sha256:dd420e577921c8c2d31289536c386aaa30140b473835e97f83bc71ea9d2baf2d", size = 4457379, upload-time = "2025-07-02T13:05:13.32Z" },
    { url = "https://files.pythonhosted.org/packages/d9/9d/44080674dee514dbb82b21d6fa5d1055368f208304e2ab1828d85c9de8f4/cryptography-45.0.5-cp311-abi3-manylinux_2_34_aarch64.whl", hash = "sha256:d05a38884db2ba215218745f0781775806bde4f32e07b135348355fe8e4991d9", size = 4209355, upload-time = "2025-07-02T13:05:15.017Z" },
    { url = "https://files.pythonhosted.org/packages/c9/d8/0749f7d39f53f8258e5c18a93131919ac465ee1f9dccaf1b3f420235e0b5/cryptography-45.0.5-cp311-abi3-manylinux_2_34_x86_64.whl", hash = "sha256:ad0caded895a00261a5b4aa9af828baede54638754b51955a0ac75576b831b27", size = 4456087, upload-time = "2025-07-02T13:05:16.945Z" },
    { url = "https://files.pythonhosted.org/packages/09/d7/92acac187387bf08902b0bf0699816f08553927bdd6ba3654da0010289b4/cryptography-45.0.5-cp311-abi3-musllinux_1_2_aarch64.whl", hash = "sha256:9024beb59aca9d31d36fcdc1604dd9bbeed0a55bface9f1908df19178e2f116e", size = 4332873, upload-time = "2025-07-02T13:05:18.743Z" },
    { url = "https://files.pythonhosted.org/packages/03/c2/840e0710da5106a7c3d4153c7215b2736151bba60bf4491bdb421df5056d/cryptography-45.0.5-cp311-abi3-musllinux_1_2_x86_64.whl", hash = "sha256:91098f02ca81579c85f66df8a588c78f331ca19089763d733e34ad359f474174", size = 4564651, upload-time = "2025-07-02T13:05:21.382Z" },
    { url = "https://files.pythonhosted.org/packages/2e/92/cc723dd6d71e9747a887b94eb3827825c6c24b9e6ce2bb33b847d31d5eaa/cryptography-45.0.5-cp311-abi3-win32.whl", hash = "sha256:926c3ea71a6043921050eaa639137e13dbe7b4ab25800932a8498364fc1abec9", size = 2929050, upload-time = "2025-07-02T13:05:23.39Z" },
    { url = "https://files.pythonhosted.org/packages/1f/10/197da38a5911a48dd5389c043de4aec4b3c94cb836299b01253940788d78/cryptography-45.0.5-cp311-abi3-win_amd64.whl", hash = "sha256:b85980d1e345fe769cfc57c57db2b59cff5464ee0c045d52c0df087e926fbe63", size = 3403224, upload-time = "2025-07-02T13:05:25.202Z" },
    { url = "https://files.pythonhosted.org/packages/fe/2b/160ce8c2765e7a481ce57d55eba1546148583e7b6f85514472b1d151711d/cryptography-45.0.5-cp37-abi3-macosx_10_9_universal2.whl", hash = "sha256:f3562c2f23c612f2e4a6964a61d942f891d29ee320edb62ff48ffb99f3de9ae8", size = 7017143, upload-time = "2025-07-02T13:05:27.229Z" },
    { url = "https://files.pythonhosted.org/packages/c2/e7/2187be2f871c0221a81f55ee3105d3cf3e273c0a0853651d7011eada0d7e/cryptography-45.0.5-cp37-abi3-manylinux2014_aarch64.manylinux_2_17_aarch64.whl", hash = "sha256:3fcfbefc4a7f332dece7272a88e410f611e79458fab97b5efe14e54fe476f4fd", size = 4197780, upload-time = "2025-07-02T13:05:29.299Z" },
    { url = "https://files.pythonhosted.org/packages/b9/cf/84210c447c06104e6be9122661159ad4ce7a8190011669afceeaea150524/cryptography-45.0.5-cp37-abi3-manylinux2014_x86_64.manylinux_2_17_x86_64.whl", hash = "sha256:460f8c39ba66af7db0545a8c6f2eabcbc5a5528fc1cf6c3fa9a1e44cec33385e", size = 4420091, upload-time = "2025-07-02T13:05:31.221Z" },
    { url = "https://files.pythonhosted.org/packages/3e/6a/cb8b5c8bb82fafffa23aeff8d3a39822593cee6e2f16c5ca5c2ecca344f7/cryptography-45.0.5-cp37-abi3-manylinux_2_28_aarch64.whl", hash = "sha256:9b4cf6318915dccfe218e69bbec417fdd7c7185aa7aab139a2c0beb7468c89f0", size = 4198711, upload-time = "2025-07-02T13:05:33.062Z" },
    { url = "https://files.pythonhosted.org/packages/04/f7/36d2d69df69c94cbb2473871926daf0f01ad8e00fe3986ac3c1e8c4ca4b3/cryptography-45.0.5-cp37-abi3-manylinux_2_28_armv7l.manylinux_2_31_armv7l.whl", hash = "sha256:2089cc8f70a6e454601525e5bf2779e665d7865af002a5dec8d14e561002e135", size = 3883299, upload-time = "2025-07-02T13:05:34.94Z" },
    { url = "https://files.pythonhosted.org/packages/82/c7/f0ea40f016de72f81288e9fe8d1f6748036cb5ba6118774317a3ffc6022d/cryptography-45.0.5-cp37-abi3-manylinux_2_28_x86_64.whl", hash = "sha256:0027d566d65a38497bc37e0dd7c2f8ceda73597d2ac9ba93810204f56f52ebc7", size = 4450558, upload-time = "2025-07-02T13:05:37.288Z" },
    { url = "https://files.pythonhosted.org/packages/06/ae/94b504dc1a3cdf642d710407c62e86296f7da9e66f27ab12a1ee6fdf005b/cryptography-45.0.5-cp37-abi3-manylinux_2_34_aarch64.whl", hash = "sha256:be97d3a19c16a9be00edf79dca949c8fa7eff621763666a145f9f9535a5d7f42", size = 4198020, upload-time = "2025-07-02T13:05:39.102Z" },
    { url = "https://files.pythonhosted.org/packages/05/2b/aaf0adb845d5dabb43480f18f7ca72e94f92c280aa983ddbd0bcd6ecd037/cryptography-45.0.5-cp37-abi3-manylinux_2_34_x86_64.whl", hash = "sha256:7760c1c2e1a7084153a0f68fab76e754083b126a47d0117c9ed15e69e2103492", size = 4449759, upload-time = "2025-07-02T13:05:41.398Z" },
    { url = "https://files.pythonhosted.org/packages/91/e4/f17e02066de63e0100a3a01b56f8f1016973a1d67551beaf585157a86b3f/cryptography-45.0.5-cp37-abi3-musllinux_1_2_aarch64.whl", hash = "sha256:6ff8728d8d890b3dda5765276d1bc6fb099252915a2cd3aff960c4c195745dd0", size = 4319991, upload-time = "2025-07-02T13:05:43.64Z" },
    { url = "https://files.pythonhosted.org/packages/f2/2e/e2dbd629481b499b14516eed933f3276eb3239f7cee2dcfa4ee6b44d4711/cryptography-45.0.5-cp37-abi3-musllinux_1_2_x86_64.whl", hash = "sha256:7259038202a47fdecee7e62e0fd0b0738b6daa335354396c6ddebdbe1206af2a", size = 4554189, upload-time = "2025-07-02T13:05:46.045Z" },
    { url = "https://files.pythonhosted.org/packages/f8/ea/a78a0c38f4c8736287b71c2ea3799d173d5ce778c7d6e3c163a95a05ad2a/cryptography-45.0.5-cp37-abi3-win32.whl", hash = "sha256:1e1da5accc0c750056c556a93c3e9cb828970206c68867712ca5805e46dc806f", size = 2911769, upload-time = "2025-07-02T13:05:48.329Z" },
    { url = "https://files.pythonhosted.org/packages/79/b3/28ac139109d9005ad3f6b6f8976ffede6706a6478e21c889ce36c840918e/cryptography-45.0.5-cp37-abi3-win_amd64.whl", hash = "sha256:90cb0a7bb35959f37e23303b7eed0a32280510030daba3f7fdfbb65defde6a97", size = 3390016, upload-time = "2025-07-02T13:05:50.811Z" },
    { url = "https://files.pythonhosted.org/packages/c0/71/9bdbcfd58d6ff5084687fe722c58ac718ebedbc98b9f8f93781354e6d286/cryptography-45.0.5-pp311-pypy311_pp73-macosx_10_9_x86_64.whl", hash = "sha256:8c4a6ff8a30e9e3d38ac0539e9a9e02540ab3f827a3394f8852432f6b0ea152e", size = 3587878, upload-time = "2025-07-02T13:06:06.339Z" },
    { url = "https://files.pythonhosted.org/packages/f0/63/83516cfb87f4a8756eaa4203f93b283fda23d210fc14e1e594bd5f20edb6/cryptography-45.0.5-pp311-pypy311_pp73-manylinux_2_28_aarch64.whl", hash = "sha256:bd4c45986472694e5121084c6ebbd112aa919a25e783b87eb95953c9573906d6", size = 4152447, upload-time = "2025-07-02T13:06:08.345Z" },
    { url = "https://files.pythonhosted.org/packages/22/11/d2823d2a5a0bd5802b3565437add16f5c8ce1f0778bf3822f89ad2740a38/cryptography-45.0.5-pp311-pypy311_pp73-manylinux_2_28_x86_64.whl", hash = "sha256:982518cd64c54fcada9d7e5cf28eabd3ee76bd03ab18e08a48cad7e8b6f31b18", size = 4386778, upload-time = "2025-07-02T13:06:10.263Z" },
    { url = "https://files.pythonhosted.org/packages/5f/38/6bf177ca6bce4fe14704ab3e93627c5b0ca05242261a2e43ef3168472540/cryptography-45.0.5-pp311-pypy311_pp73-manylinux_2_34_aarch64.whl", hash = "sha256:12e55281d993a793b0e883066f590c1ae1e802e3acb67f8b442e721e475e6463", size = 4151627, upload-time = "2025-07-02T13:06:13.097Z" },
    { url = "https://files.pythonhosted.org/packages/38/6a/69fc67e5266bff68a91bcb81dff8fb0aba4d79a78521a08812048913e16f/cryptography-45.0.5-pp311-pypy311_pp73-manylinux_2_34_x86_64.whl", hash = "sha256:5aa1e32983d4443e310f726ee4b071ab7569f58eedfdd65e9675484a4eb67bd1", size = 4385593, upload-time = "2025-07-02T13:06:15.689Z" },
    { url = "https://files.pythonhosted.org/packages/f6/34/31a1604c9a9ade0fdab61eb48570e09a796f4d9836121266447b0eaf7feb/cryptography-45.0.5-pp311-pypy311_pp73-win_amd64.whl", hash = "sha256:e357286c1b76403dd384d938f93c46b2b058ed4dfcdce64a770f0537ed3feb6f", size = 3331106, upload-time = "2025-07-02T13:06:18.058Z" },
]

[[package]]
name = "deprecation"
version = "2.1.0"
source = { registry = "https://pypi.org/simple" }
dependencies = [
    { name = "packaging" },
]
sdist = { url = "https://files.pythonhosted.org/packages/5a/d3/8ae2869247df154b64c1884d7346d412fed0c49df84db635aab2d1c40e62/deprecation-2.1.0.tar.gz", hash = "sha256:72b3bde64e5d778694b0cf68178aed03d15e15477116add3fb773e581f9518ff", size = 173788, upload-time = "2020-04-20T14:23:38.738Z" }
wheels = [
    { url = "https://files.pythonhosted.org/packages/02/c3/253a89ee03fc9b9682f1541728eb66db7db22148cd94f89ab22528cd1e1b/deprecation-2.1.0-py2.py3-none-any.whl", hash = "sha256:a10811591210e1fb0e768a8c25517cabeabcba6f0bf96564f8ff45189f90b14a", size = 11178, upload-time = "2020-04-20T14:23:36.581Z" },
]

[[package]]
name = "deputydev"
<<<<<<< HEAD
version = "10.5.0"
=======
version = "10.4.6"
>>>>>>> 51ab2ef8
source = { virtual = "." }
dependencies = [
    { name = "aiobotocore" },
    { name = "aiokafka", extra = ["zstd"] },
    { name = "azure-identity" },
    { name = "azure-mgmt-servicebus" },
    { name = "azure-servicebus" },
    { name = "boto3-stubs", extra = ["essential"] },
    { name = "botocore" },
    { name = "cache-wrapper" },
    { name = "deputydev-core" },
    { name = "fuzzywuzzy" },
    { name = "google-genai" },
    { name = "mmh3" },
    { name = "openai" },
    { name = "pandas" },
    { name = "partial-json-parser" },
    { name = "pgvector" },
    { name = "pillow" },
    { name = "protobuf" },
    { name = "psycopg2-binary" },
    { name = "pyjwt" },
    { name = "pypdf" },
    { name = "supabase" },
    { name = "toml" },
    { name = "torpedo" },
    { name = "tortoise-wrapper" },
    { name = "types-aiobotocore-apigatewaymanagementapi" },
    { name = "types-aiobotocore-bedrock-runtime" },
    { name = "types-aiobotocore-s3" },
    { name = "websockets" },
]

[package.dev-dependencies]
dev = [
    { name = "pre-commit" },
    { name = "ruff" },
]

[package.metadata]
requires-dist = [
    { name = "aiobotocore", specifier = "==2.11.2" },
    { name = "aiokafka", extras = ["zstd"], specifier = "==0.10.0" },
    { name = "azure-identity", specifier = "==1.21.0" },
    { name = "azure-mgmt-servicebus", specifier = "==8.2.1" },
    { name = "azure-servicebus", specifier = "==7.14.1" },
    { name = "boto3-stubs", extras = ["essential"], specifier = ">=1.38.42" },
    { name = "botocore", specifier = "==1.34.34" },
    { name = "cache-wrapper", git = "ssh://git@bitbucket.org/tata1mg/cache_wrapper.git?rev=4.1.0" },
    { name = "deputydev-core", git = "ssh://git@github.com/DeputyDev-1mg/deputydev-core.git?rev=6.0.2" },
    { name = "fuzzywuzzy" },
    { name = "google-genai", specifier = "==1.13.0" },
    { name = "mmh3", specifier = "==5.1.0" },
    { name = "openai", specifier = "==1.78.0" },
    { name = "pandas", specifier = "==2.1.3" },
    { name = "partial-json-parser", specifier = "==0.2.1.1.post5" },
    { name = "pgvector", specifier = "==0.2.4" },
    { name = "pillow", specifier = "==10.2.0" },
    { name = "protobuf", specifier = "==5.29.2" },
    { name = "psycopg2-binary", specifier = "==2.9.9" },
    { name = "pyjwt", specifier = "==2.9.0" },
    { name = "pypdf", specifier = "==4.0.1" },
    { name = "supabase", specifier = "==2.11.0" },
    { name = "toml", specifier = "==0.10.2" },
    { name = "torpedo", git = "ssh://git@bitbucket.org/tata1mg/torpedo.git?rev=4.5.0-bump-rich" },
    { name = "tortoise-wrapper", git = "ssh://git@bitbucket.org/tata1mg/tortoise_wrapper.git?rev=5.0.0-pre-release" },
    { name = "types-aiobotocore-apigatewaymanagementapi", specifier = "==2.11.2" },
    { name = "types-aiobotocore-bedrock-runtime", specifier = "==2.11.2" },
    { name = "types-aiobotocore-s3", specifier = "==2.11.2" },
    { name = "websockets", specifier = "==14.0" },
]

[package.metadata.requires-dev]
dev = [
    { name = "pre-commit", specifier = ">=4.2.0" },
    { name = "ruff", specifier = ">=0.11.9" },
]

[[package]]
name = "deputydev-core"
version = "6.0.2"
source = { git = "ssh://git@github.com/DeputyDev-1mg/deputydev-core.git?rev=6.0.2#47e996f4cdba06c7f01c475e461da1c4142b879d" }
dependencies = [
    { name = "aiohttp" },
    { name = "diff-match-patch" },
    { name = "fastmcp" },
    { name = "gitpython" },
    { name = "giturlparse" },
    { name = "mcp", extra = ["cli"] },
    { name = "numpy" },
    { name = "pydantic" },
    { name = "python-levenshtein" },
    { name = "pyyaml" },
    { name = "tiktoken" },
    { name = "tree-sitter" },
    { name = "tree-sitter-language-pack" },
    { name = "weaviate-client" },
    { name = "xxhash" },
]

[[package]]
name = "diff-match-patch"
version = "20241021"
source = { registry = "https://pypi.org/simple" }
sdist = { url = "https://files.pythonhosted.org/packages/0e/ad/32e1777dd57d8e85fa31e3a243af66c538245b8d64b7265bec9a61f2ca33/diff_match_patch-20241021.tar.gz", hash = "sha256:beae57a99fa48084532935ee2968b8661db861862ec82c6f21f4acdd6d835073", size = 39962, upload-time = "2024-10-21T19:41:21.094Z" }
wheels = [
    { url = "https://files.pythonhosted.org/packages/f7/bb/2aa9b46a01197398b901e458974c20ed107935c26e44e37ad5b0e5511e44/diff_match_patch-20241021-py3-none-any.whl", hash = "sha256:93cea333fb8b2bc0d181b0de5e16df50dd344ce64828226bda07728818936782", size = 43252, upload-time = "2024-10-21T19:41:19.914Z" },
]

[[package]]
name = "distlib"
version = "0.4.0"
source = { registry = "https://pypi.org/simple" }
sdist = { url = "https://files.pythonhosted.org/packages/96/8e/709914eb2b5749865801041647dc7f4e6d00b549cfe88b65ca192995f07c/distlib-0.4.0.tar.gz", hash = "sha256:feec40075be03a04501a973d81f633735b4b69f98b05450592310c0f401a4e0d", size = 614605, upload-time = "2025-07-17T16:52:00.465Z" }
wheels = [
    { url = "https://files.pythonhosted.org/packages/33/6b/e0547afaf41bf2c42e52430072fa5658766e3d65bd4b03a563d1b6336f57/distlib-0.4.0-py2.py3-none-any.whl", hash = "sha256:9659f7d87e46584a30b5780e43ac7a2143098441670ff0a49d5f9034c54a6c16", size = 469047, upload-time = "2025-07-17T16:51:58.613Z" },
]

[[package]]
name = "distro"
version = "1.9.0"
source = { registry = "https://pypi.org/simple" }
sdist = { url = "https://files.pythonhosted.org/packages/fc/f8/98eea607f65de6527f8a2e8885fc8015d3e6f5775df186e443e0964a11c3/distro-1.9.0.tar.gz", hash = "sha256:2fa77c6fd8940f116ee1d6b94a2f90b13b5ea8d019b98bc8bafdcabcdd9bdbed", size = 60722, upload-time = "2023-12-24T09:54:32.31Z" }
wheels = [
    { url = "https://files.pythonhosted.org/packages/12/b3/231ffd4ab1fc9d679809f356cebee130ac7daa00d6d6f3206dd4fd137e9e/distro-1.9.0-py3-none-any.whl", hash = "sha256:7bffd925d65168f85027d8da9af6bddab658135b840670a223589bc0c8ef02b2", size = 20277, upload-time = "2023-12-24T09:54:30.421Z" },
]

[[package]]
name = "ecs-logging"
version = "2.2.0"
source = { registry = "https://pypi.org/simple" }
sdist = { url = "https://files.pythonhosted.org/packages/40/9d/49b6b8ecd9b42ee61691ceea6b8757391f371f11df87315bf64240c04d2b/ecs_logging-2.2.0.tar.gz", hash = "sha256:1dc9e216f614129db0e6a2f9f926da4e4cf8edf8de16d1045a20aa8e950291d3", size = 7769, upload-time = "2024-06-28T07:23:20.162Z" }
wheels = [
    { url = "https://files.pythonhosted.org/packages/26/b4/cdc7961ef5979080766c806b6da014352cbbc4ef6194785e6886988bf48e/ecs_logging-2.2.0-py3-none-any.whl", hash = "sha256:f6e22d267770b06f797076f49b5fcc9d97108b22f452f5f9ed4b5367b1e61b5b", size = 10443, upload-time = "2024-06-28T07:23:18.843Z" },
]

[[package]]
name = "elastic-apm"
version = "6.22.3"
source = { registry = "https://pypi.org/simple" }
dependencies = [
    { name = "certifi" },
    { name = "ecs-logging" },
    { name = "urllib3" },
    { name = "wrapt" },
]
sdist = { url = "https://files.pythonhosted.org/packages/86/80/5f01814481661910b7cdff7db150df99734cd08675633043b8a81c3294a5/elastic-apm-6.22.3.tar.gz", hash = "sha256:244e5dbf1d530f2f2b899af1ba33918c68ff6d0a1d634d62e556d815ea044b70", size = 169205, upload-time = "2024-06-10T08:43:30.897Z" }
wheels = [
    { url = "https://files.pythonhosted.org/packages/78/e6/cc1adcd22d28783c9f7e21df2877e0757ed00863be8026b7cdc7620b65b1/elastic_apm-6.22.3-py2.py3-none-any.whl", hash = "sha256:7144ea3ba0ef8aeb31b93719c6a2574cc8ede35908e07dda5647addd36c70ce6", size = 351162, upload-time = "2024-06-10T08:43:28.485Z" },
]

[[package]]
name = "exceptiongroup"
version = "1.3.0"
source = { registry = "https://pypi.org/simple" }
dependencies = [
    { name = "typing-extensions" },
]
sdist = { url = "https://files.pythonhosted.org/packages/0b/9f/a65090624ecf468cdca03533906e7c69ed7588582240cfe7cc9e770b50eb/exceptiongroup-1.3.0.tar.gz", hash = "sha256:b241f5885f560bc56a59ee63ca4c6a8bfa46ae4ad651af316d4e81817bb9fd88", size = 29749, upload-time = "2025-05-10T17:42:51.123Z" }
wheels = [
    { url = "https://files.pythonhosted.org/packages/36/f4/c6e662dade71f56cd2f3735141b265c3c79293c109549c1e6933b0651ffc/exceptiongroup-1.3.0-py3-none-any.whl", hash = "sha256:4d111e6e0c13d0644cad6ddaa7ed0261a0b36971f6d23e7ec9b4b9097da78a10", size = 16674, upload-time = "2025-05-10T17:42:49.33Z" },
]

[[package]]
name = "fastmcp"
version = "2.3.4"
source = { registry = "https://pypi.org/simple" }
dependencies = [
    { name = "exceptiongroup" },
    { name = "httpx" },
    { name = "mcp" },
    { name = "openapi-pydantic" },
    { name = "python-dotenv" },
    { name = "rich" },
    { name = "typer" },
    { name = "websockets" },
]
sdist = { url = "https://files.pythonhosted.org/packages/75/d9/cc3eb61c59fec834a9492ea21df134381b4be76c35faa18cd2b0249278b8/fastmcp-2.3.4.tar.gz", hash = "sha256:f3fe004b8735b365a65ec2547eeb47db8352d5613697254854bc7c9c3c360eea", size = 998315, upload-time = "2025-05-15T00:54:51.399Z" }
wheels = [
    { url = "https://files.pythonhosted.org/packages/a0/e6/310d1fe6708b7338e1f48915a13d8bf00fd0599acdc7bf98da4fd20fcb66/fastmcp-2.3.4-py3-none-any.whl", hash = "sha256:12a45f72dd95aeaa1a6a56281fff96ca46929def3ccd9f9eb125cb97b722fbab", size = 96393, upload-time = "2025-05-15T00:54:49.714Z" },
]

[[package]]
name = "filelock"
version = "3.18.0"
source = { registry = "https://pypi.org/simple" }
sdist = { url = "https://files.pythonhosted.org/packages/0a/10/c23352565a6544bdc5353e0b15fc1c563352101f30e24bf500207a54df9a/filelock-3.18.0.tar.gz", hash = "sha256:adbc88eabb99d2fec8c9c1b229b171f18afa655400173ddc653d5d01501fb9f2", size = 18075, upload-time = "2025-03-14T07:11:40.47Z" }
wheels = [
    { url = "https://files.pythonhosted.org/packages/4d/36/2a115987e2d8c300a974597416d9de88f2444426de9571f4b59b2cca3acc/filelock-3.18.0-py3-none-any.whl", hash = "sha256:c401f4f8377c4464e6db25fff06205fd89bdd83b65eb0488ed1b160f780e21de", size = 16215, upload-time = "2025-03-14T07:11:39.145Z" },
]

[[package]]
name = "frozenlist"
version = "1.7.0"
source = { registry = "https://pypi.org/simple" }
sdist = { url = "https://files.pythonhosted.org/packages/79/b1/b64018016eeb087db503b038296fd782586432b9c077fc5c7839e9cb6ef6/frozenlist-1.7.0.tar.gz", hash = "sha256:2e310d81923c2437ea8670467121cc3e9b0f76d3043cc1d2331d56c7fb7a3a8f", size = 45078, upload-time = "2025-06-09T23:02:35.538Z" }
wheels = [
    { url = "https://files.pythonhosted.org/packages/34/7e/803dde33760128acd393a27eb002f2020ddb8d99d30a44bfbaab31c5f08a/frozenlist-1.7.0-cp311-cp311-macosx_10_9_universal2.whl", hash = "sha256:aa51e147a66b2d74de1e6e2cf5921890de6b0f4820b257465101d7f37b49fb5a", size = 82251, upload-time = "2025-06-09T23:00:16.279Z" },
    { url = "https://files.pythonhosted.org/packages/75/a9/9c2c5760b6ba45eae11334db454c189d43d34a4c0b489feb2175e5e64277/frozenlist-1.7.0-cp311-cp311-macosx_10_9_x86_64.whl", hash = "sha256:9b35db7ce1cd71d36ba24f80f0c9e7cff73a28d7a74e91fe83e23d27c7828750", size = 48183, upload-time = "2025-06-09T23:00:17.698Z" },
    { url = "https://files.pythonhosted.org/packages/47/be/4038e2d869f8a2da165f35a6befb9158c259819be22eeaf9c9a8f6a87771/frozenlist-1.7.0-cp311-cp311-macosx_11_0_arm64.whl", hash = "sha256:34a69a85e34ff37791e94542065c8416c1afbf820b68f720452f636d5fb990cd", size = 47107, upload-time = "2025-06-09T23:00:18.952Z" },
    { url = "https://files.pythonhosted.org/packages/79/26/85314b8a83187c76a37183ceed886381a5f992975786f883472fcb6dc5f2/frozenlist-1.7.0-cp311-cp311-manylinux_2_17_aarch64.manylinux2014_aarch64.whl", hash = "sha256:4a646531fa8d82c87fe4bb2e596f23173caec9185bfbca5d583b4ccfb95183e2", size = 237333, upload-time = "2025-06-09T23:00:20.275Z" },
    { url = "https://files.pythonhosted.org/packages/1f/fd/e5b64f7d2c92a41639ffb2ad44a6a82f347787abc0c7df5f49057cf11770/frozenlist-1.7.0-cp311-cp311-manylinux_2_17_armv7l.manylinux2014_armv7l.manylinux_2_31_armv7l.whl", hash = "sha256:79b2ffbba483f4ed36a0f236ccb85fbb16e670c9238313709638167670ba235f", size = 231724, upload-time = "2025-06-09T23:00:21.705Z" },
    { url = "https://files.pythonhosted.org/packages/20/fb/03395c0a43a5976af4bf7534759d214405fbbb4c114683f434dfdd3128ef/frozenlist-1.7.0-cp311-cp311-manylinux_2_17_ppc64le.manylinux2014_ppc64le.whl", hash = "sha256:a26f205c9ca5829cbf82bb2a84b5c36f7184c4316617d7ef1b271a56720d6b30", size = 245842, upload-time = "2025-06-09T23:00:23.148Z" },
    { url = "https://files.pythonhosted.org/packages/d0/15/c01c8e1dffdac5d9803507d824f27aed2ba76b6ed0026fab4d9866e82f1f/frozenlist-1.7.0-cp311-cp311-manylinux_2_17_s390x.manylinux2014_s390x.whl", hash = "sha256:bcacfad3185a623fa11ea0e0634aac7b691aa925d50a440f39b458e41c561d98", size = 239767, upload-time = "2025-06-09T23:00:25.103Z" },
    { url = "https://files.pythonhosted.org/packages/14/99/3f4c6fe882c1f5514b6848aa0a69b20cb5e5d8e8f51a339d48c0e9305ed0/frozenlist-1.7.0-cp311-cp311-manylinux_2_5_i686.manylinux1_i686.manylinux_2_17_i686.manylinux2014_i686.whl", hash = "sha256:72c1b0fe8fe451b34f12dce46445ddf14bd2a5bcad7e324987194dc8e3a74c86", size = 224130, upload-time = "2025-06-09T23:00:27.061Z" },
    { url = "https://files.pythonhosted.org/packages/4d/83/220a374bd7b2aeba9d0725130665afe11de347d95c3620b9b82cc2fcab97/frozenlist-1.7.0-cp311-cp311-manylinux_2_5_x86_64.manylinux1_x86_64.manylinux_2_17_x86_64.manylinux2014_x86_64.whl", hash = "sha256:61d1a5baeaac6c0798ff6edfaeaa00e0e412d49946c53fae8d4b8e8b3566c4ae", size = 235301, upload-time = "2025-06-09T23:00:29.02Z" },
    { url = "https://files.pythonhosted.org/packages/03/3c/3e3390d75334a063181625343e8daab61b77e1b8214802cc4e8a1bb678fc/frozenlist-1.7.0-cp311-cp311-musllinux_1_2_aarch64.whl", hash = "sha256:7edf5c043c062462f09b6820de9854bf28cc6cc5b6714b383149745e287181a8", size = 234606, upload-time = "2025-06-09T23:00:30.514Z" },
    { url = "https://files.pythonhosted.org/packages/23/1e/58232c19608b7a549d72d9903005e2d82488f12554a32de2d5fb59b9b1ba/frozenlist-1.7.0-cp311-cp311-musllinux_1_2_armv7l.whl", hash = "sha256:d50ac7627b3a1bd2dcef6f9da89a772694ec04d9a61b66cf87f7d9446b4a0c31", size = 248372, upload-time = "2025-06-09T23:00:31.966Z" },
    { url = "https://files.pythonhosted.org/packages/c0/a4/e4a567e01702a88a74ce8a324691e62a629bf47d4f8607f24bf1c7216e7f/frozenlist-1.7.0-cp311-cp311-musllinux_1_2_i686.whl", hash = "sha256:ce48b2fece5aeb45265bb7a58259f45027db0abff478e3077e12b05b17fb9da7", size = 229860, upload-time = "2025-06-09T23:00:33.375Z" },
    { url = "https://files.pythonhosted.org/packages/73/a6/63b3374f7d22268b41a9db73d68a8233afa30ed164c46107b33c4d18ecdd/frozenlist-1.7.0-cp311-cp311-musllinux_1_2_ppc64le.whl", hash = "sha256:fe2365ae915a1fafd982c146754e1de6ab3478def8a59c86e1f7242d794f97d5", size = 245893, upload-time = "2025-06-09T23:00:35.002Z" },
    { url = "https://files.pythonhosted.org/packages/6d/eb/d18b3f6e64799a79673c4ba0b45e4cfbe49c240edfd03a68be20002eaeaa/frozenlist-1.7.0-cp311-cp311-musllinux_1_2_s390x.whl", hash = "sha256:45a6f2fdbd10e074e8814eb98b05292f27bad7d1883afbe009d96abdcf3bc898", size = 246323, upload-time = "2025-06-09T23:00:36.468Z" },
    { url = "https://files.pythonhosted.org/packages/5a/f5/720f3812e3d06cd89a1d5db9ff6450088b8f5c449dae8ffb2971a44da506/frozenlist-1.7.0-cp311-cp311-musllinux_1_2_x86_64.whl", hash = "sha256:21884e23cffabb157a9dd7e353779077bf5b8f9a58e9b262c6caad2ef5f80a56", size = 233149, upload-time = "2025-06-09T23:00:37.963Z" },
    { url = "https://files.pythonhosted.org/packages/69/68/03efbf545e217d5db8446acfd4c447c15b7c8cf4dbd4a58403111df9322d/frozenlist-1.7.0-cp311-cp311-win32.whl", hash = "sha256:284d233a8953d7b24f9159b8a3496fc1ddc00f4db99c324bd5fb5f22d8698ea7", size = 39565, upload-time = "2025-06-09T23:00:39.753Z" },
    { url = "https://files.pythonhosted.org/packages/58/17/fe61124c5c333ae87f09bb67186d65038834a47d974fc10a5fadb4cc5ae1/frozenlist-1.7.0-cp311-cp311-win_amd64.whl", hash = "sha256:387cbfdcde2f2353f19c2f66bbb52406d06ed77519ac7ee21be0232147c2592d", size = 44019, upload-time = "2025-06-09T23:00:40.988Z" },
    { url = "https://files.pythonhosted.org/packages/ee/45/b82e3c16be2182bff01179db177fe144d58b5dc787a7d4492c6ed8b9317f/frozenlist-1.7.0-py3-none-any.whl", hash = "sha256:9a5af342e34f7e97caf8c995864c7a396418ae2859cc6fdf1b1073020d516a7e", size = 13106, upload-time = "2025-06-09T23:02:34.204Z" },
]

[[package]]
name = "fuzzywuzzy"
version = "0.18.0"
source = { registry = "https://pypi.org/simple" }
sdist = { url = "https://files.pythonhosted.org/packages/11/4b/0a002eea91be6048a2b5d53c5f1b4dafd57ba2e36eea961d05086d7c28ce/fuzzywuzzy-0.18.0.tar.gz", hash = "sha256:45016e92264780e58972dca1b3d939ac864b78437422beecebb3095f8efd00e8", size = 28888, upload-time = "2020-02-13T21:06:27.054Z" }
wheels = [
    { url = "https://files.pythonhosted.org/packages/43/ff/74f23998ad2f93b945c0309f825be92e04e0348e062026998b5eefef4c33/fuzzywuzzy-0.18.0-py2.py3-none-any.whl", hash = "sha256:928244b28db720d1e0ee7587acf660ea49d7e4c632569cad4f1cd7e68a5f0993", size = 18272, upload-time = "2020-02-13T21:06:25.209Z" },
]

[[package]]
name = "gitdb"
version = "4.0.12"
source = { registry = "https://pypi.org/simple" }
dependencies = [
    { name = "smmap" },
]
sdist = { url = "https://files.pythonhosted.org/packages/72/94/63b0fc47eb32792c7ba1fe1b694daec9a63620db1e313033d18140c2320a/gitdb-4.0.12.tar.gz", hash = "sha256:5ef71f855d191a3326fcfbc0d5da835f26b13fbcba60c32c21091c349ffdb571", size = 394684, upload-time = "2025-01-02T07:20:46.413Z" }
wheels = [
    { url = "https://files.pythonhosted.org/packages/a0/61/5c78b91c3143ed5c14207f463aecfc8f9dbb5092fb2869baf37c273b2705/gitdb-4.0.12-py3-none-any.whl", hash = "sha256:67073e15955400952c6565cc3e707c554a4eea2e428946f7a4c162fab9bd9bcf", size = 62794, upload-time = "2025-01-02T07:20:43.624Z" },
]

[[package]]
name = "gitpython"
version = "3.1.41"
source = { registry = "https://pypi.org/simple" }
dependencies = [
    { name = "gitdb" },
]
sdist = { url = "https://files.pythonhosted.org/packages/e5/c2/6e3a26945a7ff7cf2854b8825026cf3f22ac8e18285bc11b6b1ceeb8dc3f/GitPython-3.1.41.tar.gz", hash = "sha256:ed66e624884f76df22c8e16066d567aaa5a37d5b5fa19db2c6df6f7156db9048", size = 209029, upload-time = "2024-01-10T12:15:19.596Z" }
wheels = [
    { url = "https://files.pythonhosted.org/packages/45/c6/a637a7a11d4619957cb95ca195168759a4502991b1b91c13d3203ffc3748/GitPython-3.1.41-py3-none-any.whl", hash = "sha256:c36b6634d069b3f719610175020a9aed919421c87552185b085e04fbbdb10b7c", size = 196354, upload-time = "2024-01-10T12:15:16.135Z" },
]

[[package]]
name = "giturlparse"
version = "0.12.0"
source = { registry = "https://pypi.org/simple" }
sdist = { url = "https://files.pythonhosted.org/packages/37/5f/543dc54c82842376139748226e5aa61eb95093992f63dd495af9c6b4f076/giturlparse-0.12.0.tar.gz", hash = "sha256:c0fff7c21acc435491b1779566e038757a205c1ffdcb47e4f81ea52ad8c3859a", size = 14907, upload-time = "2023-09-24T07:22:36.795Z" }
wheels = [
    { url = "https://files.pythonhosted.org/packages/dd/94/c6ff3388b8e3225a014e55aed957188639aa0966443e0408d38f0c9614a7/giturlparse-0.12.0-py2.py3-none-any.whl", hash = "sha256:412b74f2855f1da2fefa89fd8dde62df48476077a72fc19b62039554d27360eb", size = 15752, upload-time = "2023-09-24T07:22:35.465Z" },
]

[[package]]
name = "google-auth"
version = "2.40.3"
source = { registry = "https://pypi.org/simple" }
dependencies = [
    { name = "cachetools" },
    { name = "pyasn1-modules" },
    { name = "rsa" },
]
sdist = { url = "https://files.pythonhosted.org/packages/9e/9b/e92ef23b84fa10a64ce4831390b7a4c2e53c0132568d99d4ae61d04c8855/google_auth-2.40.3.tar.gz", hash = "sha256:500c3a29adedeb36ea9cf24b8d10858e152f2412e3ca37829b3fa18e33d63b77", size = 281029, upload-time = "2025-06-04T18:04:57.577Z" }
wheels = [
    { url = "https://files.pythonhosted.org/packages/17/63/b19553b658a1692443c62bd07e5868adaa0ad746a0751ba62c59568cd45b/google_auth-2.40.3-py2.py3-none-any.whl", hash = "sha256:1370d4593e86213563547f97a92752fc658456fe4514c809544f330fed45a7ca", size = 216137, upload-time = "2025-06-04T18:04:55.573Z" },
]

[[package]]
name = "google-genai"
version = "1.13.0"
source = { registry = "https://pypi.org/simple" }
dependencies = [
    { name = "anyio" },
    { name = "google-auth" },
    { name = "httpx" },
    { name = "pydantic" },
    { name = "requests" },
    { name = "typing-extensions" },
    { name = "websockets" },
]
sdist = { url = "https://files.pythonhosted.org/packages/5e/1f/0861dad47febbb391123a529f3655582e2a7ce14aadb6ddc527dd7dea470/google_genai-1.13.0.tar.gz", hash = "sha256:de7b4960d361c7ea85b715ce0e07fe34903d94affa82d566d9eb04e8f92512b9", size = 165727, upload-time = "2025-04-30T23:47:02.605Z" }
wheels = [
    { url = "https://files.pythonhosted.org/packages/c5/2c/1833fa15311fa4f0790e9c8ea3488382fe428c3eca62b329d6aa355871ae/google_genai-1.13.0-py3-none-any.whl", hash = "sha256:e88417c95f333827ed051282803db627192fd8e5fdf5b49b6f26644a67775d1a", size = 164405, upload-time = "2025-04-30T23:47:00.901Z" },
]

[[package]]
name = "gotrue"
version = "2.11.4"
source = { registry = "https://pypi.org/simple" }
dependencies = [
    { name = "httpx", extra = ["http2"] },
    { name = "pydantic" },
]
sdist = { url = "https://files.pythonhosted.org/packages/19/9c/62c3241731b59c1c403377abef17b5e3782f6385b0317f6d7083271db501/gotrue-2.11.4.tar.gz", hash = "sha256:a9ced242b16c6d6bedc43bca21bbefea1ba5fb35fcdaad7d529342099d3b1767", size = 35353, upload-time = "2025-02-20T09:02:37.346Z" }
wheels = [
    { url = "https://files.pythonhosted.org/packages/47/3a/1a7cac16438f4e5319a0c879416d5e5032c98c3db2874e6e5300b3b475e6/gotrue-2.11.4-py3-none-any.whl", hash = "sha256:712e5018acc00d93cfc6d7bfddc3114eb3c420ab03b945757a8ba38c5fc3caa8", size = 41106, upload-time = "2025-02-20T09:02:34.653Z" },
]

[[package]]
name = "grpcio"
version = "1.73.1"
source = { registry = "https://pypi.org/simple" }
sdist = { url = "https://files.pythonhosted.org/packages/79/e8/b43b851537da2e2f03fa8be1aef207e5cbfb1a2e014fbb6b40d24c177cd3/grpcio-1.73.1.tar.gz", hash = "sha256:7fce2cd1c0c1116cf3850564ebfc3264fba75d3c74a7414373f1238ea365ef87", size = 12730355, upload-time = "2025-06-26T01:53:24.622Z" }
wheels = [
    { url = "https://files.pythonhosted.org/packages/e4/41/921565815e871d84043e73e2c0e748f0318dab6fa9be872cd042778f14a9/grpcio-1.73.1-cp311-cp311-linux_armv7l.whl", hash = "sha256:ba2cea9f7ae4bc21f42015f0ec98f69ae4179848ad744b210e7685112fa507a1", size = 5363853, upload-time = "2025-06-26T01:52:05.5Z" },
    { url = "https://files.pythonhosted.org/packages/b0/cc/9c51109c71d068e4d474becf5f5d43c9d63038cec1b74112978000fa72f4/grpcio-1.73.1-cp311-cp311-macosx_11_0_universal2.whl", hash = "sha256:d74c3f4f37b79e746271aa6cdb3a1d7e4432aea38735542b23adcabaaee0c097", size = 10621476, upload-time = "2025-06-26T01:52:07.211Z" },
    { url = "https://files.pythonhosted.org/packages/8f/d3/33d738a06f6dbd4943f4d377468f8299941a7c8c6ac8a385e4cef4dd3c93/grpcio-1.73.1-cp311-cp311-manylinux_2_17_aarch64.whl", hash = "sha256:5b9b1805a7d61c9e90541cbe8dfe0a593dfc8c5c3a43fe623701b6a01b01d710", size = 5807903, upload-time = "2025-06-26T01:52:09.466Z" },
    { url = "https://files.pythonhosted.org/packages/5d/47/36deacd3c967b74e0265f4c608983e897d8bb3254b920f8eafdf60e4ad7e/grpcio-1.73.1-cp311-cp311-manylinux_2_17_i686.manylinux2014_i686.whl", hash = "sha256:b3215f69a0670a8cfa2ab53236d9e8026bfb7ead5d4baabe7d7dc11d30fda967", size = 6448172, upload-time = "2025-06-26T01:52:11.459Z" },
    { url = "https://files.pythonhosted.org/packages/0e/64/12d6dc446021684ee1428ea56a3f3712048a18beeadbdefa06e6f8814a6e/grpcio-1.73.1-cp311-cp311-manylinux_2_17_x86_64.manylinux2014_x86_64.whl", hash = "sha256:bc5eccfd9577a5dc7d5612b2ba90cca4ad14c6d949216c68585fdec9848befb1", size = 6044226, upload-time = "2025-06-26T01:52:12.987Z" },
    { url = "https://files.pythonhosted.org/packages/72/4b/6bae2d88a006000f1152d2c9c10ffd41d0131ca1198e0b661101c2e30ab9/grpcio-1.73.1-cp311-cp311-musllinux_1_1_aarch64.whl", hash = "sha256:dc7d7fd520614fce2e6455ba89791458020a39716951c7c07694f9dbae28e9c0", size = 6135690, upload-time = "2025-06-26T01:52:14.92Z" },
    { url = "https://files.pythonhosted.org/packages/38/64/02c83b5076510784d1305025e93e0d78f53bb6a0213c8c84cfe8a00c5c48/grpcio-1.73.1-cp311-cp311-musllinux_1_1_i686.whl", hash = "sha256:105492124828911f85127e4825d1c1234b032cb9d238567876b5515d01151379", size = 6775867, upload-time = "2025-06-26T01:52:16.446Z" },
    { url = "https://files.pythonhosted.org/packages/42/72/a13ff7ba6c68ccffa35dacdc06373a76c0008fd75777cba84d7491956620/grpcio-1.73.1-cp311-cp311-musllinux_1_1_x86_64.whl", hash = "sha256:610e19b04f452ba6f402ac9aa94eb3d21fbc94553368008af634812c4a85a99e", size = 6308380, upload-time = "2025-06-26T01:52:18.417Z" },
    { url = "https://files.pythonhosted.org/packages/65/ae/d29d948021faa0070ec33245c1ae354e2aefabd97e6a9a7b6dcf0fb8ef6b/grpcio-1.73.1-cp311-cp311-win32.whl", hash = "sha256:d60588ab6ba0ac753761ee0e5b30a29398306401bfbceffe7d68ebb21193f9d4", size = 3679139, upload-time = "2025-06-26T01:52:20.171Z" },
    { url = "https://files.pythonhosted.org/packages/af/66/e1bbb0c95ea222947f0829b3db7692c59b59bcc531df84442e413fa983d9/grpcio-1.73.1-cp311-cp311-win_amd64.whl", hash = "sha256:6957025a4608bb0a5ff42abd75bfbb2ed99eda29d5992ef31d691ab54b753643", size = 4342558, upload-time = "2025-06-26T01:52:22.137Z" },
]

[[package]]
name = "grpcio-health-checking"
version = "1.71.2"
source = { registry = "https://pypi.org/simple" }
dependencies = [
    { name = "grpcio" },
    { name = "protobuf" },
]
sdist = { url = "https://files.pythonhosted.org/packages/53/86/20994347ef36b7626fb74539f13128100dd8b7eaac67efc063264e6cdc80/grpcio_health_checking-1.71.2.tar.gz", hash = "sha256:1c21ece88c641932f432b573ef504b20603bdf030ad4e1ec35dd7fdb4ea02637", size = 16770, upload-time = "2025-06-28T04:24:08.768Z" }
wheels = [
    { url = "https://files.pythonhosted.org/packages/1a/74/7bc6ab96bf1083cab2684f9c3ae434caa638de3d5c5574e8435e2c146598/grpcio_health_checking-1.71.2-py3-none-any.whl", hash = "sha256:f91db41410d6bd18a7828c5b6ac2bebd77a63483263cbe42bf3c0c9b86cece33", size = 18918, upload-time = "2025-06-28T04:23:56.923Z" },
]

[[package]]
name = "grpcio-tools"
version = "1.71.2"
source = { registry = "https://pypi.org/simple" }
dependencies = [
    { name = "grpcio" },
    { name = "protobuf" },
    { name = "setuptools" },
]
sdist = { url = "https://files.pythonhosted.org/packages/ad/9a/edfefb47f11ef6b0f39eea4d8f022c5bb05ac1d14fcc7058e84a51305b73/grpcio_tools-1.71.2.tar.gz", hash = "sha256:b5304d65c7569b21270b568e404a5a843cf027c66552a6a0978b23f137679c09", size = 5330655, upload-time = "2025-06-28T04:22:00.308Z" }
wheels = [
    { url = "https://files.pythonhosted.org/packages/17/e4/0568d38b8da6237ea8ea15abb960fb7ab83eb7bb51e0ea5926dab3d865b1/grpcio_tools-1.71.2-cp311-cp311-linux_armv7l.whl", hash = "sha256:0acb8151ea866be5b35233877fbee6445c36644c0aa77e230c9d1b46bf34b18b", size = 2385557, upload-time = "2025-06-28T04:20:54.323Z" },
    { url = "https://files.pythonhosted.org/packages/76/fb/700d46f72b0f636cf0e625f3c18a4f74543ff127471377e49a071f64f1e7/grpcio_tools-1.71.2-cp311-cp311-macosx_10_14_universal2.whl", hash = "sha256:b28f8606f4123edb4e6da281547465d6e449e89f0c943c376d1732dc65e6d8b3", size = 5447590, upload-time = "2025-06-28T04:20:55.836Z" },
    { url = "https://files.pythonhosted.org/packages/12/69/d9bb2aec3de305162b23c5c884b9f79b1a195d42b1e6dabcc084cc9d0804/grpcio_tools-1.71.2-cp311-cp311-manylinux_2_17_aarch64.whl", hash = "sha256:cbae6f849ad2d1f5e26cd55448b9828e678cb947fa32c8729d01998238266a6a", size = 2348495, upload-time = "2025-06-28T04:20:57.33Z" },
    { url = "https://files.pythonhosted.org/packages/d5/83/f840aba1690461b65330efbca96170893ee02fae66651bcc75f28b33a46c/grpcio_tools-1.71.2-cp311-cp311-manylinux_2_17_i686.manylinux2014_i686.whl", hash = "sha256:e4d1027615cfb1e9b1f31f2f384251c847d68c2f3e025697e5f5c72e26ed1316", size = 2742333, upload-time = "2025-06-28T04:20:59.051Z" },
    { url = "https://files.pythonhosted.org/packages/30/34/c02cd9b37de26045190ba665ee6ab8597d47f033d098968f812d253bbf8c/grpcio_tools-1.71.2-cp311-cp311-manylinux_2_17_x86_64.manylinux2014_x86_64.whl", hash = "sha256:9bac95662dc69338edb9eb727cc3dd92342131b84b12b3e8ec6abe973d4cbf1b", size = 2473490, upload-time = "2025-06-28T04:21:00.614Z" },
    { url = "https://files.pythonhosted.org/packages/4d/c7/375718ae091c8f5776828ce97bdcb014ca26244296f8b7f70af1a803ed2f/grpcio_tools-1.71.2-cp311-cp311-musllinux_1_1_aarch64.whl", hash = "sha256:c50250c7248055040f89eb29ecad39d3a260a4b6d3696af1575945f7a8d5dcdc", size = 2850333, upload-time = "2025-06-28T04:21:01.95Z" },
    { url = "https://files.pythonhosted.org/packages/19/37/efc69345bd92a73b2bc80f4f9e53d42dfdc234b2491ae58c87da20ca0ea5/grpcio_tools-1.71.2-cp311-cp311-musllinux_1_1_i686.whl", hash = "sha256:6ab1ad955e69027ef12ace4d700c5fc36341bdc2f420e87881e9d6d02af3d7b8", size = 3300748, upload-time = "2025-06-28T04:21:03.451Z" },
    { url = "https://files.pythonhosted.org/packages/d2/1f/15f787eb25ae42086f55ed3e4260e85f385921c788debf0f7583b34446e3/grpcio_tools-1.71.2-cp311-cp311-musllinux_1_1_x86_64.whl", hash = "sha256:dd75dde575781262b6b96cc6d0b2ac6002b2f50882bf5e06713f1bf364ee6e09", size = 2913178, upload-time = "2025-06-28T04:21:04.879Z" },
    { url = "https://files.pythonhosted.org/packages/12/aa/69cb3a9dff7d143a05e4021c3c9b5cde07aacb8eb1c892b7c5b9fb4973e3/grpcio_tools-1.71.2-cp311-cp311-win32.whl", hash = "sha256:9a3cb244d2bfe0d187f858c5408d17cb0e76ca60ec9a274c8fd94cc81457c7fc", size = 946256, upload-time = "2025-06-28T04:21:06.518Z" },
    { url = "https://files.pythonhosted.org/packages/1e/df/fb951c5c87eadb507a832243942e56e67d50d7667b0e5324616ffd51b845/grpcio_tools-1.71.2-cp311-cp311-win_amd64.whl", hash = "sha256:00eb909997fd359a39b789342b476cbe291f4dd9c01ae9887a474f35972a257e", size = 1117661, upload-time = "2025-06-28T04:21:08.18Z" },
]

[[package]]
name = "h11"
version = "0.16.0"
source = { registry = "https://pypi.org/simple" }
sdist = { url = "https://files.pythonhosted.org/packages/01/ee/02a2c011bdab74c6fb3c75474d40b3052059d95df7e73351460c8588d963/h11-0.16.0.tar.gz", hash = "sha256:4e35b956cf45792e4caa5885e69fba00bdbc6ffafbfa020300e549b208ee5ff1", size = 101250, upload-time = "2025-04-24T03:35:25.427Z" }
wheels = [
    { url = "https://files.pythonhosted.org/packages/04/4b/29cac41a4d98d144bf5f6d33995617b185d14b22401f75ca86f384e87ff1/h11-0.16.0-py3-none-any.whl", hash = "sha256:63cf8bbe7522de3bf65932fda1d9c2772064ffb3dae62d55932da54b31cb6c86", size = 37515, upload-time = "2025-04-24T03:35:24.344Z" },
]

[[package]]
name = "h2"
version = "4.2.0"
source = { registry = "https://pypi.org/simple" }
dependencies = [
    { name = "hpack" },
    { name = "hyperframe" },
]
sdist = { url = "https://files.pythonhosted.org/packages/1b/38/d7f80fd13e6582fb8e0df8c9a653dcc02b03ca34f4d72f34869298c5baf8/h2-4.2.0.tar.gz", hash = "sha256:c8a52129695e88b1a0578d8d2cc6842bbd79128ac685463b887ee278126ad01f", size = 2150682, upload-time = "2025-02-02T07:43:51.815Z" }
wheels = [
    { url = "https://files.pythonhosted.org/packages/d0/9e/984486f2d0a0bd2b024bf4bc1c62688fcafa9e61991f041fb0e2def4a982/h2-4.2.0-py3-none-any.whl", hash = "sha256:479a53ad425bb29af087f3458a61d30780bc818e4ebcf01f0b536ba916462ed0", size = 60957, upload-time = "2025-02-01T11:02:26.481Z" },
]

[[package]]
name = "hpack"
version = "4.1.0"
source = { registry = "https://pypi.org/simple" }
sdist = { url = "https://files.pythonhosted.org/packages/2c/48/71de9ed269fdae9c8057e5a4c0aa7402e8bb16f2c6e90b3aa53327b113f8/hpack-4.1.0.tar.gz", hash = "sha256:ec5eca154f7056aa06f196a557655c5b009b382873ac8d1e66e79e87535f1dca", size = 51276, upload-time = "2025-01-22T21:44:58.347Z" }
wheels = [
    { url = "https://files.pythonhosted.org/packages/07/c6/80c95b1b2b94682a72cbdbfb85b81ae2daffa4291fbfa1b1464502ede10d/hpack-4.1.0-py3-none-any.whl", hash = "sha256:157ac792668d995c657d93111f46b4535ed114f0c9c8d672271bbec7eae1b496", size = 34357, upload-time = "2025-01-22T21:44:56.92Z" },
]

[[package]]
name = "html5tagger"
version = "1.3.0"
source = { registry = "https://pypi.org/simple" }
sdist = { url = "https://files.pythonhosted.org/packages/9e/02/2ae5f46d517a2c1d4a17f2b1e4834c2c7cc0fb3a69c92389172fa16ab389/html5tagger-1.3.0.tar.gz", hash = "sha256:84fa3dfb49e5c83b79bbd856ab7b1de8e2311c3bb46a8be925f119e3880a8da9", size = 14196, upload-time = "2023-03-28T05:59:34.642Z" }
wheels = [
    { url = "https://files.pythonhosted.org/packages/9b/12/2f5d43ee912ea14a6baba4b3db6d309b02d932e3b7074c3339b4aded98ff/html5tagger-1.3.0-py3-none-any.whl", hash = "sha256:ce14313515edffec8ed8a36c5890d023922641171b4e6e5774ad1a74998f5351", size = 10956, upload-time = "2023-03-28T05:59:32.524Z" },
]

[[package]]
name = "httpcore"
version = "1.0.9"
source = { registry = "https://pypi.org/simple" }
dependencies = [
    { name = "certifi" },
    { name = "h11" },
]
sdist = { url = "https://files.pythonhosted.org/packages/06/94/82699a10bca87a5556c9c59b5963f2d039dbd239f25bc2a63907a05a14cb/httpcore-1.0.9.tar.gz", hash = "sha256:6e34463af53fd2ab5d807f399a9b45ea31c3dfa2276f15a2c3f00afff6e176e8", size = 85484, upload-time = "2025-04-24T22:06:22.219Z" }
wheels = [
    { url = "https://files.pythonhosted.org/packages/7e/f5/f66802a942d491edb555dd61e3a9961140fd64c90bce1eafd741609d334d/httpcore-1.0.9-py3-none-any.whl", hash = "sha256:2d400746a40668fc9dec9810239072b40b4484b640a8c38fd654a024c7a1bf55", size = 78784, upload-time = "2025-04-24T22:06:20.566Z" },
]

[[package]]
name = "httptools"
version = "0.6.4"
source = { registry = "https://pypi.org/simple" }
sdist = { url = "https://files.pythonhosted.org/packages/a7/9a/ce5e1f7e131522e6d3426e8e7a490b3a01f39a6696602e1c4f33f9e94277/httptools-0.6.4.tar.gz", hash = "sha256:4e93eee4add6493b59a5c514da98c939b244fce4a0d8879cd3f466562f4b7d5c", size = 240639, upload-time = "2024-10-16T19:45:08.902Z" }
wheels = [
    { url = "https://files.pythonhosted.org/packages/7b/26/bb526d4d14c2774fe07113ca1db7255737ffbb119315839af2065abfdac3/httptools-0.6.4-cp311-cp311-macosx_10_9_universal2.whl", hash = "sha256:f47f8ed67cc0ff862b84a1189831d1d33c963fb3ce1ee0c65d3b0cbe7b711069", size = 199029, upload-time = "2024-10-16T19:44:18.427Z" },
    { url = "https://files.pythonhosted.org/packages/a6/17/3e0d3e9b901c732987a45f4f94d4e2c62b89a041d93db89eafb262afd8d5/httptools-0.6.4-cp311-cp311-macosx_11_0_arm64.whl", hash = "sha256:0614154d5454c21b6410fdf5262b4a3ddb0f53f1e1721cfd59d55f32138c578a", size = 103492, upload-time = "2024-10-16T19:44:19.515Z" },
    { url = "https://files.pythonhosted.org/packages/b7/24/0fe235d7b69c42423c7698d086d4db96475f9b50b6ad26a718ef27a0bce6/httptools-0.6.4-cp311-cp311-manylinux_2_17_aarch64.manylinux2014_aarch64.whl", hash = "sha256:f8787367fbdfccae38e35abf7641dafc5310310a5987b689f4c32cc8cc3ee975", size = 462891, upload-time = "2024-10-16T19:44:21.067Z" },
    { url = "https://files.pythonhosted.org/packages/b1/2f/205d1f2a190b72da6ffb5f41a3736c26d6fa7871101212b15e9b5cd8f61d/httptools-0.6.4-cp311-cp311-manylinux_2_5_x86_64.manylinux1_x86_64.manylinux_2_17_x86_64.manylinux2014_x86_64.whl", hash = "sha256:40b0f7fe4fd38e6a507bdb751db0379df1e99120c65fbdc8ee6c1d044897a636", size = 459788, upload-time = "2024-10-16T19:44:22.958Z" },
    { url = "https://files.pythonhosted.org/packages/6e/4c/d09ce0eff09057a206a74575ae8f1e1e2f0364d20e2442224f9e6612c8b9/httptools-0.6.4-cp311-cp311-musllinux_1_2_aarch64.whl", hash = "sha256:40a5ec98d3f49904b9fe36827dcf1aadfef3b89e2bd05b0e35e94f97c2b14721", size = 433214, upload-time = "2024-10-16T19:44:24.513Z" },
    { url = "https://files.pythonhosted.org/packages/3e/d2/84c9e23edbccc4a4c6f96a1b8d99dfd2350289e94f00e9ccc7aadde26fb5/httptools-0.6.4-cp311-cp311-musllinux_1_2_x86_64.whl", hash = "sha256:dacdd3d10ea1b4ca9df97a0a303cbacafc04b5cd375fa98732678151643d4988", size = 434120, upload-time = "2024-10-16T19:44:26.295Z" },
    { url = "https://files.pythonhosted.org/packages/d0/46/4d8e7ba9581416de1c425b8264e2cadd201eb709ec1584c381f3e98f51c1/httptools-0.6.4-cp311-cp311-win_amd64.whl", hash = "sha256:288cd628406cc53f9a541cfaf06041b4c71d751856bab45e3702191f931ccd17", size = 88565, upload-time = "2024-10-16T19:44:29.188Z" },
]

[[package]]
name = "httpx"
version = "0.28.1"
source = { registry = "https://pypi.org/simple" }
dependencies = [
    { name = "anyio" },
    { name = "certifi" },
    { name = "httpcore" },
    { name = "idna" },
]
sdist = { url = "https://files.pythonhosted.org/packages/b1/df/48c586a5fe32a0f01324ee087459e112ebb7224f646c0b5023f5e79e9956/httpx-0.28.1.tar.gz", hash = "sha256:75e98c5f16b0f35b567856f597f06ff2270a374470a5c2392242528e3e3e42fc", size = 141406, upload-time = "2024-12-06T15:37:23.222Z" }
wheels = [
    { url = "https://files.pythonhosted.org/packages/2a/39/e50c7c3a983047577ee07d2a9e53faf5a69493943ec3f6a384bdc792deb2/httpx-0.28.1-py3-none-any.whl", hash = "sha256:d909fcccc110f8c7faf814ca82a9a4d816bc5a6dbfea25d6591d6985b8ba59ad", size = 73517, upload-time = "2024-12-06T15:37:21.509Z" },
]

[package.optional-dependencies]
http2 = [
    { name = "h2" },
]

[[package]]
name = "httpx-sse"
version = "0.4.1"
source = { registry = "https://pypi.org/simple" }
sdist = { url = "https://files.pythonhosted.org/packages/6e/fa/66bd985dd0b7c109a3bcb89272ee0bfb7e2b4d06309ad7b38ff866734b2a/httpx_sse-0.4.1.tar.gz", hash = "sha256:8f44d34414bc7b21bf3602713005c5df4917884f76072479b21f68befa4ea26e", size = 12998, upload-time = "2025-06-24T13:21:05.71Z" }
wheels = [
    { url = "https://files.pythonhosted.org/packages/25/0a/6269e3473b09aed2dab8aa1a600c70f31f00ae1349bee30658f7e358a159/httpx_sse-0.4.1-py3-none-any.whl", hash = "sha256:cba42174344c3a5b06f255ce65b350880f962d99ead85e776f23c6618a377a37", size = 8054, upload-time = "2025-06-24T13:21:04.772Z" },
]

[[package]]
name = "hyperframe"
version = "6.1.0"
source = { registry = "https://pypi.org/simple" }
sdist = { url = "https://files.pythonhosted.org/packages/02/e7/94f8232d4a74cc99514c13a9f995811485a6903d48e5d952771ef6322e30/hyperframe-6.1.0.tar.gz", hash = "sha256:f630908a00854a7adeabd6382b43923a4c4cd4b821fcb527e6ab9e15382a3b08", size = 26566, upload-time = "2025-01-22T21:41:49.302Z" }
wheels = [
    { url = "https://files.pythonhosted.org/packages/48/30/47d0bf6072f7252e6521f3447ccfa40b421b6824517f82854703d0f5a98b/hyperframe-6.1.0-py3-none-any.whl", hash = "sha256:b03380493a519fce58ea5af42e4a42317bf9bd425596f7a0835ffce80f1a42e5", size = 13007, upload-time = "2025-01-22T21:41:47.295Z" },
]

[[package]]
name = "identify"
version = "2.6.12"
source = { registry = "https://pypi.org/simple" }
sdist = { url = "https://files.pythonhosted.org/packages/a2/88/d193a27416618628a5eea64e3223acd800b40749a96ffb322a9b55a49ed1/identify-2.6.12.tar.gz", hash = "sha256:d8de45749f1efb108badef65ee8386f0f7bb19a7f26185f74de6367bffbaf0e6", size = 99254, upload-time = "2025-05-23T20:37:53.3Z" }
wheels = [
    { url = "https://files.pythonhosted.org/packages/7a/cd/18f8da995b658420625f7ef13f037be53ae04ec5ad33f9b718240dcfd48c/identify-2.6.12-py2.py3-none-any.whl", hash = "sha256:ad9672d5a72e0d2ff7c5c8809b62dfa60458626352fb0eb7b55e69bdc45334a2", size = 99145, upload-time = "2025-05-23T20:37:51.495Z" },
]

[[package]]
name = "idna"
version = "3.10"
source = { registry = "https://pypi.org/simple" }
sdist = { url = "https://files.pythonhosted.org/packages/f1/70/7703c29685631f5a7590aa73f1f1d3fa9a380e654b86af429e0934a32f7d/idna-3.10.tar.gz", hash = "sha256:12f65c9b470abda6dc35cf8e63cc574b1c52b11df2c86030af0ac09b01b13ea9", size = 190490, upload-time = "2024-09-15T18:07:39.745Z" }
wheels = [
    { url = "https://files.pythonhosted.org/packages/76/c6/c88e154df9c4e1a2a66ccf0005a88dfb2650c1dffb6f5ce603dfbd452ce3/idna-3.10-py3-none-any.whl", hash = "sha256:946d195a0d259cbba61165e88e65941f16e9b36ea6ddb97f00452bae8b1287d3", size = 70442, upload-time = "2024-09-15T18:07:37.964Z" },
]

[[package]]
name = "iso8601"
version = "2.1.0"
source = { registry = "https://pypi.org/simple" }
sdist = { url = "https://files.pythonhosted.org/packages/b9/f3/ef59cee614d5e0accf6fd0cbba025b93b272e626ca89fb70a3e9187c5d15/iso8601-2.1.0.tar.gz", hash = "sha256:6b1d3829ee8921c4301998c909f7829fa9ed3cbdac0d3b16af2d743aed1ba8df", size = 6522, upload-time = "2023-10-03T00:25:39.317Z" }
wheels = [
    { url = "https://files.pythonhosted.org/packages/6c/0c/f37b6a241f0759b7653ffa7213889d89ad49a2b76eb2ddf3b57b2738c347/iso8601-2.1.0-py3-none-any.whl", hash = "sha256:aac4145c4dcb66ad8b648a02830f5e2ff6c24af20f4f482689be402db2429242", size = 7545, upload-time = "2023-10-03T00:25:32.304Z" },
]

[[package]]
name = "isodate"
version = "0.7.2"
source = { registry = "https://pypi.org/simple" }
sdist = { url = "https://files.pythonhosted.org/packages/54/4d/e940025e2ce31a8ce1202635910747e5a87cc3a6a6bb2d00973375014749/isodate-0.7.2.tar.gz", hash = "sha256:4cd1aa0f43ca76f4a6c6c0292a85f40b35ec2e43e315b59f06e6d32171a953e6", size = 29705, upload-time = "2024-10-08T23:04:11.5Z" }
wheels = [
    { url = "https://files.pythonhosted.org/packages/15/aa/0aca39a37d3c7eb941ba736ede56d689e7be91cab5d9ca846bde3999eba6/isodate-0.7.2-py3-none-any.whl", hash = "sha256:28009937d8031054830160fce6d409ed342816b543597cece116d966c6d99e15", size = 22320, upload-time = "2024-10-08T23:04:09.501Z" },
]

[[package]]
name = "jiter"
version = "0.10.0"
source = { registry = "https://pypi.org/simple" }
sdist = { url = "https://files.pythonhosted.org/packages/ee/9d/ae7ddb4b8ab3fb1b51faf4deb36cb48a4fbbd7cb36bad6a5fca4741306f7/jiter-0.10.0.tar.gz", hash = "sha256:07a7142c38aacc85194391108dc91b5b57093c978a9932bd86a36862759d9500", size = 162759, upload-time = "2025-05-18T19:04:59.73Z" }
wheels = [
    { url = "https://files.pythonhosted.org/packages/1b/dd/6cefc6bd68b1c3c979cecfa7029ab582b57690a31cd2f346c4d0ce7951b6/jiter-0.10.0-cp311-cp311-macosx_10_12_x86_64.whl", hash = "sha256:3bebe0c558e19902c96e99217e0b8e8b17d570906e72ed8a87170bc290b1e978", size = 317473, upload-time = "2025-05-18T19:03:25.942Z" },
    { url = "https://files.pythonhosted.org/packages/be/cf/fc33f5159ce132be1d8dd57251a1ec7a631c7df4bd11e1cd198308c6ae32/jiter-0.10.0-cp311-cp311-macosx_11_0_arm64.whl", hash = "sha256:558cc7e44fd8e507a236bee6a02fa17199ba752874400a0ca6cd6e2196cdb7dc", size = 321971, upload-time = "2025-05-18T19:03:27.255Z" },
    { url = "https://files.pythonhosted.org/packages/68/a4/da3f150cf1d51f6c472616fb7650429c7ce053e0c962b41b68557fdf6379/jiter-0.10.0-cp311-cp311-manylinux_2_17_aarch64.manylinux2014_aarch64.whl", hash = "sha256:4d613e4b379a07d7c8453c5712ce7014e86c6ac93d990a0b8e7377e18505e98d", size = 345574, upload-time = "2025-05-18T19:03:28.63Z" },
    { url = "https://files.pythonhosted.org/packages/84/34/6e8d412e60ff06b186040e77da5f83bc158e9735759fcae65b37d681f28b/jiter-0.10.0-cp311-cp311-manylinux_2_17_armv7l.manylinux2014_armv7l.whl", hash = "sha256:f62cf8ba0618eda841b9bf61797f21c5ebd15a7a1e19daab76e4e4b498d515b2", size = 371028, upload-time = "2025-05-18T19:03:30.292Z" },
    { url = "https://files.pythonhosted.org/packages/fb/d9/9ee86173aae4576c35a2f50ae930d2ccb4c4c236f6cb9353267aa1d626b7/jiter-0.10.0-cp311-cp311-manylinux_2_17_ppc64le.manylinux2014_ppc64le.whl", hash = "sha256:919d139cdfa8ae8945112398511cb7fca58a77382617d279556b344867a37e61", size = 491083, upload-time = "2025-05-18T19:03:31.654Z" },
    { url = "https://files.pythonhosted.org/packages/d9/2c/f955de55e74771493ac9e188b0f731524c6a995dffdcb8c255b89c6fb74b/jiter-0.10.0-cp311-cp311-manylinux_2_17_s390x.manylinux2014_s390x.whl", hash = "sha256:13ddbc6ae311175a3b03bd8994881bc4635c923754932918e18da841632349db", size = 388821, upload-time = "2025-05-18T19:03:33.184Z" },
    { url = "https://files.pythonhosted.org/packages/81/5a/0e73541b6edd3f4aada586c24e50626c7815c561a7ba337d6a7eb0a915b4/jiter-0.10.0-cp311-cp311-manylinux_2_17_x86_64.manylinux2014_x86_64.whl", hash = "sha256:4c440ea003ad10927a30521a9062ce10b5479592e8a70da27f21eeb457b4a9c5", size = 352174, upload-time = "2025-05-18T19:03:34.965Z" },
    { url = "https://files.pythonhosted.org/packages/1c/c0/61eeec33b8c75b31cae42be14d44f9e6fe3ac15a4e58010256ac3abf3638/jiter-0.10.0-cp311-cp311-manylinux_2_5_i686.manylinux1_i686.whl", hash = "sha256:dc347c87944983481e138dea467c0551080c86b9d21de6ea9306efb12ca8f606", size = 391869, upload-time = "2025-05-18T19:03:36.436Z" },
    { url = "https://files.pythonhosted.org/packages/41/22/5beb5ee4ad4ef7d86f5ea5b4509f680a20706c4a7659e74344777efb7739/jiter-0.10.0-cp311-cp311-musllinux_1_1_aarch64.whl", hash = "sha256:13252b58c1f4d8c5b63ab103c03d909e8e1e7842d302473f482915d95fefd605", size = 523741, upload-time = "2025-05-18T19:03:38.168Z" },
    { url = "https://files.pythonhosted.org/packages/ea/10/768e8818538e5817c637b0df52e54366ec4cebc3346108a4457ea7a98f32/jiter-0.10.0-cp311-cp311-musllinux_1_1_x86_64.whl", hash = "sha256:7d1bbf3c465de4a24ab12fb7766a0003f6f9bce48b8b6a886158c4d569452dc5", size = 514527, upload-time = "2025-05-18T19:03:39.577Z" },
    { url = "https://files.pythonhosted.org/packages/73/6d/29b7c2dc76ce93cbedabfd842fc9096d01a0550c52692dfc33d3cc889815/jiter-0.10.0-cp311-cp311-win32.whl", hash = "sha256:db16e4848b7e826edca4ccdd5b145939758dadf0dc06e7007ad0e9cfb5928ae7", size = 210765, upload-time = "2025-05-18T19:03:41.271Z" },
    { url = "https://files.pythonhosted.org/packages/c2/c9/d394706deb4c660137caf13e33d05a031d734eb99c051142e039d8ceb794/jiter-0.10.0-cp311-cp311-win_amd64.whl", hash = "sha256:9c9c1d5f10e18909e993f9641f12fe1c77b3e9b533ee94ffa970acc14ded3812", size = 209234, upload-time = "2025-05-18T19:03:42.918Z" },
]

[[package]]
name = "jmespath"
version = "1.0.1"
source = { registry = "https://pypi.org/simple" }
sdist = { url = "https://files.pythonhosted.org/packages/00/2a/e867e8531cf3e36b41201936b7fa7ba7b5702dbef42922193f05c8976cd6/jmespath-1.0.1.tar.gz", hash = "sha256:90261b206d6defd58fdd5e85f478bf633a2901798906be2ad389150c5c60edbe", size = 25843, upload-time = "2022-06-17T18:00:12.224Z" }
wheels = [
    { url = "https://files.pythonhosted.org/packages/31/b4/b9b800c45527aadd64d5b442f9b932b00648617eb5d63d2c7a6587b7cafc/jmespath-1.0.1-py3-none-any.whl", hash = "sha256:02e2e4cc71b5bcab88332eebf907519190dd9e6e82107fa7f83b1003a6252980", size = 20256, upload-time = "2022-06-17T18:00:10.251Z" },
]

[[package]]
name = "jsonschema"
version = "4.25.0"
source = { registry = "https://pypi.org/simple" }
dependencies = [
    { name = "attrs" },
    { name = "jsonschema-specifications" },
    { name = "referencing" },
    { name = "rpds-py" },
]
sdist = { url = "https://files.pythonhosted.org/packages/d5/00/a297a868e9d0784450faa7365c2172a7d6110c763e30ba861867c32ae6a9/jsonschema-4.25.0.tar.gz", hash = "sha256:e63acf5c11762c0e6672ffb61482bdf57f0876684d8d249c0fe2d730d48bc55f", size = 356830, upload-time = "2025-07-18T15:39:45.11Z" }
wheels = [
    { url = "https://files.pythonhosted.org/packages/fe/54/c86cd8e011fe98803d7e382fd67c0df5ceab8d2b7ad8c5a81524f791551c/jsonschema-4.25.0-py3-none-any.whl", hash = "sha256:24c2e8da302de79c8b9382fee3e76b355e44d2a4364bb207159ce10b517bd716", size = 89184, upload-time = "2025-07-18T15:39:42.956Z" },
]

[[package]]
name = "jsonschema-specifications"
version = "2025.4.1"
source = { registry = "https://pypi.org/simple" }
dependencies = [
    { name = "referencing" },
]
sdist = { url = "https://files.pythonhosted.org/packages/bf/ce/46fbd9c8119cfc3581ee5643ea49464d168028cfb5caff5fc0596d0cf914/jsonschema_specifications-2025.4.1.tar.gz", hash = "sha256:630159c9f4dbea161a6a2205c3011cc4f18ff381b189fff48bb39b9bf26ae608", size = 15513, upload-time = "2025-04-23T12:34:07.418Z" }
wheels = [
    { url = "https://files.pythonhosted.org/packages/01/0e/b27cdbaccf30b890c40ed1da9fd4a3593a5cf94dae54fb34f8a4b74fcd3f/jsonschema_specifications-2025.4.1-py3-none-any.whl", hash = "sha256:4653bffbd6584f7de83a67e0d620ef16900b390ddc7939d56684d6c81e33f1af", size = 18437, upload-time = "2025-04-23T12:34:05.422Z" },
]

[[package]]
name = "lasier"
version = "0.3.0"
source = { git = "ssh://git@bitbucket.org/tata1mg/1mg-lasier.git?rev=0.0.4#2f71ae82a839bf65a0b987eefd38f5543b64c441" }

[[package]]
name = "levenshtein"
version = "0.27.1"
source = { registry = "https://pypi.org/simple" }
dependencies = [
    { name = "rapidfuzz" },
]
sdist = { url = "https://files.pythonhosted.org/packages/7e/b3/b5f8011483ba9083a0bc74c4d58705e9cf465fbe55c948a1b1357d0a2aa8/levenshtein-0.27.1.tar.gz", hash = "sha256:3e18b73564cfc846eec94dd13fab6cb006b5d2e0cc56bad1fd7d5585881302e3", size = 382571, upload-time = "2025-03-02T19:44:56.148Z" }
wheels = [
    { url = "https://files.pythonhosted.org/packages/22/84/110136e740655779aceb0da2399977362f21b2dbf3ea3646557f9c2237c4/levenshtein-0.27.1-cp311-cp311-macosx_10_9_x86_64.whl", hash = "sha256:2e6f1760108319a108dceb2f02bc7cdb78807ad1f9c673c95eaa1d0fe5dfcaae", size = 174555, upload-time = "2025-03-02T19:42:51.781Z" },
    { url = "https://files.pythonhosted.org/packages/19/5b/176d96959f5c5969f356d8856f8e20d2e72f7e4879f6d1cda8e5c2ac2614/levenshtein-0.27.1-cp311-cp311-macosx_11_0_arm64.whl", hash = "sha256:c4ed8400d94ab348099395e050b8ed9dd6a5d6b5b9e75e78b2b3d0b5f5b10f38", size = 156286, upload-time = "2025-03-02T19:42:53.106Z" },
    { url = "https://files.pythonhosted.org/packages/2a/2d/a75abaafc8a46b0dc52ab14dc96708989a31799a02a4914f9210c3415f04/levenshtein-0.27.1-cp311-cp311-manylinux_2_17_aarch64.manylinux2014_aarch64.whl", hash = "sha256:7826efe51be8ff58bc44a633e022fdd4b9fc07396375a6dbc4945a3bffc7bf8f", size = 152413, upload-time = "2025-03-02T19:42:55.129Z" },
    { url = "https://files.pythonhosted.org/packages/9a/5f/533f4adf964b10817a1d0ecca978b3542b3b9915c96172d20162afe18bed/levenshtein-0.27.1-cp311-cp311-manylinux_2_17_ppc64le.manylinux2014_ppc64le.whl", hash = "sha256:ff5afb78719659d353055863c7cb31599fbea6865c0890b2d840ee40214b3ddb", size = 184236, upload-time = "2025-03-02T19:42:56.427Z" },
    { url = "https://files.pythonhosted.org/packages/02/79/e698623795e36e0d166a3aa1eac6fe1e446cac3a5c456664a95c351571d1/levenshtein-0.27.1-cp311-cp311-manylinux_2_17_s390x.manylinux2014_s390x.whl", hash = "sha256:201dafd5c004cd52018560cf3213da799534d130cf0e4db839b51f3f06771de0", size = 185502, upload-time = "2025-03-02T19:42:57.596Z" },
    { url = "https://files.pythonhosted.org/packages/ac/94/76b64762f4af6e20bbab79713c4c48783240e6e502b2f52e5037ddda688a/levenshtein-0.27.1-cp311-cp311-manylinux_2_17_x86_64.manylinux2014_x86_64.whl", hash = "sha256:e5ddd59f3cfaec216811ee67544779d9e2d6ed33f79337492a248245d6379e3d", size = 161749, upload-time = "2025-03-02T19:42:59.222Z" },
    { url = "https://files.pythonhosted.org/packages/56/d0/d10eff9224c94a478078a469aaeb43471fdeddad035f443091224c7544b8/levenshtein-0.27.1-cp311-cp311-manylinux_2_5_i686.manylinux1_i686.manylinux_2_17_i686.manylinux2014_i686.whl", hash = "sha256:6afc241d27ecf5b921063b796812c55b0115423ca6fa4827aa4b1581643d0a65", size = 246686, upload-time = "2025-03-02T19:43:00.454Z" },
    { url = "https://files.pythonhosted.org/packages/b2/8a/ebbeff74461da3230d00e8a8197480a2ea1a9bbb7dbc273214d7ea3896cb/levenshtein-0.27.1-cp311-cp311-musllinux_1_2_aarch64.whl", hash = "sha256:ee2e766277cceb8ca9e584ea03b8dc064449ba588d3e24c1923e4b07576db574", size = 1116616, upload-time = "2025-03-02T19:43:02.431Z" },
    { url = "https://files.pythonhosted.org/packages/1d/9b/e7323684f833ede13113fba818c3afe665a78b47d720afdeb2e530c1ecb3/levenshtein-0.27.1-cp311-cp311-musllinux_1_2_i686.whl", hash = "sha256:920b23d6109453913ce78ec451bc402ff19d020ee8be4722e9d11192ec2fac6f", size = 1401483, upload-time = "2025-03-02T19:43:04.62Z" },
    { url = "https://files.pythonhosted.org/packages/ef/1d/9b6ab30ff086a33492d6f7de86a07050b15862ccf0d9feeccfbe26af52d8/levenshtein-0.27.1-cp311-cp311-musllinux_1_2_ppc64le.whl", hash = "sha256:560d7edba126e2eea3ac3f2f12e7bd8bc9c6904089d12b5b23b6dfa98810b209", size = 1225805, upload-time = "2025-03-02T19:43:06.734Z" },
    { url = "https://files.pythonhosted.org/packages/1b/07/ae2f31e87ff65ba4857e25192646f1f3c8cca83c2ac1c27e551215b7e1b6/levenshtein-0.27.1-cp311-cp311-musllinux_1_2_s390x.whl", hash = "sha256:8d5362b6c7aa4896dc0cb1e7470a4ad3c06124e0af055dda30d81d3c5549346b", size = 1419860, upload-time = "2025-03-02T19:43:08.084Z" },
    { url = "https://files.pythonhosted.org/packages/43/d2/dfcc5c22c07bab9be99f3f47a907be583bcd37bfd2eec57a205e59671019/levenshtein-0.27.1-cp311-cp311-musllinux_1_2_x86_64.whl", hash = "sha256:65ba880815b0f80a80a293aeebac0fab8069d03ad2d6f967a886063458f9d7a1", size = 1188823, upload-time = "2025-03-02T19:43:09.592Z" },
    { url = "https://files.pythonhosted.org/packages/8b/96/713335623f8ab50eba0627c8685618dc3a985aedaaea9f492986b9443551/levenshtein-0.27.1-cp311-cp311-win32.whl", hash = "sha256:fcc08effe77fec0bc5b0f6f10ff20b9802b961c4a69047b5499f383119ddbe24", size = 88156, upload-time = "2025-03-02T19:43:11.442Z" },
    { url = "https://files.pythonhosted.org/packages/aa/ae/444d6e8ba9a35379a56926716f18bb2e77c6cf69e5324521fbe6885f14f6/levenshtein-0.27.1-cp311-cp311-win_amd64.whl", hash = "sha256:0ed402d8902be7df212ac598fc189f9b2d520817fdbc6a05e2ce44f7f3ef6857", size = 100399, upload-time = "2025-03-02T19:43:13.066Z" },
    { url = "https://files.pythonhosted.org/packages/80/c0/ff226897a238a2deb2ca2c00d658755a1aa01884b0ddc8f5d406cb5f2b0d/levenshtein-0.27.1-cp311-cp311-win_arm64.whl", hash = "sha256:7fdaab29af81a8eb981043737f42450efca64b9761ca29385487b29c506da5b5", size = 88033, upload-time = "2025-03-02T19:43:14.211Z" },
    { url = "https://files.pythonhosted.org/packages/7d/44/c5955d0b6830925559b00617d80c9f6e03a9b00c451835ee4da7010e71cd/levenshtein-0.27.1-pp311-pypy311_pp73-macosx_10_15_x86_64.whl", hash = "sha256:909b7b6bce27a4ec90576c9a9bd9af5a41308dfecf364b410e80b58038277bbe", size = 170533, upload-time = "2025-03-02T19:44:38.096Z" },
    { url = "https://files.pythonhosted.org/packages/e7/3f/858572d68b33e13a9c154b99f153317efe68381bf63cc4e986e820935fc3/levenshtein-0.27.1-pp311-pypy311_pp73-macosx_11_0_arm64.whl", hash = "sha256:d193a7f97b8c6a350e36ec58e41a627c06fa4157c3ce4b2b11d90cfc3c2ebb8f", size = 153119, upload-time = "2025-03-02T19:44:39.388Z" },
    { url = "https://files.pythonhosted.org/packages/d1/60/2bd8d001ea4eb53ca16faa7a649d56005ba22b1bcc2a4f1617ab27ed7e48/levenshtein-0.27.1-pp311-pypy311_pp73-manylinux_2_17_aarch64.manylinux2014_aarch64.whl", hash = "sha256:614be316e3c06118705fae1f717f9072d35108e5fd4e66a7dd0e80356135340b", size = 149576, upload-time = "2025-03-02T19:44:40.617Z" },
    { url = "https://files.pythonhosted.org/packages/e4/db/0580797e1e4ac26cf67761a235b29b49f62d2b175dbbc609882f2aecd4e4/levenshtein-0.27.1-pp311-pypy311_pp73-manylinux_2_17_x86_64.manylinux2014_x86_64.whl", hash = "sha256:31fc0a5bb070722bdabb6f7e14955a294a4a968c68202d294699817f21545d22", size = 157445, upload-time = "2025-03-02T19:44:41.901Z" },
    { url = "https://files.pythonhosted.org/packages/f4/de/9c171c96d1f15c900086d7212b5543a85539e767689fc4933d14048ba1ec/levenshtein-0.27.1-pp311-pypy311_pp73-manylinux_2_5_i686.manylinux1_i686.manylinux_2_17_i686.manylinux2014_i686.whl", hash = "sha256:9415aa5257227af543be65768a80c7a75e266c3c818468ce6914812f88f9c3df", size = 243141, upload-time = "2025-03-02T19:44:43.228Z" },
    { url = "https://files.pythonhosted.org/packages/dc/1e/408fd10217eac0e43aea0604be22b4851a09e03d761d44d4ea12089dd70e/levenshtein-0.27.1-pp311-pypy311_pp73-win_amd64.whl", hash = "sha256:7987ef006a3cf56a4532bd4c90c2d3b7b4ca9ad3bf8ae1ee5713c4a3bdfda913", size = 98045, upload-time = "2025-03-02T19:44:44.527Z" },
]

[[package]]
name = "markdown-it-py"
version = "3.0.0"
source = { registry = "https://pypi.org/simple" }
dependencies = [
    { name = "mdurl" },
]
sdist = { url = "https://files.pythonhosted.org/packages/38/71/3b932df36c1a044d397a1f92d1cf91ee0a503d91e470cbd670aa66b07ed0/markdown-it-py-3.0.0.tar.gz", hash = "sha256:e3f60a94fa066dc52ec76661e37c851cb232d92f9886b15cb560aaada2df8feb", size = 74596, upload-time = "2023-06-03T06:41:14.443Z" }
wheels = [
    { url = "https://files.pythonhosted.org/packages/42/d7/1ec15b46af6af88f19b8e5ffea08fa375d433c998b8a7639e76935c14f1f/markdown_it_py-3.0.0-py3-none-any.whl", hash = "sha256:355216845c60bd96232cd8d8c40e8f9765cc86f46880e43a8fd22dc1a1a8cab1", size = 87528, upload-time = "2023-06-03T06:41:11.019Z" },
]

[[package]]
name = "mcp"
version = "1.12.1"
source = { registry = "https://pypi.org/simple" }
dependencies = [
    { name = "anyio" },
    { name = "httpx" },
    { name = "httpx-sse" },
    { name = "jsonschema" },
    { name = "pydantic" },
    { name = "pydantic-settings" },
    { name = "python-multipart" },
    { name = "pywin32", marker = "sys_platform == 'win32'" },
    { name = "sse-starlette" },
    { name = "starlette" },
    { name = "uvicorn", marker = "sys_platform != 'emscripten'" },
]
sdist = { url = "https://files.pythonhosted.org/packages/5c/5a/16cef13b2e60d5f865fbc96372efb23dc8b0591f102dd55003b4ae62f9b1/mcp-1.12.1.tar.gz", hash = "sha256:d1d0bdeb09e4b17c1a72b356248bf3baf75ab10db7008ef865c4afbeb0eb810e", size = 425768, upload-time = "2025-07-22T16:51:41.66Z" }
wheels = [
    { url = "https://files.pythonhosted.org/packages/b9/04/9a967a575518fc958bda1e34a52eae0c7f6accf3534811914fdaf57b0689/mcp-1.12.1-py3-none-any.whl", hash = "sha256:34147f62891417f8b000c39718add844182ba424c8eb2cea250b4267bda4b08b", size = 158463, upload-time = "2025-07-22T16:51:40.086Z" },
]

[package.optional-dependencies]
cli = [
    { name = "python-dotenv" },
    { name = "typer" },
]

[[package]]
name = "mdurl"
version = "0.1.2"
source = { registry = "https://pypi.org/simple" }
sdist = { url = "https://files.pythonhosted.org/packages/d6/54/cfe61301667036ec958cb99bd3efefba235e65cdeb9c84d24a8293ba1d90/mdurl-0.1.2.tar.gz", hash = "sha256:bb413d29f5eea38f31dd4754dd7377d4465116fb207585f97bf925588687c1ba", size = 8729, upload-time = "2022-08-14T12:40:10.846Z" }
wheels = [
    { url = "https://files.pythonhosted.org/packages/b3/38/89ba8ad64ae25be8de66a6d463314cf1eb366222074cfda9ee839c56a4b4/mdurl-0.1.2-py3-none-any.whl", hash = "sha256:84008a41e51615a49fc9966191ff91509e3c40b939176e643fd50a5c2196b8f8", size = 9979, upload-time = "2022-08-14T12:40:09.779Z" },
]

[[package]]
name = "mmh3"
version = "5.1.0"
source = { registry = "https://pypi.org/simple" }
sdist = { url = "https://files.pythonhosted.org/packages/47/1b/1fc6888c74cbd8abad1292dde2ddfcf8fc059e114c97dd6bf16d12f36293/mmh3-5.1.0.tar.gz", hash = "sha256:136e1e670500f177f49ec106a4ebf0adf20d18d96990cc36ea492c651d2b406c", size = 33728, upload-time = "2025-01-25T08:39:43.386Z" }
wheels = [
    { url = "https://files.pythonhosted.org/packages/56/09/fda7af7fe65928262098382e3bf55950cfbf67d30bf9e47731bf862161e9/mmh3-5.1.0-cp311-cp311-macosx_10_9_universal2.whl", hash = "sha256:0b529dcda3f951ff363a51d5866bc6d63cf57f1e73e8961f864ae5010647079d", size = 56098, upload-time = "2025-01-25T08:38:22.917Z" },
    { url = "https://files.pythonhosted.org/packages/0c/ab/84c7bc3f366d6f3bd8b5d9325a10c367685bc17c26dac4c068e2001a4671/mmh3-5.1.0-cp311-cp311-macosx_10_9_x86_64.whl", hash = "sha256:4db1079b3ace965e562cdfc95847312f9273eb2ad3ebea983435c8423e06acd7", size = 40513, upload-time = "2025-01-25T08:38:25.079Z" },
    { url = "https://files.pythonhosted.org/packages/4f/21/25ea58ca4a652bdc83d1528bec31745cce35802381fb4fe3c097905462d2/mmh3-5.1.0-cp311-cp311-macosx_11_0_arm64.whl", hash = "sha256:22d31e3a0ff89b8eb3b826d6fc8e19532998b2aa6b9143698043a1268da413e1", size = 40112, upload-time = "2025-01-25T08:38:25.947Z" },
    { url = "https://files.pythonhosted.org/packages/bd/78/4f12f16ae074ddda6f06745254fdb50f8cf3c85b0bbf7eaca58bed84bf58/mmh3-5.1.0-cp311-cp311-manylinux_2_17_aarch64.manylinux2014_aarch64.whl", hash = "sha256:2139bfbd354cd6cb0afed51c4b504f29bcd687a3b1460b7e89498329cc28a894", size = 102632, upload-time = "2025-01-25T08:38:26.939Z" },
    { url = "https://files.pythonhosted.org/packages/48/11/8f09dc999cf2a09b6138d8d7fc734efb7b7bfdd9adb9383380941caadff0/mmh3-5.1.0-cp311-cp311-manylinux_2_17_ppc64le.manylinux2014_ppc64le.whl", hash = "sha256:8c8105c6a435bc2cd6ea2ef59558ab1a2976fd4a4437026f562856d08996673a", size = 108884, upload-time = "2025-01-25T08:38:29.159Z" },
    { url = "https://files.pythonhosted.org/packages/bd/91/e59a66538a3364176f6c3f7620eee0ab195bfe26f89a95cbcc7a1fb04b28/mmh3-5.1.0-cp311-cp311-manylinux_2_17_s390x.manylinux2014_s390x.whl", hash = "sha256:57730067174a7f36fcd6ce012fe359bd5510fdaa5fe067bc94ed03e65dafb769", size = 106835, upload-time = "2025-01-25T08:38:33.04Z" },
    { url = "https://files.pythonhosted.org/packages/25/14/b85836e21ab90e5cddb85fe79c494ebd8f81d96a87a664c488cc9277668b/mmh3-5.1.0-cp311-cp311-manylinux_2_5_i686.manylinux1_i686.manylinux_2_17_i686.manylinux2014_i686.whl", hash = "sha256:bde80eb196d7fdc765a318604ded74a4378f02c5b46c17aa48a27d742edaded2", size = 93688, upload-time = "2025-01-25T08:38:34.987Z" },
    { url = "https://files.pythonhosted.org/packages/ac/aa/8bc964067df9262740c95e4cde2d19f149f2224f426654e14199a9e47df6/mmh3-5.1.0-cp311-cp311-manylinux_2_5_x86_64.manylinux1_x86_64.manylinux_2_17_x86_64.manylinux2014_x86_64.whl", hash = "sha256:e9c8eddcb441abddeb419c16c56fd74b3e2df9e57f7aa2903221996718435c7a", size = 101569, upload-time = "2025-01-25T08:38:35.983Z" },
    { url = "https://files.pythonhosted.org/packages/70/b6/1fb163cbf919046a64717466c00edabebece3f95c013853fec76dbf2df92/mmh3-5.1.0-cp311-cp311-musllinux_1_2_aarch64.whl", hash = "sha256:99e07e4acafbccc7a28c076a847fb060ffc1406036bc2005acb1b2af620e53c3", size = 98483, upload-time = "2025-01-25T08:38:38.198Z" },
    { url = "https://files.pythonhosted.org/packages/70/49/ba64c050dd646060f835f1db6b2cd60a6485f3b0ea04976e7a29ace7312e/mmh3-5.1.0-cp311-cp311-musllinux_1_2_i686.whl", hash = "sha256:9e25ba5b530e9a7d65f41a08d48f4b3fedc1e89c26486361166a5544aa4cad33", size = 96496, upload-time = "2025-01-25T08:38:39.257Z" },
    { url = "https://files.pythonhosted.org/packages/9e/07/f2751d6a0b535bb865e1066e9c6b80852571ef8d61bce7eb44c18720fbfc/mmh3-5.1.0-cp311-cp311-musllinux_1_2_ppc64le.whl", hash = "sha256:bb9bf7475b4d99156ce2f0cf277c061a17560c8c10199c910a680869a278ddc7", size = 105109, upload-time = "2025-01-25T08:38:40.395Z" },
    { url = "https://files.pythonhosted.org/packages/b7/02/30360a5a66f7abba44596d747cc1e6fb53136b168eaa335f63454ab7bb79/mmh3-5.1.0-cp311-cp311-musllinux_1_2_s390x.whl", hash = "sha256:2a1b0878dd281ea3003368ab53ff6f568e175f1b39f281df1da319e58a19c23a", size = 98231, upload-time = "2025-01-25T08:38:42.141Z" },
    { url = "https://files.pythonhosted.org/packages/8c/60/8526b0c750ff4d7ae1266e68b795f14b97758a1d9fcc19f6ecabf9c55656/mmh3-5.1.0-cp311-cp311-musllinux_1_2_x86_64.whl", hash = "sha256:25f565093ac8b8aefe0f61f8f95c9a9d11dd69e6a9e9832ff0d293511bc36258", size = 97548, upload-time = "2025-01-25T08:38:43.402Z" },
    { url = "https://files.pythonhosted.org/packages/6d/4c/26e1222aca65769280d5427a1ce5875ef4213449718c8f03958d0bf91070/mmh3-5.1.0-cp311-cp311-win32.whl", hash = "sha256:1e3554d8792387eac73c99c6eaea0b3f884e7130eb67986e11c403e4f9b6d372", size = 40810, upload-time = "2025-01-25T08:38:45.143Z" },
    { url = "https://files.pythonhosted.org/packages/98/d5/424ba95062d1212ea615dc8debc8d57983f2242d5e6b82e458b89a117a1e/mmh3-5.1.0-cp311-cp311-win_amd64.whl", hash = "sha256:8ad777a48197882492af50bf3098085424993ce850bdda406a358b6ab74be759", size = 41476, upload-time = "2025-01-25T08:38:46.029Z" },
    { url = "https://files.pythonhosted.org/packages/bd/08/0315ccaf087ba55bb19a6dd3b1e8acd491e74ce7f5f9c4aaa06a90d66441/mmh3-5.1.0-cp311-cp311-win_arm64.whl", hash = "sha256:f29dc4efd99bdd29fe85ed6c81915b17b2ef2cf853abf7213a48ac6fb3eaabe1", size = 38880, upload-time = "2025-01-25T08:38:47.035Z" },
]

[[package]]
name = "msal"
version = "1.33.0"
source = { registry = "https://pypi.org/simple" }
dependencies = [
    { name = "cryptography" },
    { name = "pyjwt", extra = ["crypto"] },
    { name = "requests" },
]
sdist = { url = "https://files.pythonhosted.org/packages/d5/da/81acbe0c1fd7e9e4ec35f55dadeba9833a847b9a6ba2e2d1e4432da901dd/msal-1.33.0.tar.gz", hash = "sha256:836ad80faa3e25a7d71015c990ce61f704a87328b1e73bcbb0623a18cbf17510", size = 153801, upload-time = "2025-07-22T19:36:33.693Z" }
wheels = [
    { url = "https://files.pythonhosted.org/packages/86/5b/fbc73e91f7727ae1e79b21ed833308e99dc11cc1cd3d4717f579775de5e9/msal-1.33.0-py3-none-any.whl", hash = "sha256:c0cd41cecf8eaed733ee7e3be9e040291eba53b0f262d3ae9c58f38b04244273", size = 116853, upload-time = "2025-07-22T19:36:32.403Z" },
]

[[package]]
name = "msal-extensions"
version = "1.3.1"
source = { registry = "https://pypi.org/simple" }
dependencies = [
    { name = "msal" },
]
sdist = { url = "https://files.pythonhosted.org/packages/01/99/5d239b6156eddf761a636bded1118414d161bd6b7b37a9335549ed159396/msal_extensions-1.3.1.tar.gz", hash = "sha256:c5b0fd10f65ef62b5f1d62f4251d51cbcaf003fcedae8c91b040a488614be1a4", size = 23315, upload-time = "2025-03-14T23:51:03.902Z" }
wheels = [
    { url = "https://files.pythonhosted.org/packages/5e/75/bd9b7bb966668920f06b200e84454c8f3566b102183bc55c5473d96cb2b9/msal_extensions-1.3.1-py3-none-any.whl", hash = "sha256:96d3de4d034504e969ac5e85bae8106c8373b5c6568e4c8fa7af2eca9dbe6bca", size = 20583, upload-time = "2025-03-14T23:51:03.016Z" },
]

[[package]]
name = "multidict"
version = "6.0.5"
source = { registry = "https://pypi.org/simple" }
sdist = { url = "https://files.pythonhosted.org/packages/f9/79/722ca999a3a09a63b35aac12ec27dfa8e5bb3a38b0f857f7a1a209a88836/multidict-6.0.5.tar.gz", hash = "sha256:f7e301075edaf50500f0b341543c41194d8df3ae5caf4702f2095f3ca73dd8da", size = 59867, upload-time = "2024-02-01T20:46:01.455Z" }
wheels = [
    { url = "https://files.pythonhosted.org/packages/5f/da/b10ea65b850b54f44a6479177c6987f456bc2d38f8dc73009b78afcf0ede/multidict-6.0.5-cp311-cp311-macosx_10_9_universal2.whl", hash = "sha256:f285e862d2f153a70586579c15c44656f888806ed0e5b56b64489afe4a2dbfba", size = 50815, upload-time = "2024-02-01T20:43:46.755Z" },
    { url = "https://files.pythonhosted.org/packages/21/db/3403263f158b0bc7b0d4653766d71cb39498973f2042eead27b2e9758782/multidict-6.0.5-cp311-cp311-macosx_10_9_x86_64.whl", hash = "sha256:53689bb4e102200a4fafa9de9c7c3c212ab40a7ab2c8e474491914d2305f187e", size = 30269, upload-time = "2024-02-01T20:43:48.39Z" },
    { url = "https://files.pythonhosted.org/packages/02/c1/b15ecceb6ffa5081ed2ed450aea58d65b0e0358001f2b426705f9f41f4c2/multidict-6.0.5-cp311-cp311-macosx_11_0_arm64.whl", hash = "sha256:612d1156111ae11d14afaf3a0669ebf6c170dbb735e510a7438ffe2369a847fd", size = 30500, upload-time = "2024-02-01T20:43:49.671Z" },
    { url = "https://files.pythonhosted.org/packages/3f/e1/7fdd0f39565df3af87d6c2903fb66a7d529fbd0a8a066045d7a5b6ad1145/multidict-6.0.5-cp311-cp311-manylinux_2_17_aarch64.manylinux2014_aarch64.whl", hash = "sha256:7be7047bd08accdb7487737631d25735c9a04327911de89ff1b26b81745bd4e3", size = 130751, upload-time = "2024-02-01T20:43:51.238Z" },
    { url = "https://files.pythonhosted.org/packages/76/bc/9f593f9e38c6c09bbf0344b56ad67dd53c69167937c2edadee9719a5e17d/multidict-6.0.5-cp311-cp311-manylinux_2_17_ppc64le.manylinux2014_ppc64le.whl", hash = "sha256:de170c7b4fe6859beb8926e84f7d7d6c693dfe8e27372ce3b76f01c46e489fcf", size = 138185, upload-time = "2024-02-01T20:43:52.78Z" },
    { url = "https://files.pythonhosted.org/packages/28/32/d7799a208701d537b92705f46c777ded812a6dc139c18d8ed599908f6b1c/multidict-6.0.5-cp311-cp311-manylinux_2_17_s390x.manylinux2014_s390x.whl", hash = "sha256:04bde7a7b3de05732a4eb39c94574db1ec99abb56162d6c520ad26f83267de29", size = 133585, upload-time = "2024-02-01T20:43:55.089Z" },
    { url = "https://files.pythonhosted.org/packages/52/ec/be54a3ad110f386d5bd7a9a42a4ff36b3cd723ebe597f41073a73ffa16b8/multidict-6.0.5-cp311-cp311-manylinux_2_17_x86_64.manylinux2014_x86_64.whl", hash = "sha256:85f67aed7bb647f93e7520633d8f51d3cbc6ab96957c71272b286b2f30dc70ed", size = 128684, upload-time = "2024-02-01T20:43:57.078Z" },
    { url = "https://files.pythonhosted.org/packages/36/e1/a680eabeb71e25d4733276d917658dfa1cd3a99b1223625dbc247d266c98/multidict-6.0.5-cp311-cp311-manylinux_2_5_i686.manylinux1_i686.manylinux_2_17_i686.manylinux2014_i686.whl", hash = "sha256:425bf820055005bfc8aa9a0b99ccb52cc2f4070153e34b701acc98d201693733", size = 120994, upload-time = "2024-02-01T20:43:58.481Z" },
    { url = "https://files.pythonhosted.org/packages/ef/08/08f4f44a8a43ea4cee13aa9cdbbf4a639af8db49310a0637ca389c4cf817/multidict-6.0.5-cp311-cp311-musllinux_1_1_aarch64.whl", hash = "sha256:d3eb1ceec286eba8220c26f3b0096cf189aea7057b6e7b7a2e60ed36b373b77f", size = 159689, upload-time = "2024-02-01T20:43:59.979Z" },
    { url = "https://files.pythonhosted.org/packages/aa/a9/46cdb4cb40bbd4b732169413f56b04a6553460b22bd914f9729c9ba63761/multidict-6.0.5-cp311-cp311-musllinux_1_1_i686.whl", hash = "sha256:7901c05ead4b3fb75113fb1dd33eb1253c6d3ee37ce93305acd9d38e0b5f21a4", size = 150611, upload-time = "2024-02-01T20:44:02.214Z" },
    { url = "https://files.pythonhosted.org/packages/e9/32/35668bb3e6ab2f12f4e4f7f4000f72f714882a94f904d4c3633fbd036753/multidict-6.0.5-cp311-cp311-musllinux_1_1_ppc64le.whl", hash = "sha256:e0e79d91e71b9867c73323a3444724d496c037e578a0e1755ae159ba14f4f3d1", size = 164444, upload-time = "2024-02-01T20:44:03.752Z" },
    { url = "https://files.pythonhosted.org/packages/fa/10/f1388a91552af732d8ec48dab928abc209e732767e9e8f92d24c3544353c/multidict-6.0.5-cp311-cp311-musllinux_1_1_s390x.whl", hash = "sha256:29bfeb0dff5cb5fdab2023a7a9947b3b4af63e9c47cae2a10ad58394b517fddc", size = 160158, upload-time = "2024-02-01T20:44:05.288Z" },
    { url = "https://files.pythonhosted.org/packages/14/c3/f602601f1819983e018156e728e57b3f19726cb424b543667faab82f6939/multidict-6.0.5-cp311-cp311-musllinux_1_1_x86_64.whl", hash = "sha256:e030047e85cbcedbfc073f71836d62dd5dadfbe7531cae27789ff66bc551bd5e", size = 156072, upload-time = "2024-02-01T20:44:07.073Z" },
    { url = "https://files.pythonhosted.org/packages/82/a6/0290af8487326108c0d03d14f8a0b8b1001d71e4494df5f96ab0c88c0b88/multidict-6.0.5-cp311-cp311-win32.whl", hash = "sha256:2f4848aa3baa109e6ab81fe2006c77ed4d3cd1e0ac2c1fbddb7b1277c168788c", size = 25731, upload-time = "2024-02-01T20:44:09.12Z" },
    { url = "https://files.pythonhosted.org/packages/88/aa/ea217cb18325aa05cb3e3111c19715f1e97c50a4a900cbc20e54648de5f5/multidict-6.0.5-cp311-cp311-win_amd64.whl", hash = "sha256:2faa5ae9376faba05f630d7e5e6be05be22913782b927b19d12b8145968a85ea", size = 28176, upload-time = "2024-02-01T20:44:10.595Z" },
    { url = "https://files.pythonhosted.org/packages/fa/a2/17e1e23c6be0a916219c5292f509360c345b5fa6beeb50d743203c27532c/multidict-6.0.5-py3-none-any.whl", hash = "sha256:0d63c74e3d7ab26de115c49bffc92cc77ed23395303d496eae515d4204a625e7", size = 9729, upload-time = "2024-02-01T20:45:59.309Z" },
]

[[package]]
name = "mypy-boto3-cloudformation"
version = "1.39.0"
source = { registry = "https://pypi.org/simple" }
dependencies = [
    { name = "typing-extensions" },
]
sdist = { url = "https://files.pythonhosted.org/packages/dc/1c/57ca59b5a7ad1560beaf8b6a3a22cfe22f355f3b67a7bd47ab77faad08fe/mypy_boto3_cloudformation-1.39.0.tar.gz", hash = "sha256:734a9432dd9dbc58262424da6d04a4962cac6810c17a9933e6438180d2254129", size = 57680, upload-time = "2025-06-30T19:35:04.716Z" }
wheels = [
    { url = "https://files.pythonhosted.org/packages/11/2b/c46a72ec526477326089358ee4d8a48eb2ce5e8570792c50a02074c820ab/mypy_boto3_cloudformation-1.39.0-py3-none-any.whl", hash = "sha256:d19c4c5d6d6e0f1eec9061ebe4a50ef46c113f775cf01599e880809a9f0da7c4", size = 69644, upload-time = "2025-06-30T19:35:03.317Z" },
]

[[package]]
name = "mypy-boto3-dynamodb"
version = "1.39.0"
source = { registry = "https://pypi.org/simple" }
dependencies = [
    { name = "typing-extensions" },
]
sdist = { url = "https://files.pythonhosted.org/packages/99/6a/edb378186ac55384ffe450098f2c0e7679f499316a1241c0de642d498350/mypy_boto3_dynamodb-1.39.0.tar.gz", hash = "sha256:c3bafc7b4f8d59bac9a7436c7ccfb6fe32991bc7fc88c62264eaad06ae63f8a8", size = 47818, upload-time = "2025-06-30T19:37:44.873Z" }
wheels = [
    { url = "https://files.pythonhosted.org/packages/5e/e9/850a69318579845ad05c9cfa0f18a185c2d7d6732ef1b6902d0bcc8c7170/mypy_boto3_dynamodb-1.39.0-py3-none-any.whl", hash = "sha256:3a136f9d764fa5e1b2ff464fa9599533fd00e65affe47bd28a40d920ece707a4", size = 56785, upload-time = "2025-06-30T19:37:42.499Z" },
]

[[package]]
name = "mypy-boto3-ec2"
version = "1.39.10"
source = { registry = "https://pypi.org/simple" }
dependencies = [
    { name = "typing-extensions" },
]
sdist = { url = "https://files.pythonhosted.org/packages/cc/a0/1efa7ff926e151af7116b525d6736c6f831fdf1a727be367362f7087e626/mypy_boto3_ec2-1.39.10.tar.gz", hash = "sha256:f1fc6d2592670b4503b44a9131d3b353dda686dd28020e338f1712d646fa6e2c", size = 403792, upload-time = "2025-07-21T19:30:59.045Z" }
wheels = [
    { url = "https://files.pythonhosted.org/packages/56/ff/229f32b06eb3552fd3840636707e2869498abf5b6fa431c3c5e18906069e/mypy_boto3_ec2-1.39.10-py3-none-any.whl", hash = "sha256:91bea1173488035a439f97d41512cb9f117f3be2139ce943a4e97051e8fab069", size = 393064, upload-time = "2025-07-21T19:30:54.421Z" },
]

[[package]]
name = "mypy-boto3-lambda"
version = "1.39.11"
source = { registry = "https://pypi.org/simple" }
dependencies = [
    { name = "typing-extensions" },
]
sdist = { url = "https://files.pythonhosted.org/packages/33/e9/afbced105bfaac4b47b89aa6f9009cec78755ce22dd1d2d1ced3f174305c/mypy_boto3_lambda-1.39.11.tar.gz", hash = "sha256:a9867ba54ced8cfd1e977afaee053d1264c8d64ef215fe8d132b9a3a4736fe07", size = 42490, upload-time = "2025-07-22T19:30:02.043Z" }
wheels = [
    { url = "https://files.pythonhosted.org/packages/ae/af/370f3cbdf158ae33b1470e643f87ce2d22fcaa2dc4ed1e2a6dc43c865b24/mypy_boto3_lambda-1.39.11-py3-none-any.whl", hash = "sha256:19ad0649bf768e68840a429306aef002bbdf90f9a91512f7efd8292ca88be892", size = 49051, upload-time = "2025-07-22T19:29:57.827Z" },
]

[[package]]
name = "mypy-boto3-rds"
version = "1.39.1"
source = { registry = "https://pypi.org/simple" }
dependencies = [
    { name = "typing-extensions" },
]
sdist = { url = "https://files.pythonhosted.org/packages/b4/8d/14cdacf34497808f010651f556320589cb71b9f3642287ff6cf56188f187/mypy_boto3_rds-1.39.1.tar.gz", hash = "sha256:6b95bb34f3f13e5c4e9029470828a4706845304370df773221622ee9d5d00033", size = 85184, upload-time = "2025-07-01T19:28:31.548Z" }
wheels = [
    { url = "https://files.pythonhosted.org/packages/3f/3f/9466cda9a185ebb64e1e894a4a09522df2aff26a93ba73082e7d4a9b2fd8/mypy_boto3_rds-1.39.1-py3-none-any.whl", hash = "sha256:5bc0bedd45b7d3e4a1aa8fe01d8b4837f46da4f87b4afabca8a165b4886e611b", size = 91434, upload-time = "2025-07-01T19:28:29.186Z" },
]

[[package]]
name = "mypy-boto3-s3"
version = "1.39.5"
source = { registry = "https://pypi.org/simple" }
dependencies = [
    { name = "typing-extensions" },
]
sdist = { url = "https://files.pythonhosted.org/packages/3f/42/e6cb54fb2eeaf53fe74d4cab03e6979dabd2b8df6f94ab405a1f8dd7ffbc/mypy_boto3_s3-1.39.5.tar.gz", hash = "sha256:b339a9128e96eaf74f87c40ee42711db82d31a45085ba78b262ae7683cb9e5f0", size = 75921, upload-time = "2025-07-15T22:40:03.255Z" }
wheels = [
    { url = "https://files.pythonhosted.org/packages/0b/ac/ef29eb1c9bd09da3466bf1dce60558a2b8643fc82b89ac8df35a1a63a23f/mypy_boto3_s3-1.39.5-py3-none-any.whl", hash = "sha256:57272e73faf0d38e65b5ed82c8b22650c8820c8d070c5b10e307fd98f247e05a", size = 82696, upload-time = "2025-07-15T22:39:46.221Z" },
]

[[package]]
name = "mypy-boto3-sqs"
version = "1.39.0"
source = { registry = "https://pypi.org/simple" }
dependencies = [
    { name = "typing-extensions" },
]
sdist = { url = "https://files.pythonhosted.org/packages/de/b6/eee43ff2f5fa42d7136ce30a0f4e4542cb99f7cb493991b71e7c0553d020/mypy_boto3_sqs-1.39.0.tar.gz", hash = "sha256:279d489e9b8ffb860f2dc6349608e9eb289ae0c8c3558739e9e62c595e456834", size = 23569, upload-time = "2025-06-30T19:49:23.748Z" }
wheels = [
    { url = "https://files.pythonhosted.org/packages/4d/98/815005cc2d8e75899c09eb0204e64232b852d9fe4a2f49f93e193574dc0f/mypy_boto3_sqs-1.39.0-py3-none-any.whl", hash = "sha256:ca434295143f811a9b8a1e9fd81f19a7213c3590ced5131cb648fc2107f4eaba", size = 33699, upload-time = "2025-06-30T19:49:21.201Z" },
]

[[package]]
name = "nodeenv"
version = "1.9.1"
source = { registry = "https://pypi.org/simple" }
sdist = { url = "https://files.pythonhosted.org/packages/43/16/fc88b08840de0e0a72a2f9d8c6bae36be573e475a6326ae854bcc549fc45/nodeenv-1.9.1.tar.gz", hash = "sha256:6ec12890a2dab7946721edbfbcd91f3319c6ccc9aec47be7c7e6b7011ee6645f", size = 47437, upload-time = "2024-06-04T18:44:11.171Z" }
wheels = [
    { url = "https://files.pythonhosted.org/packages/d2/1d/1b658dbd2b9fa9c4c9f32accbfc0205d532c8c6194dc0f2a4c0428e7128a/nodeenv-1.9.1-py2.py3-none-any.whl", hash = "sha256:ba11c9782d29c27c70ffbdda2d7415098754709be8a7056d79a737cd901155c9", size = 22314, upload-time = "2024-06-04T18:44:08.352Z" },
]

[[package]]
name = "numpy"
version = "1.26.2"
source = { registry = "https://pypi.org/simple" }
sdist = { url = "https://files.pythonhosted.org/packages/dd/2b/205ddff2314d4eea852e31d53b8e55eb3f32b292efc3dd86bd827ab9019d/numpy-1.26.2.tar.gz", hash = "sha256:f65738447676ab5777f11e6bbbdb8ce11b785e105f690bc45966574816b6d3ea", size = 15664248, upload-time = "2023-11-12T23:17:31.386Z" }
wheels = [
    { url = "https://files.pythonhosted.org/packages/51/3b/2ba379bf754f13041e3d8b994394e78c69cdb9d1e5dd1dba9404b24afbdf/numpy-1.26.2-cp311-cp311-macosx_10_9_x86_64.whl", hash = "sha256:b96e7b9c624ef3ae2ae0e04fa9b460f6b9f17ad8b4bec6d7756510f1f6c0c841", size = 20617415, upload-time = "2023-11-12T22:57:29.251Z" },
    { url = "https://files.pythonhosted.org/packages/2e/54/218ce51bb571a70975f223671b2a86aa951e83abfd2a416a3d540f35115c/numpy-1.26.2-cp311-cp311-macosx_11_0_arm64.whl", hash = "sha256:aa18428111fb9a591d7a9cc1b48150097ba6a7e8299fb56bdf574df650e7d1f1", size = 13987881, upload-time = "2023-11-12T22:57:58.522Z" },
    { url = "https://files.pythonhosted.org/packages/f1/97/51eb4aa087e95138477e2140b17cd795fb379b1669432413dfad68f535c1/numpy-1.26.2-cp311-cp311-manylinux_2_17_aarch64.manylinux2014_aarch64.whl", hash = "sha256:06fa1ed84aa60ea6ef9f91ba57b5ed963c3729534e6e54055fc151fad0423f0a", size = 14216395, upload-time = "2023-11-12T22:58:26.86Z" },
    { url = "https://files.pythonhosted.org/packages/b6/ab/5b893944b1602a366893559bfb227fdfb3ad7c7629b2a80d039bb5924367/numpy-1.26.2-cp311-cp311-manylinux_2_17_x86_64.manylinux2014_x86_64.whl", hash = "sha256:96ca5482c3dbdd051bcd1fce8034603d6ebfc125a7bd59f55b40d8f5d246832b", size = 18238922, upload-time = "2023-11-12T22:59:13.134Z" },
    { url = "https://files.pythonhosted.org/packages/81/65/abb5808f13e96145b691bfe75cd8c4b7a94a6acfc5db0e8111ea17015675/numpy-1.26.2-cp311-cp311-musllinux_1_1_aarch64.whl", hash = "sha256:854ab91a2906ef29dc3925a064fcd365c7b4da743f84b123002f6139bcb3f8a7", size = 13875653, upload-time = "2023-11-12T22:59:43.412Z" },
    { url = "https://files.pythonhosted.org/packages/21/17/f9ab7b9f3b46c7d6b024d129259fd5d276aed9047e424537c48ca2e43339/numpy-1.26.2-cp311-cp311-musllinux_1_1_x86_64.whl", hash = "sha256:f43740ab089277d403aa07567be138fc2a89d4d9892d113b76153e0e412409f8", size = 18079981, upload-time = "2023-11-12T23:00:18.926Z" },
    { url = "https://files.pythonhosted.org/packages/ac/6b/ea1405e449059f1e2be85f55d025598c11375c8d64cdf763506b22c244ab/numpy-1.26.2-cp311-cp311-win32.whl", hash = "sha256:a2bbc29fcb1771cd7b7425f98b05307776a6baf43035d3b80c4b0f29e9545186", size = 20755674, upload-time = "2023-11-12T23:01:17.569Z" },
    { url = "https://files.pythonhosted.org/packages/da/3c/3ff05c2855eee52588f489a4e607e4a61699a0742aa03ccf641c77f9eb0a/numpy-1.26.2-cp311-cp311-win_amd64.whl", hash = "sha256:2b3fca8a5b00184828d12b073af4d0fc5fdd94b1632c2477526f6bd7842d700d", size = 15798609, upload-time = "2023-11-12T23:01:58.827Z" },
]

[[package]]
name = "openai"
version = "1.78.0"
source = { registry = "https://pypi.org/simple" }
dependencies = [
    { name = "anyio" },
    { name = "distro" },
    { name = "httpx" },
    { name = "jiter" },
    { name = "pydantic" },
    { name = "sniffio" },
    { name = "tqdm" },
    { name = "typing-extensions" },
]
sdist = { url = "https://files.pythonhosted.org/packages/d1/7c/7c48bac9be52680e41e99ae7649d5da3a0184cd94081e028897f9005aa03/openai-1.78.0.tar.gz", hash = "sha256:254aef4980688468e96cbddb1f348ed01d274d02c64c6c69b0334bf001fb62b3", size = 442652, upload-time = "2025-05-08T17:28:34.23Z" }
wheels = [
    { url = "https://files.pythonhosted.org/packages/cc/41/d64a6c56d0ec886b834caff7a07fc4d43e1987895594b144757e7a6b90d7/openai-1.78.0-py3-none-any.whl", hash = "sha256:1ade6a48cd323ad8a7715e7e1669bb97a17e1a5b8a916644261aaef4bf284778", size = 680407, upload-time = "2025-05-08T17:28:32.09Z" },
]

[[package]]
name = "openapi-pydantic"
version = "0.5.1"
source = { registry = "https://pypi.org/simple" }
dependencies = [
    { name = "pydantic" },
]
sdist = { url = "https://files.pythonhosted.org/packages/02/2e/58d83848dd1a79cb92ed8e63f6ba901ca282c5f09d04af9423ec26c56fd7/openapi_pydantic-0.5.1.tar.gz", hash = "sha256:ff6835af6bde7a459fb93eb93bb92b8749b754fc6e51b2f1590a19dc3005ee0d", size = 60892, upload-time = "2025-01-08T19:29:27.083Z" }
wheels = [
    { url = "https://files.pythonhosted.org/packages/12/cf/03675d8bd8ecbf4445504d8071adab19f5f993676795708e36402ab38263/openapi_pydantic-0.5.1-py3-none-any.whl", hash = "sha256:a3a09ef4586f5bd760a8df7f43028b60cafb6d9f61de2acba9574766255ab146", size = 96381, upload-time = "2025-01-08T19:29:25.275Z" },
]

[[package]]
name = "packaging"
version = "25.0"
source = { registry = "https://pypi.org/simple" }
sdist = { url = "https://files.pythonhosted.org/packages/a1/d4/1fc4078c65507b51b96ca8f8c3ba19e6a61c8253c72794544580a7b6c24d/packaging-25.0.tar.gz", hash = "sha256:d443872c98d677bf60f6a1f2f8c1cb748e8fe762d2bf9d3148b5599295b0fc4f", size = 165727, upload-time = "2025-04-19T11:48:59.673Z" }
wheels = [
    { url = "https://files.pythonhosted.org/packages/20/12/38679034af332785aac8774540895e234f4d07f7545804097de4b666afd8/packaging-25.0-py3-none-any.whl", hash = "sha256:29572ef2b1f17581046b3a2227d5c611fb25ec70ca1ba8554b24b0e69331a484", size = 66469, upload-time = "2025-04-19T11:48:57.875Z" },
]

[[package]]
name = "pandas"
version = "2.1.3"
source = { registry = "https://pypi.org/simple" }
dependencies = [
    { name = "numpy" },
    { name = "python-dateutil" },
    { name = "pytz" },
    { name = "tzdata" },
]
sdist = { url = "https://files.pythonhosted.org/packages/86/ff/662dde2193fc93b8547b073db20472b9676f944d907247a46c9c5bc45bfc/pandas-2.1.3.tar.gz", hash = "sha256:22929f84bca106921917eb73c1521317ddd0a4c71b395bcf767a106e3494209f", size = 4272855, upload-time = "2023-11-10T19:19:47.654Z" }
wheels = [
    { url = "https://files.pythonhosted.org/packages/1b/ef/63136f5ab2dab6f119ded7c5d31b6294e825059b57d4e5b03042fd557b46/pandas-2.1.3-cp311-cp311-macosx_10_9_x86_64.whl", hash = "sha256:04d4c58e1f112a74689da707be31cf689db086949c71828ef5da86727cfe3f82", size = 11618611, upload-time = "2023-11-10T19:15:13.366Z" },
    { url = "https://files.pythonhosted.org/packages/d6/7c/20e737300f9bec011fb79c01d8948bc38c854876aac2da2cfcdd0992b153/pandas-2.1.3-cp311-cp311-macosx_11_0_arm64.whl", hash = "sha256:7fa2ad4ff196768ae63a33f8062e6838efed3a319cf938fdf8b95e956c813042", size = 10777582, upload-time = "2023-11-10T19:15:30.139Z" },
    { url = "https://files.pythonhosted.org/packages/84/d5/dbd0140e9b2cc27566c8213f9f55426487815b3cf1cdabca3edaf5472e35/pandas-2.1.3-cp311-cp311-manylinux_2_17_aarch64.manylinux2014_aarch64.whl", hash = "sha256:4441ac94a2a2613e3982e502ccec3bdedefe871e8cea54b8775992485c5660ef", size = 14778000, upload-time = "2023-11-10T19:15:48.391Z" },
    { url = "https://files.pythonhosted.org/packages/08/de/d4448c423484537ebc9373d3da2496a2e47f42ea11ff48e025cf49665471/pandas-2.1.3-cp311-cp311-manylinux_2_17_x86_64.manylinux2014_x86_64.whl", hash = "sha256:d5ded6ff28abbf0ea7689f251754d3789e1edb0c4d0d91028f0b980598418a58", size = 12231870, upload-time = "2023-11-10T19:16:04.867Z" },
    { url = "https://files.pythonhosted.org/packages/8c/76/26e0d50e9fa0ddedd23f0098e5940273a984aac7a0a84493e07d502b21e2/pandas-2.1.3-cp311-cp311-musllinux_1_1_x86_64.whl", hash = "sha256:fca5680368a5139d4920ae3dc993eb5106d49f814ff24018b64d8850a52c6ed2", size = 13065063, upload-time = "2023-11-10T19:16:22.157Z" },
    { url = "https://files.pythonhosted.org/packages/97/d8/dc2f6bff06a799a5603c414afc6de39c6351fe34892d50b6a077df3be6ac/pandas-2.1.3-cp311-cp311-win_amd64.whl", hash = "sha256:de21e12bf1511190fc1e9ebc067f14ca09fccfb189a813b38d63211d54832f5f", size = 10612232, upload-time = "2023-11-10T19:16:36.174Z" },
]

[[package]]
name = "partial-json-parser"
version = "0.2.1.1.post5"
source = { registry = "https://pypi.org/simple" }
sdist = { url = "https://files.pythonhosted.org/packages/27/9c/9c366aed65acb40a97842ce1375a87b27ea37d735fc9717f7729bae3cc00/partial_json_parser-0.2.1.1.post5.tar.gz", hash = "sha256:992710ac67e90b367921d52727698928040f7713ba7ecb33b96371ea7aec82ca", size = 10313, upload-time = "2025-01-08T15:44:02.147Z" }
wheels = [
    { url = "https://files.pythonhosted.org/packages/8c/ee/a9476f01f27c74420601be208c6c2c0dd3486681d515e9d765931b89851c/partial_json_parser-0.2.1.1.post5-py3-none-any.whl", hash = "sha256:627715aaa3cb3fb60a65b0d62223243acaa6c70846520a90326fef3a2f0b61ca", size = 10885, upload-time = "2025-01-08T15:44:00.987Z" },
]

[[package]]
name = "pgvector"
version = "0.2.4"
source = { registry = "https://pypi.org/simple" }
dependencies = [
    { name = "numpy" },
]
wheels = [
    { url = "https://files.pythonhosted.org/packages/ff/70/4121568743eff331240def4d0b0e949f3cd36f440435a69f967ebd1f0bc6/pgvector-0.2.4-py2.py3-none-any.whl", hash = "sha256:548e1f88d3c7433020c1c177feddad2f36915c262852d621f9018fcafff6870b", size = 9564, upload-time = "2023-11-24T17:26:57.442Z" },
]

[[package]]
name = "pillow"
version = "10.2.0"
source = { registry = "https://pypi.org/simple" }
sdist = { url = "https://files.pythonhosted.org/packages/f8/3e/32cbd0129a28686621434cbf17bb64bf1458bfb838f1f668262fefce145c/pillow-10.2.0.tar.gz", hash = "sha256:e87f0b2c78157e12d7686b27d63c070fd65d994e8ddae6f328e0dcf4a0cd007e", size = 46212712, upload-time = "2024-01-02T09:16:59.702Z" }
wheels = [
    { url = "https://files.pythonhosted.org/packages/89/1d/23bafc80495b2a902b27d242e9226ea0b74624f108c60f0533329c051f78/pillow-10.2.0-cp311-cp311-macosx_10_10_x86_64.whl", hash = "sha256:35bb52c37f256f662abdfa49d2dfa6ce5d93281d323a9af377a120e89a9eafb5", size = 3518211, upload-time = "2024-01-02T09:15:21.874Z" },
    { url = "https://files.pythonhosted.org/packages/46/ce/a84284ab66a278825109b03765d7411be3ff18250da44faa9fb5ea9a16a0/pillow-10.2.0-cp311-cp311-macosx_11_0_arm64.whl", hash = "sha256:9c23f307202661071d94b5e384e1e1dc7dfb972a28a2310e4ee16103e66ddb67", size = 3318744, upload-time = "2024-01-02T09:15:24.732Z" },
    { url = "https://files.pythonhosted.org/packages/2c/36/57c68f5d03b471c4bd7302821b4fcb6f126ba91f78b590ffce00a8c2ac42/pillow-10.2.0-cp311-cp311-manylinux_2_17_aarch64.manylinux2014_aarch64.whl", hash = "sha256:773efe0603db30c281521a7c0214cad7836c03b8ccff897beae9b47c0b657d61", size = 4304573, upload-time = "2024-01-02T09:32:51.962Z" },
    { url = "https://files.pythonhosted.org/packages/a5/23/3c59ba2bb48f2ab2f11c3597f50458f63ed46dcc4cedd3308f6e4ec7271f/pillow-10.2.0-cp311-cp311-manylinux_2_17_x86_64.manylinux2014_x86_64.whl", hash = "sha256:11fa2e5984b949b0dd6d7a94d967743d87c577ff0b83392f17cb3990d0d2fd6e", size = 4414949, upload-time = "2024-01-02T09:15:27.503Z" },
    { url = "https://files.pythonhosted.org/packages/18/6c/04ef8c00c258df1f0f4ef940d76bc278d15693fbb3268da00b9f4b145ad6/pillow-10.2.0-cp311-cp311-manylinux_2_28_aarch64.whl", hash = "sha256:716d30ed977be8b37d3ef185fecb9e5a1d62d110dfbdcd1e2a122ab46fddb03f", size = 4328040, upload-time = "2024-01-02T09:32:56.979Z" },
    { url = "https://files.pythonhosted.org/packages/66/9c/2e1877630eb298bbfd23f90deeec0a3f682a4163d5ca9f178937de57346c/pillow-10.2.0-cp311-cp311-manylinux_2_28_x86_64.whl", hash = "sha256:a086c2af425c5f62a65e12fbf385f7c9fcb8f107d0849dba5839461a129cf311", size = 4494803, upload-time = "2024-01-02T09:15:30.346Z" },
    { url = "https://files.pythonhosted.org/packages/09/1f/b01ddb19acb325f1ee569cae9b914ce30f589f43d089e572ec6fd632f560/pillow-10.2.0-cp311-cp311-musllinux_1_1_aarch64.whl", hash = "sha256:c8de2789052ed501dd829e9cae8d3dcce7acb4777ea4a479c14521c942d395b1", size = 4520153, upload-time = "2024-01-02T09:33:01.573Z" },
    { url = "https://files.pythonhosted.org/packages/ae/94/340ca3ee7b632c2019498e0f1d399530152f8c4e39f8374ace2fec147322/pillow-10.2.0-cp311-cp311-musllinux_1_1_x86_64.whl", hash = "sha256:609448742444d9290fd687940ac0b57fb35e6fd92bdb65386e08e99af60bf757", size = 4585627, upload-time = "2024-01-02T09:15:33.069Z" },
    { url = "https://files.pythonhosted.org/packages/73/89/bef0d3a0e0c2cc054e055a38ca1ac210749b9537cb13b10f6fe0343eed79/pillow-10.2.0-cp311-cp311-win32.whl", hash = "sha256:823ef7a27cf86df6597fa0671066c1b596f69eba53efa3d1e1cb8b30f3533068", size = 2289835, upload-time = "2024-01-02T09:15:35.027Z" },
    { url = "https://files.pythonhosted.org/packages/43/56/f92715a873187b5eff72a4a0d2ac6258e18e9bfb0e136aafde65c49a841a/pillow-10.2.0-cp311-cp311-win_amd64.whl", hash = "sha256:1da3b2703afd040cf65ec97efea81cfba59cdbed9c11d8efc5ab09df9509fc56", size = 2621395, upload-time = "2024-01-02T09:15:37.42Z" },
    { url = "https://files.pythonhosted.org/packages/b1/71/eea5f690e5f8d77cdde455d7e42bae0a2d918bec886f0e7fefb6836c51f4/pillow-10.2.0-cp311-cp311-win_arm64.whl", hash = "sha256:edca80cbfb2b68d7b56930b84a0e45ae1694aeba0541f798e908a49d66b837f1", size = 2229075, upload-time = "2024-01-02T09:15:39.285Z" },
]

[[package]]
name = "platformdirs"
version = "4.3.8"
source = { registry = "https://pypi.org/simple" }
sdist = { url = "https://files.pythonhosted.org/packages/fe/8b/3c73abc9c759ecd3f1f7ceff6685840859e8070c4d947c93fae71f6a0bf2/platformdirs-4.3.8.tar.gz", hash = "sha256:3d512d96e16bcb959a814c9f348431070822a6496326a4be0911c40b5a74c2bc", size = 21362, upload-time = "2025-05-07T22:47:42.121Z" }
wheels = [
    { url = "https://files.pythonhosted.org/packages/fe/39/979e8e21520d4e47a0bbe349e2713c0aac6f3d853d0e5b34d76206c439aa/platformdirs-4.3.8-py3-none-any.whl", hash = "sha256:ff7059bb7eb1179e2685604f4aaf157cfd9535242bd23742eadc3c13542139b4", size = 18567, upload-time = "2025-05-07T22:47:40.376Z" },
]

[[package]]
name = "postgrest"
version = "0.19.3"
source = { registry = "https://pypi.org/simple" }
dependencies = [
    { name = "deprecation" },
    { name = "httpx", extra = ["http2"] },
    { name = "pydantic" },
]
sdist = { url = "https://files.pythonhosted.org/packages/63/80/b0306469da7ad89db165ce4c76de2f12eccc7fadb900cab9cbaff760a587/postgrest-0.19.3.tar.gz", hash = "sha256:28a70f03bf3a975aa865a10487b1ce09b7195f56453f7c318a70d3117a3d323c", size = 15095, upload-time = "2025-01-24T22:24:56.325Z" }
wheels = [
    { url = "https://files.pythonhosted.org/packages/b0/82/f1825a85745912cdd8956aad8ebc4b797d2f891c380c2b8825b35914dbd1/postgrest-0.19.3-py3-none-any.whl", hash = "sha256:03a7e638962454d10bb712c35e63a8a4bc452917917a4e9eb7427bd5b3c6c485", size = 22198, upload-time = "2025-01-24T22:24:54.588Z" },
]

[[package]]
name = "pre-commit"
version = "4.2.0"
source = { registry = "https://pypi.org/simple" }
dependencies = [
    { name = "cfgv" },
    { name = "identify" },
    { name = "nodeenv" },
    { name = "pyyaml" },
    { name = "virtualenv" },
]
sdist = { url = "https://files.pythonhosted.org/packages/08/39/679ca9b26c7bb2999ff122d50faa301e49af82ca9c066ec061cfbc0c6784/pre_commit-4.2.0.tar.gz", hash = "sha256:601283b9757afd87d40c4c4a9b2b5de9637a8ea02eaff7adc2d0fb4e04841146", size = 193424, upload-time = "2025-03-18T21:35:20.987Z" }
wheels = [
    { url = "https://files.pythonhosted.org/packages/88/74/a88bf1b1efeae488a0c0b7bdf71429c313722d1fc0f377537fbe554e6180/pre_commit-4.2.0-py2.py3-none-any.whl", hash = "sha256:a009ca7205f1eb497d10b845e52c838a98b6cdd2102a6c8e4540e94ee75c58bd", size = 220707, upload-time = "2025-03-18T21:35:19.343Z" },
]

[[package]]
name = "propcache"
version = "0.3.2"
source = { registry = "https://pypi.org/simple" }
sdist = { url = "https://files.pythonhosted.org/packages/a6/16/43264e4a779dd8588c21a70f0709665ee8f611211bdd2c87d952cfa7c776/propcache-0.3.2.tar.gz", hash = "sha256:20d7d62e4e7ef05f221e0db2856b979540686342e7dd9973b815599c7057e168", size = 44139, upload-time = "2025-06-09T22:56:06.081Z" }
wheels = [
    { url = "https://files.pythonhosted.org/packages/80/8d/e8b436717ab9c2cfc23b116d2c297305aa4cd8339172a456d61ebf5669b8/propcache-0.3.2-cp311-cp311-macosx_10_9_universal2.whl", hash = "sha256:0b8d2f607bd8f80ddc04088bc2a037fdd17884a6fcadc47a96e334d72f3717be", size = 74207, upload-time = "2025-06-09T22:54:05.399Z" },
    { url = "https://files.pythonhosted.org/packages/d6/29/1e34000e9766d112171764b9fa3226fa0153ab565d0c242c70e9945318a7/propcache-0.3.2-cp311-cp311-macosx_10_9_x86_64.whl", hash = "sha256:06766d8f34733416e2e34f46fea488ad5d60726bb9481d3cddf89a6fa2d9603f", size = 43648, upload-time = "2025-06-09T22:54:08.023Z" },
    { url = "https://files.pythonhosted.org/packages/46/92/1ad5af0df781e76988897da39b5f086c2bf0f028b7f9bd1f409bb05b6874/propcache-0.3.2-cp311-cp311-macosx_11_0_arm64.whl", hash = "sha256:a2dc1f4a1df4fecf4e6f68013575ff4af84ef6f478fe5344317a65d38a8e6dc9", size = 43496, upload-time = "2025-06-09T22:54:09.228Z" },
    { url = "https://files.pythonhosted.org/packages/b3/ce/e96392460f9fb68461fabab3e095cb00c8ddf901205be4eae5ce246e5b7e/propcache-0.3.2-cp311-cp311-manylinux_2_17_aarch64.manylinux2014_aarch64.whl", hash = "sha256:be29c4f4810c5789cf10ddf6af80b041c724e629fa51e308a7a0fb19ed1ef7bf", size = 217288, upload-time = "2025-06-09T22:54:10.466Z" },
    { url = "https://files.pythonhosted.org/packages/c5/2a/866726ea345299f7ceefc861a5e782b045545ae6940851930a6adaf1fca6/propcache-0.3.2-cp311-cp311-manylinux_2_17_ppc64le.manylinux2014_ppc64le.whl", hash = "sha256:59d61f6970ecbd8ff2e9360304d5c8876a6abd4530cb752c06586849ac8a9dc9", size = 227456, upload-time = "2025-06-09T22:54:11.828Z" },
    { url = "https://files.pythonhosted.org/packages/de/03/07d992ccb6d930398689187e1b3c718339a1c06b8b145a8d9650e4726166/propcache-0.3.2-cp311-cp311-manylinux_2_17_s390x.manylinux2014_s390x.whl", hash = "sha256:62180e0b8dbb6b004baec00a7983e4cc52f5ada9cd11f48c3528d8cfa7b96a66", size = 225429, upload-time = "2025-06-09T22:54:13.823Z" },
    { url = "https://files.pythonhosted.org/packages/5d/e6/116ba39448753b1330f48ab8ba927dcd6cf0baea8a0ccbc512dfb49ba670/propcache-0.3.2-cp311-cp311-manylinux_2_17_x86_64.manylinux2014_x86_64.whl", hash = "sha256:c144ca294a204c470f18cf4c9d78887810d04a3e2fbb30eea903575a779159df", size = 213472, upload-time = "2025-06-09T22:54:15.232Z" },
    { url = "https://files.pythonhosted.org/packages/a6/85/f01f5d97e54e428885a5497ccf7f54404cbb4f906688a1690cd51bf597dc/propcache-0.3.2-cp311-cp311-manylinux_2_5_i686.manylinux1_i686.manylinux_2_17_i686.manylinux2014_i686.whl", hash = "sha256:c5c2a784234c28854878d68978265617aa6dc0780e53d44b4d67f3651a17a9a2", size = 204480, upload-time = "2025-06-09T22:54:17.104Z" },
    { url = "https://files.pythonhosted.org/packages/e3/79/7bf5ab9033b8b8194cc3f7cf1aaa0e9c3256320726f64a3e1f113a812dce/propcache-0.3.2-cp311-cp311-musllinux_1_2_aarch64.whl", hash = "sha256:5745bc7acdafa978ca1642891b82c19238eadc78ba2aaa293c6863b304e552d7", size = 214530, upload-time = "2025-06-09T22:54:18.512Z" },
    { url = "https://files.pythonhosted.org/packages/31/0b/bd3e0c00509b609317df4a18e6b05a450ef2d9a963e1d8bc9c9415d86f30/propcache-0.3.2-cp311-cp311-musllinux_1_2_armv7l.whl", hash = "sha256:c0075bf773d66fa8c9d41f66cc132ecc75e5bb9dd7cce3cfd14adc5ca184cb95", size = 205230, upload-time = "2025-06-09T22:54:19.947Z" },
    { url = "https://files.pythonhosted.org/packages/7a/23/fae0ff9b54b0de4e819bbe559508da132d5683c32d84d0dc2ccce3563ed4/propcache-0.3.2-cp311-cp311-musllinux_1_2_i686.whl", hash = "sha256:5f57aa0847730daceff0497f417c9de353c575d8da3579162cc74ac294c5369e", size = 206754, upload-time = "2025-06-09T22:54:21.716Z" },
    { url = "https://files.pythonhosted.org/packages/b7/7f/ad6a3c22630aaa5f618b4dc3c3598974a72abb4c18e45a50b3cdd091eb2f/propcache-0.3.2-cp311-cp311-musllinux_1_2_ppc64le.whl", hash = "sha256:eef914c014bf72d18efb55619447e0aecd5fb7c2e3fa7441e2e5d6099bddff7e", size = 218430, upload-time = "2025-06-09T22:54:23.17Z" },
    { url = "https://files.pythonhosted.org/packages/5b/2c/ba4f1c0e8a4b4c75910742f0d333759d441f65a1c7f34683b4a74c0ee015/propcache-0.3.2-cp311-cp311-musllinux_1_2_s390x.whl", hash = "sha256:2a4092e8549031e82facf3decdbc0883755d5bbcc62d3aea9d9e185549936dcf", size = 223884, upload-time = "2025-06-09T22:54:25.539Z" },
    { url = "https://files.pythonhosted.org/packages/88/e4/ebe30fc399e98572019eee82ad0caf512401661985cbd3da5e3140ffa1b0/propcache-0.3.2-cp311-cp311-musllinux_1_2_x86_64.whl", hash = "sha256:85871b050f174bc0bfb437efbdb68aaf860611953ed12418e4361bc9c392749e", size = 211480, upload-time = "2025-06-09T22:54:26.892Z" },
    { url = "https://files.pythonhosted.org/packages/96/0a/7d5260b914e01d1d0906f7f38af101f8d8ed0dc47426219eeaf05e8ea7c2/propcache-0.3.2-cp311-cp311-win32.whl", hash = "sha256:36c8d9b673ec57900c3554264e630d45980fd302458e4ac801802a7fd2ef7897", size = 37757, upload-time = "2025-06-09T22:54:28.241Z" },
    { url = "https://files.pythonhosted.org/packages/e1/2d/89fe4489a884bc0da0c3278c552bd4ffe06a1ace559db5ef02ef24ab446b/propcache-0.3.2-cp311-cp311-win_amd64.whl", hash = "sha256:e53af8cb6a781b02d2ea079b5b853ba9430fcbe18a8e3ce647d5982a3ff69f39", size = 41500, upload-time = "2025-06-09T22:54:29.4Z" },
    { url = "https://files.pythonhosted.org/packages/cc/35/cc0aaecf278bb4575b8555f2b137de5ab821595ddae9da9d3cd1da4072c7/propcache-0.3.2-py3-none-any.whl", hash = "sha256:98f1ec44fb675f5052cccc8e609c46ed23a35a1cfd18545ad4e29002d858a43f", size = 12663, upload-time = "2025-06-09T22:56:04.484Z" },
]

[[package]]
name = "protobuf"
version = "5.29.2"
source = { registry = "https://pypi.org/simple" }
sdist = { url = "https://files.pythonhosted.org/packages/a5/73/4e6295c1420a9d20c9c351db3a36109b4c9aa601916cb7c6871e3196a1ca/protobuf-5.29.2.tar.gz", hash = "sha256:b2cc8e8bb7c9326996f0e160137b0861f1a82162502658df2951209d0cb0309e", size = 424901, upload-time = "2024-12-18T15:31:16.724Z" }
wheels = [
    { url = "https://files.pythonhosted.org/packages/f3/42/6db5387124708d619ffb990a846fb123bee546f52868039f8fa964c5bc54/protobuf-5.29.2-cp310-abi3-win32.whl", hash = "sha256:c12ba8249f5624300cf51c3d0bfe5be71a60c63e4dcf51ffe9a68771d958c851", size = 422697, upload-time = "2024-12-18T15:30:50.3Z" },
    { url = "https://files.pythonhosted.org/packages/6c/38/2fcc968b377b531882d6ab2ac99b10ca6d00108394f6ff57c2395fb7baff/protobuf-5.29.2-cp310-abi3-win_amd64.whl", hash = "sha256:842de6d9241134a973aab719ab42b008a18a90f9f07f06ba480df268f86432f9", size = 434495, upload-time = "2024-12-18T15:30:53.718Z" },
    { url = "https://files.pythonhosted.org/packages/cb/26/41debe0f6615fcb7e97672057524687ed86fcd85e3da3f031c30af8f0c51/protobuf-5.29.2-cp38-abi3-macosx_10_9_universal2.whl", hash = "sha256:a0c53d78383c851bfa97eb42e3703aefdc96d2036a41482ffd55dc5f529466eb", size = 417812, upload-time = "2024-12-18T15:30:56.007Z" },
    { url = "https://files.pythonhosted.org/packages/e4/20/38fc33b60dcfb380507b99494aebe8c34b68b8ac7d32808c4cebda3f6f6b/protobuf-5.29.2-cp38-abi3-manylinux2014_aarch64.whl", hash = "sha256:494229ecd8c9009dd71eda5fd57528395d1eacdf307dbece6c12ad0dd09e912e", size = 319562, upload-time = "2024-12-18T15:30:57.141Z" },
    { url = "https://files.pythonhosted.org/packages/90/4d/c3d61e698e0e41d926dbff6aa4e57428ab1a6fc3b5e1deaa6c9ec0fd45cf/protobuf-5.29.2-cp38-abi3-manylinux2014_x86_64.whl", hash = "sha256:b6b0d416bbbb9d4fbf9d0561dbfc4e324fd522f61f7af0fe0f282ab67b22477e", size = 319662, upload-time = "2024-12-18T15:30:58.817Z" },
    { url = "https://files.pythonhosted.org/packages/f3/fd/c7924b4c2a1c61b8f4b64edd7a31ffacf63432135a2606f03a2f0d75a750/protobuf-5.29.2-py3-none-any.whl", hash = "sha256:fde4554c0e578a5a0bcc9a276339594848d1e89f9ea47b4427c80e5d72f90181", size = 172539, upload-time = "2024-12-18T15:31:14.458Z" },
]

[[package]]
name = "psutil"
version = "6.0.0"
source = { registry = "https://pypi.org/simple" }
sdist = { url = "https://files.pythonhosted.org/packages/18/c7/8c6872f7372eb6a6b2e4708b88419fb46b857f7a2e1892966b851cc79fc9/psutil-6.0.0.tar.gz", hash = "sha256:8faae4f310b6d969fa26ca0545338b21f73c6b15db7c4a8d934a5482faa818f2", size = 508067, upload-time = "2024-06-18T21:40:10.559Z" }
wheels = [
    { url = "https://files.pythonhosted.org/packages/0b/37/f8da2fbd29690b3557cca414c1949f92162981920699cd62095a984983bf/psutil-6.0.0-cp36-abi3-macosx_10_9_x86_64.whl", hash = "sha256:c588a7e9b1173b6e866756dde596fd4cad94f9399daf99ad8c3258b3cb2b47a0", size = 250961, upload-time = "2024-06-18T21:41:11.662Z" },
    { url = "https://files.pythonhosted.org/packages/35/56/72f86175e81c656a01c4401cd3b1c923f891b31fbcebe98985894176d7c9/psutil-6.0.0-cp36-abi3-manylinux_2_12_i686.manylinux2010_i686.manylinux_2_17_i686.manylinux2014_i686.whl", hash = "sha256:6ed2440ada7ef7d0d608f20ad89a04ec47d2d3ab7190896cd62ca5fc4fe08bf0", size = 287478, upload-time = "2024-06-18T21:41:16.18Z" },
    { url = "https://files.pythonhosted.org/packages/19/74/f59e7e0d392bc1070e9a70e2f9190d652487ac115bb16e2eff6b22ad1d24/psutil-6.0.0-cp36-abi3-manylinux_2_12_x86_64.manylinux2010_x86_64.manylinux_2_17_x86_64.manylinux2014_x86_64.whl", hash = "sha256:5fd9a97c8e94059b0ef54a7d4baf13b405011176c3b6ff257c247cae0d560ecd", size = 290455, upload-time = "2024-06-18T21:41:29.048Z" },
    { url = "https://files.pythonhosted.org/packages/cd/5f/60038e277ff0a9cc8f0c9ea3d0c5eb6ee1d2470ea3f9389d776432888e47/psutil-6.0.0-cp36-abi3-manylinux_2_17_aarch64.manylinux2014_aarch64.whl", hash = "sha256:e2e8d0054fc88153ca0544f5c4d554d42e33df2e009c4ff42284ac9ebdef4132", size = 292046, upload-time = "2024-06-18T21:41:33.53Z" },
    { url = "https://files.pythonhosted.org/packages/8b/20/2ff69ad9c35c3df1858ac4e094f20bd2374d33c8643cf41da8fd7cdcb78b/psutil-6.0.0-cp37-abi3-win32.whl", hash = "sha256:a495580d6bae27291324fe60cea0b5a7c23fa36a7cd35035a16d93bdcf076b9d", size = 253560, upload-time = "2024-06-18T21:41:46.067Z" },
    { url = "https://files.pythonhosted.org/packages/73/44/561092313ae925f3acfaace6f9ddc4f6a9c748704317bad9c8c8f8a36a79/psutil-6.0.0-cp37-abi3-win_amd64.whl", hash = "sha256:33ea5e1c975250a720b3a6609c490db40dae5d83a4eb315170c4fe0d8b1f34b3", size = 257399, upload-time = "2024-06-18T21:41:52.1Z" },
    { url = "https://files.pythonhosted.org/packages/7c/06/63872a64c312a24fb9b4af123ee7007a306617da63ff13bcc1432386ead7/psutil-6.0.0-cp38-abi3-macosx_11_0_arm64.whl", hash = "sha256:ffe7fc9b6b36beadc8c322f84e1caff51e8703b88eee1da46d1e3a6ae11b4fd0", size = 251988, upload-time = "2024-06-18T21:41:57.337Z" },
]

[[package]]
name = "psycopg2-binary"
version = "2.9.9"
source = { registry = "https://pypi.org/simple" }
sdist = { url = "https://files.pythonhosted.org/packages/fc/07/e720e53bfab016ebcc34241695ccc06a9e3d91ba19b40ca81317afbdc440/psycopg2-binary-2.9.9.tar.gz", hash = "sha256:7f01846810177d829c7692f1f5ada8096762d9172af1b1a28d4ab5b77c923c1c", size = 384973, upload-time = "2023-10-03T12:48:55.128Z" }
wheels = [
    { url = "https://files.pythonhosted.org/packages/a5/ac/702d300f3df169b9d0cbef0340d9f34a78bc18dc2dbafbcb39ff0f165cf8/psycopg2_binary-2.9.9-cp311-cp311-macosx_10_9_x86_64.whl", hash = "sha256:ee825e70b1a209475622f7f7b776785bd68f34af6e7a46e2e42f27b659b5bc26", size = 2822581, upload-time = "2023-10-03T12:46:30.64Z" },
    { url = "https://files.pythonhosted.org/packages/7a/1f/a6cf0cdf944253f7c45d90fbc876cc8bed5cc9942349306245715c0d88d6/psycopg2_binary-2.9.9-cp311-cp311-macosx_11_0_arm64.whl", hash = "sha256:1ea665f8ce695bcc37a90ee52de7a7980be5161375d42a0b6c6abedbf0d81f0f", size = 2552633, upload-time = "2023-10-03T12:46:32.808Z" },
    { url = "https://files.pythonhosted.org/packages/81/0b/3adf561107c865928455891156d1dde5325253f7f4316fe56cd2c3f73570/psycopg2_binary-2.9.9-cp311-cp311-manylinux_2_17_aarch64.manylinux2014_aarch64.whl", hash = "sha256:143072318f793f53819048fdfe30c321890af0c3ec7cb1dfc9cc87aa88241de2", size = 2851075, upload-time = "2023-10-03T12:46:35.138Z" },
    { url = "https://files.pythonhosted.org/packages/f7/98/c2fedcbf0a9607519a010dcf88571138b2251062dbde3610cdba5ba1eee1/psycopg2_binary-2.9.9-cp311-cp311-manylinux_2_17_i686.manylinux2014_i686.whl", hash = "sha256:c332c8d69fb64979ebf76613c66b985414927a40f8defa16cf1bc028b7b0a7b0", size = 3080509, upload-time = "2023-10-03T12:46:37.44Z" },
    { url = "https://files.pythonhosted.org/packages/c2/05/81e8bc7fca95574c9323e487d9ce1b58a4cfcc17f89b8fe843af46361211/psycopg2_binary-2.9.9-cp311-cp311-manylinux_2_17_ppc64le.manylinux2014_ppc64le.whl", hash = "sha256:f7fc5a5acafb7d6ccca13bfa8c90f8c51f13d8fb87d95656d3950f0158d3ce53", size = 3264303, upload-time = "2023-10-03T12:46:40.73Z" },
    { url = "https://files.pythonhosted.org/packages/ce/85/62825cabc6aad53104b7b6d12eb2ad74737d268630032d07b74d4444cb72/psycopg2_binary-2.9.9-cp311-cp311-manylinux_2_17_x86_64.manylinux2014_x86_64.whl", hash = "sha256:977646e05232579d2e7b9c59e21dbe5261f403a88417f6a6512e70d3f8a046be", size = 3019515, upload-time = "2023-10-03T12:46:43.038Z" },
    { url = "https://files.pythonhosted.org/packages/e9/b0/9ca2b8e01a0912c9a14234fd5df7a241a1e44778c5797bf4b8eaa8dc3d3a/psycopg2_binary-2.9.9-cp311-cp311-musllinux_1_1_aarch64.whl", hash = "sha256:b6356793b84728d9d50ead16ab43c187673831e9d4019013f1402c41b1db9b27", size = 2355892, upload-time = "2023-10-03T12:46:45.632Z" },
    { url = "https://files.pythonhosted.org/packages/73/17/ba28bb0022db5e2015a82d2df1c4b0d419c37fa07a588b3aff3adc4939f6/psycopg2_binary-2.9.9-cp311-cp311-musllinux_1_1_i686.whl", hash = "sha256:bc7bb56d04601d443f24094e9e31ae6deec9ccb23581f75343feebaf30423359", size = 2534903, upload-time = "2023-10-03T12:46:47.934Z" },
    { url = "https://files.pythonhosted.org/packages/3b/92/b463556409cdc12791cd8b1dae0072bf8efe817ef68b7ea3d9cf7d0e5656/psycopg2_binary-2.9.9-cp311-cp311-musllinux_1_1_ppc64le.whl", hash = "sha256:77853062a2c45be16fd6b8d6de2a99278ee1d985a7bd8b103e97e41c034006d2", size = 2486597, upload-time = "2023-10-03T12:46:50.598Z" },
    { url = "https://files.pythonhosted.org/packages/92/57/96576e07132d7f7a1ac1df939575e6fdd8951aea337ee152b586bb51a971/psycopg2_binary-2.9.9-cp311-cp311-musllinux_1_1_x86_64.whl", hash = "sha256:78151aa3ec21dccd5cdef6c74c3e73386dcdfaf19bced944169697d7ac7482fc", size = 2454908, upload-time = "2023-10-03T12:46:52.903Z" },
    { url = "https://files.pythonhosted.org/packages/7c/ae/cedd56e1f4a2b0e37213283caf3733a875c4c76f3372241e19c0d2a87355/psycopg2_binary-2.9.9-cp311-cp311-win32.whl", hash = "sha256:dc4926288b2a3e9fd7b50dc6a1909a13bbdadfc67d93f3374d984e56f885579d", size = 1024240, upload-time = "2023-10-03T12:46:55.009Z" },
    { url = "https://files.pythonhosted.org/packages/25/1f/7ae31759142999a8d06b3e250c1346c4abcdcada8fa884376775dc1de686/psycopg2_binary-2.9.9-cp311-cp311-win_amd64.whl", hash = "sha256:b76bedd166805480ab069612119ea636f5ab8f8771e640ae103e05a4aae3e417", size = 1163655, upload-time = "2023-10-03T12:46:57.038Z" },
]

[[package]]
name = "pyasn1"
version = "0.6.1"
source = { registry = "https://pypi.org/simple" }
sdist = { url = "https://files.pythonhosted.org/packages/ba/e9/01f1a64245b89f039897cb0130016d79f77d52669aae6ee7b159a6c4c018/pyasn1-0.6.1.tar.gz", hash = "sha256:6f580d2bdd84365380830acf45550f2511469f673cb4a5ae3857a3170128b034", size = 145322, upload-time = "2024-09-10T22:41:42.55Z" }
wheels = [
    { url = "https://files.pythonhosted.org/packages/c8/f1/d6a797abb14f6283c0ddff96bbdd46937f64122b8c925cab503dd37f8214/pyasn1-0.6.1-py3-none-any.whl", hash = "sha256:0d632f46f2ba09143da3a8afe9e33fb6f92fa2320ab7e886e2d0f7672af84629", size = 83135, upload-time = "2024-09-11T16:00:36.122Z" },
]

[[package]]
name = "pyasn1-modules"
version = "0.4.2"
source = { registry = "https://pypi.org/simple" }
dependencies = [
    { name = "pyasn1" },
]
sdist = { url = "https://files.pythonhosted.org/packages/e9/e6/78ebbb10a8c8e4b61a59249394a4a594c1a7af95593dc933a349c8d00964/pyasn1_modules-0.4.2.tar.gz", hash = "sha256:677091de870a80aae844b1ca6134f54652fa2c8c5a52aa396440ac3106e941e6", size = 307892, upload-time = "2025-03-28T02:41:22.17Z" }
wheels = [
    { url = "https://files.pythonhosted.org/packages/47/8d/d529b5d697919ba8c11ad626e835d4039be708a35b0d22de83a269a6682c/pyasn1_modules-0.4.2-py3-none-any.whl", hash = "sha256:29253a9207ce32b64c3ac6600edc75368f98473906e8fd1043bd6b5b1de2c14a", size = 181259, upload-time = "2025-03-28T02:41:19.028Z" },
]

[[package]]
name = "pycparser"
version = "2.22"
source = { registry = "https://pypi.org/simple" }
sdist = { url = "https://files.pythonhosted.org/packages/1d/b2/31537cf4b1ca988837256c910a668b553fceb8f069bedc4b1c826024b52c/pycparser-2.22.tar.gz", hash = "sha256:491c8be9c040f5390f5bf44a5b07752bd07f56edf992381b05c701439eec10f6", size = 172736, upload-time = "2024-03-30T13:22:22.564Z" }
wheels = [
    { url = "https://files.pythonhosted.org/packages/13/a3/a812df4e2dd5696d1f351d58b8fe16a405b234ad2886a0dab9183fb78109/pycparser-2.22-py3-none-any.whl", hash = "sha256:c3702b6d3dd8c7abc1afa565d7e63d53a1d0bd86cdc24edd75470f4de499cfcc", size = 117552, upload-time = "2024-03-30T13:22:20.476Z" },
]

[[package]]
name = "pydantic"
version = "2.10.3"
source = { registry = "https://pypi.org/simple" }
dependencies = [
    { name = "annotated-types" },
    { name = "pydantic-core" },
    { name = "typing-extensions" },
]
sdist = { url = "https://files.pythonhosted.org/packages/45/0f/27908242621b14e649a84e62b133de45f84c255eecb350ab02979844a788/pydantic-2.10.3.tar.gz", hash = "sha256:cb5ac360ce894ceacd69c403187900a02c4b20b693a9dd1d643e1effab9eadf9", size = 786486, upload-time = "2024-12-03T15:59:02.347Z" }
wheels = [
    { url = "https://files.pythonhosted.org/packages/62/51/72c18c55cf2f46ff4f91ebcc8f75aa30f7305f3d726be3f4ebffb4ae972b/pydantic-2.10.3-py3-none-any.whl", hash = "sha256:be04d85bbc7b65651c5f8e6b9976ed9c6f41782a55524cef079a34a0bb82144d", size = 456997, upload-time = "2024-12-03T15:58:59.867Z" },
]

[[package]]
name = "pydantic-core"
version = "2.27.1"
source = { registry = "https://pypi.org/simple" }
dependencies = [
    { name = "typing-extensions" },
]
sdist = { url = "https://files.pythonhosted.org/packages/a6/9f/7de1f19b6aea45aeb441838782d68352e71bfa98ee6fa048d5041991b33e/pydantic_core-2.27.1.tar.gz", hash = "sha256:62a763352879b84aa31058fc931884055fd75089cccbd9d58bb6afd01141b235", size = 412785, upload-time = "2024-11-22T00:24:49.865Z" }
wheels = [
    { url = "https://files.pythonhosted.org/packages/27/39/46fe47f2ad4746b478ba89c561cafe4428e02b3573df882334bd2964f9cb/pydantic_core-2.27.1-cp311-cp311-macosx_10_12_x86_64.whl", hash = "sha256:ac3b20653bdbe160febbea8aa6c079d3df19310d50ac314911ed8cc4eb7f8cb8", size = 1895553, upload-time = "2024-11-22T00:21:48.859Z" },
    { url = "https://files.pythonhosted.org/packages/1c/00/0804e84a78b7fdb394fff4c4f429815a10e5e0993e6ae0e0b27dd20379ee/pydantic_core-2.27.1-cp311-cp311-macosx_11_0_arm64.whl", hash = "sha256:a5a8e19d7c707c4cadb8c18f5f60c843052ae83c20fa7d44f41594c644a1d330", size = 1807220, upload-time = "2024-11-22T00:21:50.354Z" },
    { url = "https://files.pythonhosted.org/packages/01/de/df51b3bac9820d38371f5a261020f505025df732ce566c2a2e7970b84c8c/pydantic_core-2.27.1-cp311-cp311-manylinux_2_17_aarch64.manylinux2014_aarch64.whl", hash = "sha256:7f7059ca8d64fea7f238994c97d91f75965216bcbe5f695bb44f354893f11d52", size = 1829727, upload-time = "2024-11-22T00:21:51.722Z" },
    { url = "https://files.pythonhosted.org/packages/5f/d9/c01d19da8f9e9fbdb2bf99f8358d145a312590374d0dc9dd8dbe484a9cde/pydantic_core-2.27.1-cp311-cp311-manylinux_2_17_armv7l.manylinux2014_armv7l.whl", hash = "sha256:bed0f8a0eeea9fb72937ba118f9db0cb7e90773462af7962d382445f3005e5a4", size = 1854282, upload-time = "2024-11-22T00:21:53.098Z" },
    { url = "https://files.pythonhosted.org/packages/5f/84/7db66eb12a0dc88c006abd6f3cbbf4232d26adfd827a28638c540d8f871d/pydantic_core-2.27.1-cp311-cp311-manylinux_2_17_ppc64le.manylinux2014_ppc64le.whl", hash = "sha256:a3cb37038123447cf0f3ea4c74751f6a9d7afef0eb71aa07bf5f652b5e6a132c", size = 2037437, upload-time = "2024-11-22T00:21:55.185Z" },
    { url = "https://files.pythonhosted.org/packages/34/ac/a2537958db8299fbabed81167d58cc1506049dba4163433524e06a7d9f4c/pydantic_core-2.27.1-cp311-cp311-manylinux_2_17_s390x.manylinux2014_s390x.whl", hash = "sha256:84286494f6c5d05243456e04223d5a9417d7f443c3b76065e75001beb26f88de", size = 2780899, upload-time = "2024-11-22T00:21:56.633Z" },
    { url = "https://files.pythonhosted.org/packages/4a/c1/3e38cd777ef832c4fdce11d204592e135ddeedb6c6f525478a53d1c7d3e5/pydantic_core-2.27.1-cp311-cp311-manylinux_2_17_x86_64.manylinux2014_x86_64.whl", hash = "sha256:acc07b2cfc5b835444b44a9956846b578d27beeacd4b52e45489e93276241025", size = 2135022, upload-time = "2024-11-22T00:21:59.154Z" },
    { url = "https://files.pythonhosted.org/packages/7a/69/b9952829f80fd555fe04340539d90e000a146f2a003d3fcd1e7077c06c71/pydantic_core-2.27.1-cp311-cp311-manylinux_2_5_i686.manylinux1_i686.whl", hash = "sha256:4fefee876e07a6e9aad7a8c8c9f85b0cdbe7df52b8a9552307b09050f7512c7e", size = 1987969, upload-time = "2024-11-22T00:22:01.325Z" },
    { url = "https://files.pythonhosted.org/packages/05/72/257b5824d7988af43460c4e22b63932ed651fe98804cc2793068de7ec554/pydantic_core-2.27.1-cp311-cp311-musllinux_1_1_aarch64.whl", hash = "sha256:258c57abf1188926c774a4c94dd29237e77eda19462e5bb901d88adcab6af919", size = 1994625, upload-time = "2024-11-22T00:22:03.447Z" },
    { url = "https://files.pythonhosted.org/packages/73/c3/78ed6b7f3278a36589bcdd01243189ade7fc9b26852844938b4d7693895b/pydantic_core-2.27.1-cp311-cp311-musllinux_1_1_armv7l.whl", hash = "sha256:35c14ac45fcfdf7167ca76cc80b2001205a8d5d16d80524e13508371fb8cdd9c", size = 2090089, upload-time = "2024-11-22T00:22:04.941Z" },
    { url = "https://files.pythonhosted.org/packages/8d/c8/b4139b2f78579960353c4cd987e035108c93a78371bb19ba0dc1ac3b3220/pydantic_core-2.27.1-cp311-cp311-musllinux_1_1_x86_64.whl", hash = "sha256:d1b26e1dff225c31897696cab7d4f0a315d4c0d9e8666dbffdb28216f3b17fdc", size = 2142496, upload-time = "2024-11-22T00:22:06.57Z" },
    { url = "https://files.pythonhosted.org/packages/3e/f8/171a03e97eb36c0b51981efe0f78460554a1d8311773d3d30e20c005164e/pydantic_core-2.27.1-cp311-none-win32.whl", hash = "sha256:2cdf7d86886bc6982354862204ae3b2f7f96f21a3eb0ba5ca0ac42c7b38598b9", size = 1811758, upload-time = "2024-11-22T00:22:08.445Z" },
    { url = "https://files.pythonhosted.org/packages/6a/fe/4e0e63c418c1c76e33974a05266e5633e879d4061f9533b1706a86f77d5b/pydantic_core-2.27.1-cp311-none-win_amd64.whl", hash = "sha256:3af385b0cee8df3746c3f406f38bcbfdc9041b5c2d5ce3e5fc6637256e60bbc5", size = 1980864, upload-time = "2024-11-22T00:22:10Z" },
    { url = "https://files.pythonhosted.org/packages/50/fc/93f7238a514c155a8ec02fc7ac6376177d449848115e4519b853820436c5/pydantic_core-2.27.1-cp311-none-win_arm64.whl", hash = "sha256:81f2ec23ddc1b476ff96563f2e8d723830b06dceae348ce02914a37cb4e74b89", size = 1864327, upload-time = "2024-11-22T00:22:11.478Z" },
]

[[package]]
name = "pydantic-settings"
version = "2.10.1"
source = { registry = "https://pypi.org/simple" }
dependencies = [
    { name = "pydantic" },
    { name = "python-dotenv" },
    { name = "typing-inspection" },
]
sdist = { url = "https://files.pythonhosted.org/packages/68/85/1ea668bbab3c50071ca613c6ab30047fb36ab0da1b92fa8f17bbc38fd36c/pydantic_settings-2.10.1.tar.gz", hash = "sha256:06f0062169818d0f5524420a360d632d5857b83cffd4d42fe29597807a1614ee", size = 172583, upload-time = "2025-06-24T13:26:46.841Z" }
wheels = [
    { url = "https://files.pythonhosted.org/packages/58/f0/427018098906416f580e3cf1366d3b1abfb408a0652e9f31600c24a1903c/pydantic_settings-2.10.1-py3-none-any.whl", hash = "sha256:a60952460b99cf661dc25c29c0ef171721f98bfcb52ef8d9ea4c943d7c8cc796", size = 45235, upload-time = "2025-06-24T13:26:45.485Z" },
]

[[package]]
name = "pygments"
version = "2.19.2"
source = { registry = "https://pypi.org/simple" }
sdist = { url = "https://files.pythonhosted.org/packages/b0/77/a5b8c569bf593b0140bde72ea885a803b82086995367bf2037de0159d924/pygments-2.19.2.tar.gz", hash = "sha256:636cb2477cec7f8952536970bc533bc43743542f70392ae026374600add5b887", size = 4968631, upload-time = "2025-06-21T13:39:12.283Z" }
wheels = [
    { url = "https://files.pythonhosted.org/packages/c7/21/705964c7812476f378728bdf590ca4b771ec72385c533964653c68e86bdc/pygments-2.19.2-py3-none-any.whl", hash = "sha256:86540386c03d588bb81d44bc3928634ff26449851e99741617ecb9037ee5ec0b", size = 1225217, upload-time = "2025-06-21T13:39:07.939Z" },
]

[[package]]
name = "pyjwt"
version = "2.9.0"
source = { registry = "https://pypi.org/simple" }
sdist = { url = "https://files.pythonhosted.org/packages/fb/68/ce067f09fca4abeca8771fe667d89cc347d1e99da3e093112ac329c6020e/pyjwt-2.9.0.tar.gz", hash = "sha256:7e1e5b56cc735432a7369cbfa0efe50fa113ebecdc04ae6922deba8b84582d0c", size = 78825, upload-time = "2024-08-01T15:01:08.445Z" }
wheels = [
    { url = "https://files.pythonhosted.org/packages/79/84/0fdf9b18ba31d69877bd39c9cd6052b47f3761e9910c15de788e519f079f/PyJWT-2.9.0-py3-none-any.whl", hash = "sha256:3b02fb0f44517787776cf48f2ae25d8e14f300e6d7545a4315cee571a415e850", size = 22344, upload-time = "2024-08-01T15:01:06.481Z" },
]

[package.optional-dependencies]
crypto = [
    { name = "cryptography" },
]

[[package]]
name = "pypdf"
version = "4.0.1"
source = { registry = "https://pypi.org/simple" }
sdist = { url = "https://files.pythonhosted.org/packages/d9/80/f61d179305badfef6106ab42d304f9b4a3369916463865303d8bf0a9d671/pypdf-4.0.1.tar.gz", hash = "sha256:871badcfe335dd68b6b563aa7646288c6b86f9ceecffb21e86341261d65d8173", size = 280154, upload-time = "2024-01-28T15:08:53.051Z" }
wheels = [
    { url = "https://files.pythonhosted.org/packages/31/8e/7bd3688c0aac792b5e2a877fed5ba7e3b911d58876670f4c5d106c97ea58/pypdf-4.0.1-py3-none-any.whl", hash = "sha256:fe7c313c7e8074a516eae9d9df0111b7b9769f7a210479af7a342d27270ef81a", size = 283957, upload-time = "2024-01-28T15:08:49.932Z" },
]

[[package]]
name = "pypika-tortoise"
version = "0.2.2"
source = { registry = "https://pypi.org/simple" }
sdist = { url = "https://files.pythonhosted.org/packages/84/2d/603b4945d4f6aec8894e0b7009d7094cada2b75e187de62320d78927f18b/pypika_tortoise-0.2.2.tar.gz", hash = "sha256:f0fbc9e0c3ddc33118a5be69907428863849df60788e125edef1f46a6261d63b", size = 39858, upload-time = "2024-11-18T08:16:39.097Z" }
wheels = [
    { url = "https://files.pythonhosted.org/packages/dc/90/36daceba2a90a97bb11013118c0104d1a2c1f6af23b72a71df42cebc7952/pypika_tortoise-0.2.2-py3-none-any.whl", hash = "sha256:e93190aedd95acb08b69636bc2328cc053b2c9971307b6d44405bc6d9f9b71a5", size = 50015, upload-time = "2024-11-18T08:16:38.053Z" },
]

[[package]]
name = "python-dateutil"
version = "2.9.0.post0"
source = { registry = "https://pypi.org/simple" }
dependencies = [
    { name = "six" },
]
sdist = { url = "https://files.pythonhosted.org/packages/66/c0/0c8b6ad9f17a802ee498c46e004a0eb49bc148f2fd230864601a86dcf6db/python-dateutil-2.9.0.post0.tar.gz", hash = "sha256:37dd54208da7e1cd875388217d5e00ebd4179249f90fb72437e91a35459a0ad3", size = 342432, upload-time = "2024-03-01T18:36:20.211Z" }
wheels = [
    { url = "https://files.pythonhosted.org/packages/ec/57/56b9bcc3c9c6a792fcbaf139543cee77261f3651ca9da0c93f5c1221264b/python_dateutil-2.9.0.post0-py2.py3-none-any.whl", hash = "sha256:a8b2bc7bffae282281c8140a97d3aa9c14da0b136dfe83f850eea9a5f7470427", size = 229892, upload-time = "2024-03-01T18:36:18.57Z" },
]

[[package]]
name = "python-dotenv"
version = "1.1.1"
source = { registry = "https://pypi.org/simple" }
sdist = { url = "https://files.pythonhosted.org/packages/f6/b0/4bc07ccd3572a2f9df7e6782f52b0c6c90dcbb803ac4a167702d7d0dfe1e/python_dotenv-1.1.1.tar.gz", hash = "sha256:a8a6399716257f45be6a007360200409fce5cda2661e3dec71d23dc15f6189ab", size = 41978, upload-time = "2025-06-24T04:21:07.341Z" }
wheels = [
    { url = "https://files.pythonhosted.org/packages/5f/ed/539768cf28c661b5b068d66d96a2f155c4971a5d55684a514c1a0e0dec2f/python_dotenv-1.1.1-py3-none-any.whl", hash = "sha256:31f23644fe2602f88ff55e1f5c79ba497e01224ee7737937930c448e4d0e24dc", size = 20556, upload-time = "2025-06-24T04:21:06.073Z" },
]

[[package]]
name = "python-json-logger"
version = "3.3.0"
source = { registry = "https://pypi.org/simple" }
sdist = { url = "https://files.pythonhosted.org/packages/9e/de/d3144a0bceede957f961e975f3752760fbe390d57fbe194baf709d8f1f7b/python_json_logger-3.3.0.tar.gz", hash = "sha256:12b7e74b17775e7d565129296105bbe3910842d9d0eb083fc83a6a617aa8df84", size = 16642, upload-time = "2025-03-07T07:08:27.301Z" }
wheels = [
    { url = "https://files.pythonhosted.org/packages/08/20/0f2523b9e50a8052bc6a8b732dfc8568abbdc42010aef03a2d750bdab3b2/python_json_logger-3.3.0-py3-none-any.whl", hash = "sha256:dd980fae8cffb24c13caf6e158d3d61c0d6d22342f932cb6e9deedab3d35eec7", size = 15163, upload-time = "2025-03-07T07:08:25.627Z" },
]

[[package]]
name = "python-levenshtein"
version = "0.27.1"
source = { registry = "https://pypi.org/simple" }
dependencies = [
    { name = "levenshtein" },
]
sdist = { url = "https://files.pythonhosted.org/packages/13/f6/d865a565b7eeef4b5f9a18accafb03d5730c712420fc84a3a40555f7ea6b/python_levenshtein-0.27.1.tar.gz", hash = "sha256:3a5314a011016d373d309a68e875fd029caaa692ad3f32e78319299648045f11", size = 12326, upload-time = "2025-03-02T19:47:25.641Z" }
wheels = [
    { url = "https://files.pythonhosted.org/packages/2a/95/8c8fd923b0a702388da4f9e0368f490d123cc5224279e6a083984304a15e/python_levenshtein-0.27.1-py3-none-any.whl", hash = "sha256:e1a4bc2a70284b2ebc4c505646142fecd0f831e49aa04ed972995895aec57396", size = 9426, upload-time = "2025-03-02T19:47:24.801Z" },
]

[[package]]
name = "python-multipart"
version = "0.0.20"
source = { registry = "https://pypi.org/simple" }
sdist = { url = "https://files.pythonhosted.org/packages/f3/87/f44d7c9f274c7ee665a29b885ec97089ec5dc034c7f3fafa03da9e39a09e/python_multipart-0.0.20.tar.gz", hash = "sha256:8dd0cab45b8e23064ae09147625994d090fa46f5b0d1e13af944c331a7fa9d13", size = 37158, upload-time = "2024-12-16T19:45:46.972Z" }
wheels = [
    { url = "https://files.pythonhosted.org/packages/45/58/38b5afbc1a800eeea951b9285d3912613f2603bdf897a4ab0f4bd7f405fc/python_multipart-0.0.20-py3-none-any.whl", hash = "sha256:8a62d3a8335e06589fe01f2a3e178cdcc632f3fbe0d492ad9ee0ec35aab1f104", size = 24546, upload-time = "2024-12-16T19:45:44.423Z" },
]

[[package]]
name = "pytz"
version = "2025.2"
source = { registry = "https://pypi.org/simple" }
sdist = { url = "https://files.pythonhosted.org/packages/f8/bf/abbd3cdfb8fbc7fb3d4d38d320f2441b1e7cbe29be4f23797b4a2b5d8aac/pytz-2025.2.tar.gz", hash = "sha256:360b9e3dbb49a209c21ad61809c7fb453643e048b38924c765813546746e81c3", size = 320884, upload-time = "2025-03-25T02:25:00.538Z" }
wheels = [
    { url = "https://files.pythonhosted.org/packages/81/c4/34e93fe5f5429d7570ec1fa436f1986fb1f00c3e0f43a589fe2bbcd22c3f/pytz-2025.2-py2.py3-none-any.whl", hash = "sha256:5ddf76296dd8c44c26eb8f4b6f35488f3ccbf6fbbd7adee0b7262d43f0ec2f00", size = 509225, upload-time = "2025-03-25T02:24:58.468Z" },
]

[[package]]
name = "pywin32"
version = "311"
source = { registry = "https://pypi.org/simple" }
wheels = [
    { url = "https://files.pythonhosted.org/packages/7c/af/449a6a91e5d6db51420875c54f6aff7c97a86a3b13a0b4f1a5c13b988de3/pywin32-311-cp311-cp311-win32.whl", hash = "sha256:184eb5e436dea364dcd3d2316d577d625c0351bf237c4e9a5fabbcfa5a58b151", size = 8697031, upload-time = "2025-07-14T20:13:13.266Z" },
    { url = "https://files.pythonhosted.org/packages/51/8f/9bb81dd5bb77d22243d33c8397f09377056d5c687aa6d4042bea7fbf8364/pywin32-311-cp311-cp311-win_amd64.whl", hash = "sha256:3ce80b34b22b17ccbd937a6e78e7225d80c52f5ab9940fe0506a1a16f3dab503", size = 9508308, upload-time = "2025-07-14T20:13:15.147Z" },
    { url = "https://files.pythonhosted.org/packages/44/7b/9c2ab54f74a138c491aba1b1cd0795ba61f144c711daea84a88b63dc0f6c/pywin32-311-cp311-cp311-win_arm64.whl", hash = "sha256:a733f1388e1a842abb67ffa8e7aad0e70ac519e09b0f6a784e65a136ec7cefd2", size = 8703930, upload-time = "2025-07-14T20:13:16.945Z" },
]

[[package]]
name = "pyyaml"
version = "6.0.2"
source = { registry = "https://pypi.org/simple" }
sdist = { url = "https://files.pythonhosted.org/packages/54/ed/79a089b6be93607fa5cdaedf301d7dfb23af5f25c398d5ead2525b063e17/pyyaml-6.0.2.tar.gz", hash = "sha256:d584d9ec91ad65861cc08d42e834324ef890a082e591037abe114850ff7bbc3e", size = 130631, upload-time = "2024-08-06T20:33:50.674Z" }
wheels = [
    { url = "https://files.pythonhosted.org/packages/f8/aa/7af4e81f7acba21a4c6be026da38fd2b872ca46226673c89a758ebdc4fd2/PyYAML-6.0.2-cp311-cp311-macosx_10_9_x86_64.whl", hash = "sha256:cc1c1159b3d456576af7a3e4d1ba7e6924cb39de8f67111c735f6fc832082774", size = 184612, upload-time = "2024-08-06T20:32:03.408Z" },
    { url = "https://files.pythonhosted.org/packages/8b/62/b9faa998fd185f65c1371643678e4d58254add437edb764a08c5a98fb986/PyYAML-6.0.2-cp311-cp311-macosx_11_0_arm64.whl", hash = "sha256:1e2120ef853f59c7419231f3bf4e7021f1b936f6ebd222406c3b60212205d2ee", size = 172040, upload-time = "2024-08-06T20:32:04.926Z" },
    { url = "https://files.pythonhosted.org/packages/ad/0c/c804f5f922a9a6563bab712d8dcc70251e8af811fce4524d57c2c0fd49a4/PyYAML-6.0.2-cp311-cp311-manylinux_2_17_aarch64.manylinux2014_aarch64.whl", hash = "sha256:5d225db5a45f21e78dd9358e58a98702a0302f2659a3c6cd320564b75b86f47c", size = 736829, upload-time = "2024-08-06T20:32:06.459Z" },
    { url = "https://files.pythonhosted.org/packages/51/16/6af8d6a6b210c8e54f1406a6b9481febf9c64a3109c541567e35a49aa2e7/PyYAML-6.0.2-cp311-cp311-manylinux_2_17_s390x.manylinux2014_s390x.whl", hash = "sha256:5ac9328ec4831237bec75defaf839f7d4564be1e6b25ac710bd1a96321cc8317", size = 764167, upload-time = "2024-08-06T20:32:08.338Z" },
    { url = "https://files.pythonhosted.org/packages/75/e4/2c27590dfc9992f73aabbeb9241ae20220bd9452df27483b6e56d3975cc5/PyYAML-6.0.2-cp311-cp311-manylinux_2_17_x86_64.manylinux2014_x86_64.whl", hash = "sha256:3ad2a3decf9aaba3d29c8f537ac4b243e36bef957511b4766cb0057d32b0be85", size = 762952, upload-time = "2024-08-06T20:32:14.124Z" },
    { url = "https://files.pythonhosted.org/packages/9b/97/ecc1abf4a823f5ac61941a9c00fe501b02ac3ab0e373c3857f7d4b83e2b6/PyYAML-6.0.2-cp311-cp311-musllinux_1_1_aarch64.whl", hash = "sha256:ff3824dc5261f50c9b0dfb3be22b4567a6f938ccce4587b38952d85fd9e9afe4", size = 735301, upload-time = "2024-08-06T20:32:16.17Z" },
    { url = "https://files.pythonhosted.org/packages/45/73/0f49dacd6e82c9430e46f4a027baa4ca205e8b0a9dce1397f44edc23559d/PyYAML-6.0.2-cp311-cp311-musllinux_1_1_x86_64.whl", hash = "sha256:797b4f722ffa07cc8d62053e4cff1486fa6dc094105d13fea7b1de7d8bf71c9e", size = 756638, upload-time = "2024-08-06T20:32:18.555Z" },
    { url = "https://files.pythonhosted.org/packages/22/5f/956f0f9fc65223a58fbc14459bf34b4cc48dec52e00535c79b8db361aabd/PyYAML-6.0.2-cp311-cp311-win32.whl", hash = "sha256:11d8f3dd2b9c1207dcaf2ee0bbbfd5991f571186ec9cc78427ba5bd32afae4b5", size = 143850, upload-time = "2024-08-06T20:32:19.889Z" },
    { url = "https://files.pythonhosted.org/packages/ed/23/8da0bbe2ab9dcdd11f4f4557ccaf95c10b9811b13ecced089d43ce59c3c8/PyYAML-6.0.2-cp311-cp311-win_amd64.whl", hash = "sha256:e10ce637b18caea04431ce14fabcf5c64a1c61ec9c56b071a4b7ca131ca52d44", size = 161980, upload-time = "2024-08-06T20:32:21.273Z" },
]

[[package]]
name = "rapidfuzz"
version = "3.13.0"
source = { registry = "https://pypi.org/simple" }
sdist = { url = "https://files.pythonhosted.org/packages/ed/f6/6895abc3a3d056b9698da3199b04c0e56226d530ae44a470edabf8b664f0/rapidfuzz-3.13.0.tar.gz", hash = "sha256:d2eaf3839e52cbcc0accbe9817a67b4b0fcf70aaeb229cfddc1c28061f9ce5d8", size = 57904226, upload-time = "2025-04-03T20:38:51.226Z" }
wheels = [
    { url = "https://files.pythonhosted.org/packages/87/17/9be9eff5a3c7dfc831c2511262082c6786dca2ce21aa8194eef1cb71d67a/rapidfuzz-3.13.0-cp311-cp311-macosx_10_9_x86_64.whl", hash = "sha256:d395a5cad0c09c7f096433e5fd4224d83b53298d53499945a9b0e5a971a84f3a", size = 1999453, upload-time = "2025-04-03T20:35:40.804Z" },
    { url = "https://files.pythonhosted.org/packages/75/67/62e57896ecbabe363f027d24cc769d55dd49019e576533ec10e492fcd8a2/rapidfuzz-3.13.0-cp311-cp311-macosx_11_0_arm64.whl", hash = "sha256:b7b3eda607a019169f7187328a8d1648fb9a90265087f6903d7ee3a8eee01805", size = 1450881, upload-time = "2025-04-03T20:35:42.734Z" },
    { url = "https://files.pythonhosted.org/packages/96/5c/691c5304857f3476a7b3df99e91efc32428cbe7d25d234e967cc08346c13/rapidfuzz-3.13.0-cp311-cp311-manylinux_2_17_aarch64.manylinux2014_aarch64.whl", hash = "sha256:98e0bfa602e1942d542de077baf15d658bd9d5dcfe9b762aff791724c1c38b70", size = 1422990, upload-time = "2025-04-03T20:35:45.158Z" },
    { url = "https://files.pythonhosted.org/packages/46/81/7a7e78f977496ee2d613154b86b203d373376bcaae5de7bde92f3ad5a192/rapidfuzz-3.13.0-cp311-cp311-manylinux_2_17_i686.manylinux2014_i686.whl", hash = "sha256:bef86df6d59667d9655905b02770a0c776d2853971c0773767d5ef8077acd624", size = 5342309, upload-time = "2025-04-03T20:35:46.952Z" },
    { url = "https://files.pythonhosted.org/packages/51/44/12fdd12a76b190fe94bf38d252bb28ddf0ab7a366b943e792803502901a2/rapidfuzz-3.13.0-cp311-cp311-manylinux_2_17_ppc64le.manylinux2014_ppc64le.whl", hash = "sha256:fedd316c165beed6307bf754dee54d3faca2c47e1f3bcbd67595001dfa11e969", size = 1656881, upload-time = "2025-04-03T20:35:49.954Z" },
    { url = "https://files.pythonhosted.org/packages/27/ae/0d933e660c06fcfb087a0d2492f98322f9348a28b2cc3791a5dbadf6e6fb/rapidfuzz-3.13.0-cp311-cp311-manylinux_2_17_s390x.manylinux2014_s390x.whl", hash = "sha256:5158da7f2ec02a930be13bac53bb5903527c073c90ee37804090614cab83c29e", size = 1608494, upload-time = "2025-04-03T20:35:51.646Z" },
    { url = "https://files.pythonhosted.org/packages/3d/2c/4b2f8aafdf9400e5599b6ed2f14bc26ca75f5a923571926ccbc998d4246a/rapidfuzz-3.13.0-cp311-cp311-manylinux_2_17_x86_64.manylinux2014_x86_64.whl", hash = "sha256:3b6f913ee4618ddb6d6f3e387b76e8ec2fc5efee313a128809fbd44e65c2bbb2", size = 3072160, upload-time = "2025-04-03T20:35:53.472Z" },
    { url = "https://files.pythonhosted.org/packages/60/7d/030d68d9a653c301114101c3003b31ce01cf2c3224034cd26105224cd249/rapidfuzz-3.13.0-cp311-cp311-musllinux_1_2_aarch64.whl", hash = "sha256:d25fdbce6459ccbbbf23b4b044f56fbd1158b97ac50994eaae2a1c0baae78301", size = 2491549, upload-time = "2025-04-03T20:35:55.391Z" },
    { url = "https://files.pythonhosted.org/packages/8e/cd/7040ba538fc6a8ddc8816a05ecf46af9988b46c148ddd7f74fb0fb73d012/rapidfuzz-3.13.0-cp311-cp311-musllinux_1_2_i686.whl", hash = "sha256:25343ccc589a4579fbde832e6a1e27258bfdd7f2eb0f28cb836d6694ab8591fc", size = 7584142, upload-time = "2025-04-03T20:35:57.71Z" },
    { url = "https://files.pythonhosted.org/packages/c1/96/85f7536fbceb0aa92c04a1c37a3fc4fcd4e80649e9ed0fb585382df82edc/rapidfuzz-3.13.0-cp311-cp311-musllinux_1_2_ppc64le.whl", hash = "sha256:a9ad1f37894e3ffb76bbab76256e8a8b789657183870be11aa64e306bb5228fd", size = 2896234, upload-time = "2025-04-03T20:35:59.969Z" },
    { url = "https://files.pythonhosted.org/packages/55/fd/460e78438e7019f2462fe9d4ecc880577ba340df7974c8a4cfe8d8d029df/rapidfuzz-3.13.0-cp311-cp311-musllinux_1_2_s390x.whl", hash = "sha256:5dc71ef23845bb6b62d194c39a97bb30ff171389c9812d83030c1199f319098c", size = 3437420, upload-time = "2025-04-03T20:36:01.91Z" },
    { url = "https://files.pythonhosted.org/packages/cc/df/c3c308a106a0993befd140a414c5ea78789d201cf1dfffb8fd9749718d4f/rapidfuzz-3.13.0-cp311-cp311-musllinux_1_2_x86_64.whl", hash = "sha256:b7f4c65facdb94f44be759bbd9b6dda1fa54d0d6169cdf1a209a5ab97d311a75", size = 4410860, upload-time = "2025-04-03T20:36:04.352Z" },
    { url = "https://files.pythonhosted.org/packages/75/ee/9d4ece247f9b26936cdeaae600e494af587ce9bf8ddc47d88435f05cfd05/rapidfuzz-3.13.0-cp311-cp311-win32.whl", hash = "sha256:b5104b62711565e0ff6deab2a8f5dbf1fbe333c5155abe26d2cfd6f1849b6c87", size = 1843161, upload-time = "2025-04-03T20:36:06.802Z" },
    { url = "https://files.pythonhosted.org/packages/c9/5a/d00e1f63564050a20279015acb29ecaf41646adfacc6ce2e1e450f7f2633/rapidfuzz-3.13.0-cp311-cp311-win_amd64.whl", hash = "sha256:9093cdeb926deb32a4887ebe6910f57fbcdbc9fbfa52252c10b56ef2efb0289f", size = 1629962, upload-time = "2025-04-03T20:36:09.133Z" },
    { url = "https://files.pythonhosted.org/packages/3b/74/0a3de18bc2576b794f41ccd07720b623e840fda219ab57091897f2320fdd/rapidfuzz-3.13.0-cp311-cp311-win_arm64.whl", hash = "sha256:f70f646751b6aa9d05be1fb40372f006cc89d6aad54e9d79ae97bd1f5fce5203", size = 866631, upload-time = "2025-04-03T20:36:11.022Z" },
    { url = "https://files.pythonhosted.org/packages/88/df/6060c5a9c879b302bd47a73fc012d0db37abf6544c57591bcbc3459673bd/rapidfuzz-3.13.0-pp311-pypy311_pp73-macosx_10_15_x86_64.whl", hash = "sha256:1ba007f4d35a45ee68656b2eb83b8715e11d0f90e5b9f02d615a8a321ff00c27", size = 1905935, upload-time = "2025-04-03T20:38:18.07Z" },
    { url = "https://files.pythonhosted.org/packages/a2/6c/a0b819b829e20525ef1bd58fc776fb8d07a0c38d819e63ba2b7c311a2ed4/rapidfuzz-3.13.0-pp311-pypy311_pp73-macosx_11_0_arm64.whl", hash = "sha256:d7a217310429b43be95b3b8ad7f8fc41aba341109dc91e978cd7c703f928c58f", size = 1383714, upload-time = "2025-04-03T20:38:20.628Z" },
    { url = "https://files.pythonhosted.org/packages/6a/c1/3da3466cc8a9bfb9cd345ad221fac311143b6a9664b5af4adb95b5e6ce01/rapidfuzz-3.13.0-pp311-pypy311_pp73-manylinux_2_17_aarch64.manylinux2014_aarch64.whl", hash = "sha256:558bf526bcd777de32b7885790a95a9548ffdcce68f704a81207be4a286c1095", size = 1367329, upload-time = "2025-04-03T20:38:23.01Z" },
    { url = "https://files.pythonhosted.org/packages/da/f0/9f2a9043bfc4e66da256b15d728c5fc2d865edf0028824337f5edac36783/rapidfuzz-3.13.0-pp311-pypy311_pp73-manylinux_2_17_i686.manylinux2014_i686.whl", hash = "sha256:202a87760f5145140d56153b193a797ae9338f7939eb16652dd7ff96f8faf64c", size = 5251057, upload-time = "2025-04-03T20:38:25.52Z" },
    { url = "https://files.pythonhosted.org/packages/6a/ff/af2cb1d8acf9777d52487af5c6b34ce9d13381a753f991d95ecaca813407/rapidfuzz-3.13.0-pp311-pypy311_pp73-manylinux_2_17_x86_64.manylinux2014_x86_64.whl", hash = "sha256:cfcccc08f671646ccb1e413c773bb92e7bba789e3a1796fd49d23c12539fe2e4", size = 2992401, upload-time = "2025-04-03T20:38:28.196Z" },
    { url = "https://files.pythonhosted.org/packages/c1/c5/c243b05a15a27b946180db0d1e4c999bef3f4221505dff9748f1f6c917be/rapidfuzz-3.13.0-pp311-pypy311_pp73-win_amd64.whl", hash = "sha256:1f219f1e3c3194d7a7de222f54450ce12bc907862ff9a8962d83061c1f923c86", size = 1553782, upload-time = "2025-04-03T20:38:30.778Z" },
]

[[package]]
name = "realtime"
version = "2.5.3"
source = { registry = "https://pypi.org/simple" }
dependencies = [
    { name = "typing-extensions" },
    { name = "websockets" },
]
sdist = { url = "https://files.pythonhosted.org/packages/48/94/3cf962b814303a1688eece56a94b25a7bd423d60705f1124cba0896c9c07/realtime-2.5.3.tar.gz", hash = "sha256:0587594f3bc1c84bf007ff625075b86db6528843e03250dc84f4f2808be3d99a", size = 18527, upload-time = "2025-06-26T22:39:01.59Z" }
wheels = [
    { url = "https://files.pythonhosted.org/packages/fe/2a/f69c156a58d44b7b9ca22dab181b91e4d93d074f99923c75907bf3953d40/realtime-2.5.3-py3-none-any.whl", hash = "sha256:eb0994636946eff04c4c7f044f980c8c633c7eb632994f549f61053a474ac970", size = 21784, upload-time = "2025-06-26T22:38:59.98Z" },
]

[[package]]
name = "redis"
version = "5.0.1"
source = { registry = "https://pypi.org/simple" }
dependencies = [
    { name = "async-timeout", marker = "python_full_version <= '3.11.2'" },
]
sdist = { url = "https://files.pythonhosted.org/packages/4a/4c/3c3b766f4ecbb3f0bec91ef342ee98d179e040c25b6ecc99e510c2570f2a/redis-5.0.1.tar.gz", hash = "sha256:0dab495cd5753069d3bc650a0dde8a8f9edde16fc5691b689a566eda58100d0f", size = 4578353, upload-time = "2023-09-26T06:51:17.945Z" }
wheels = [
    { url = "https://files.pythonhosted.org/packages/0b/34/a01250ac1fc9bf9161e07956d2d580413106ce02d5591470130a25c599e3/redis-5.0.1-py3-none-any.whl", hash = "sha256:ed4802971884ae19d640775ba3b03aa2e7bd5e8fb8dfaed2decce4d0fc48391f", size = 250272, upload-time = "2023-09-26T06:51:15.745Z" },
]

[[package]]
name = "referencing"
version = "0.36.2"
source = { registry = "https://pypi.org/simple" }
dependencies = [
    { name = "attrs" },
    { name = "rpds-py" },
    { name = "typing-extensions" },
]
sdist = { url = "https://files.pythonhosted.org/packages/2f/db/98b5c277be99dd18bfd91dd04e1b759cad18d1a338188c936e92f921c7e2/referencing-0.36.2.tar.gz", hash = "sha256:df2e89862cd09deabbdba16944cc3f10feb6b3e6f18e902f7cc25609a34775aa", size = 74744, upload-time = "2025-01-25T08:48:16.138Z" }
wheels = [
    { url = "https://files.pythonhosted.org/packages/c1/b1/3baf80dc6d2b7bc27a95a67752d0208e410351e3feb4eb78de5f77454d8d/referencing-0.36.2-py3-none-any.whl", hash = "sha256:e8699adbbf8b5c7de96d8ffa0eb5c158b3beafce084968e2ea8bb08c6794dcd0", size = 26775, upload-time = "2025-01-25T08:48:14.241Z" },
]

[[package]]
name = "regex"
version = "2024.11.6"
source = { registry = "https://pypi.org/simple" }
sdist = { url = "https://files.pythonhosted.org/packages/8e/5f/bd69653fbfb76cf8604468d3b4ec4c403197144c7bfe0e6a5fc9e02a07cb/regex-2024.11.6.tar.gz", hash = "sha256:7ab159b063c52a0333c884e4679f8d7a85112ee3078fe3d9004b2dd875585519", size = 399494, upload-time = "2024-11-06T20:12:31.635Z" }
wheels = [
    { url = "https://files.pythonhosted.org/packages/58/58/7e4d9493a66c88a7da6d205768119f51af0f684fe7be7bac8328e217a52c/regex-2024.11.6-cp311-cp311-macosx_10_9_universal2.whl", hash = "sha256:5478c6962ad548b54a591778e93cd7c456a7a29f8eca9c49e4f9a806dcc5d638", size = 482669, upload-time = "2024-11-06T20:09:31.064Z" },
    { url = "https://files.pythonhosted.org/packages/34/4c/8f8e631fcdc2ff978609eaeef1d6994bf2f028b59d9ac67640ed051f1218/regex-2024.11.6-cp311-cp311-macosx_10_9_x86_64.whl", hash = "sha256:2c89a8cc122b25ce6945f0423dc1352cb9593c68abd19223eebbd4e56612c5b7", size = 287684, upload-time = "2024-11-06T20:09:32.915Z" },
    { url = "https://files.pythonhosted.org/packages/c5/1b/f0e4d13e6adf866ce9b069e191f303a30ab1277e037037a365c3aad5cc9c/regex-2024.11.6-cp311-cp311-macosx_11_0_arm64.whl", hash = "sha256:94d87b689cdd831934fa3ce16cc15cd65748e6d689f5d2b8f4f4df2065c9fa20", size = 284589, upload-time = "2024-11-06T20:09:35.504Z" },
    { url = "https://files.pythonhosted.org/packages/25/4d/ab21047f446693887f25510887e6820b93f791992994f6498b0318904d4a/regex-2024.11.6-cp311-cp311-manylinux_2_17_aarch64.manylinux2014_aarch64.whl", hash = "sha256:1062b39a0a2b75a9c694f7a08e7183a80c63c0d62b301418ffd9c35f55aaa114", size = 792121, upload-time = "2024-11-06T20:09:37.701Z" },
    { url = "https://files.pythonhosted.org/packages/45/ee/c867e15cd894985cb32b731d89576c41a4642a57850c162490ea34b78c3b/regex-2024.11.6-cp311-cp311-manylinux_2_17_ppc64le.manylinux2014_ppc64le.whl", hash = "sha256:167ed4852351d8a750da48712c3930b031f6efdaa0f22fa1933716bfcd6bf4a3", size = 831275, upload-time = "2024-11-06T20:09:40.371Z" },
    { url = "https://files.pythonhosted.org/packages/b3/12/b0f480726cf1c60f6536fa5e1c95275a77624f3ac8fdccf79e6727499e28/regex-2024.11.6-cp311-cp311-manylinux_2_17_s390x.manylinux2014_s390x.whl", hash = "sha256:2d548dafee61f06ebdb584080621f3e0c23fff312f0de1afc776e2a2ba99a74f", size = 818257, upload-time = "2024-11-06T20:09:43.059Z" },
    { url = "https://files.pythonhosted.org/packages/bf/ce/0d0e61429f603bac433910d99ef1a02ce45a8967ffbe3cbee48599e62d88/regex-2024.11.6-cp311-cp311-manylinux_2_17_x86_64.manylinux2014_x86_64.whl", hash = "sha256:f2a19f302cd1ce5dd01a9099aaa19cae6173306d1302a43b627f62e21cf18ac0", size = 792727, upload-time = "2024-11-06T20:09:48.19Z" },
    { url = "https://files.pythonhosted.org/packages/e4/c1/243c83c53d4a419c1556f43777ccb552bccdf79d08fda3980e4e77dd9137/regex-2024.11.6-cp311-cp311-manylinux_2_5_i686.manylinux1_i686.manylinux_2_17_i686.manylinux2014_i686.whl", hash = "sha256:bec9931dfb61ddd8ef2ebc05646293812cb6b16b60cf7c9511a832b6f1854b55", size = 780667, upload-time = "2024-11-06T20:09:49.828Z" },
    { url = "https://files.pythonhosted.org/packages/c5/f4/75eb0dd4ce4b37f04928987f1d22547ddaf6c4bae697623c1b05da67a8aa/regex-2024.11.6-cp311-cp311-musllinux_1_2_aarch64.whl", hash = "sha256:9714398225f299aa85267fd222f7142fcb5c769e73d7733344efc46f2ef5cf89", size = 776963, upload-time = "2024-11-06T20:09:51.819Z" },
    { url = "https://files.pythonhosted.org/packages/16/5d/95c568574e630e141a69ff8a254c2f188b4398e813c40d49228c9bbd9875/regex-2024.11.6-cp311-cp311-musllinux_1_2_i686.whl", hash = "sha256:202eb32e89f60fc147a41e55cb086db2a3f8cb82f9a9a88440dcfc5d37faae8d", size = 784700, upload-time = "2024-11-06T20:09:53.982Z" },
    { url = "https://files.pythonhosted.org/packages/8e/b5/f8495c7917f15cc6fee1e7f395e324ec3e00ab3c665a7dc9d27562fd5290/regex-2024.11.6-cp311-cp311-musllinux_1_2_ppc64le.whl", hash = "sha256:4181b814e56078e9b00427ca358ec44333765f5ca1b45597ec7446d3a1ef6e34", size = 848592, upload-time = "2024-11-06T20:09:56.222Z" },
    { url = "https://files.pythonhosted.org/packages/1c/80/6dd7118e8cb212c3c60b191b932dc57db93fb2e36fb9e0e92f72a5909af9/regex-2024.11.6-cp311-cp311-musllinux_1_2_s390x.whl", hash = "sha256:068376da5a7e4da51968ce4c122a7cd31afaaec4fccc7856c92f63876e57b51d", size = 852929, upload-time = "2024-11-06T20:09:58.642Z" },
    { url = "https://files.pythonhosted.org/packages/11/9b/5a05d2040297d2d254baf95eeeb6df83554e5e1df03bc1a6687fc4ba1f66/regex-2024.11.6-cp311-cp311-musllinux_1_2_x86_64.whl", hash = "sha256:ac10f2c4184420d881a3475fb2c6f4d95d53a8d50209a2500723d831036f7c45", size = 781213, upload-time = "2024-11-06T20:10:00.867Z" },
    { url = "https://files.pythonhosted.org/packages/26/b7/b14e2440156ab39e0177506c08c18accaf2b8932e39fb092074de733d868/regex-2024.11.6-cp311-cp311-win32.whl", hash = "sha256:c36f9b6f5f8649bb251a5f3f66564438977b7ef8386a52460ae77e6070d309d9", size = 261734, upload-time = "2024-11-06T20:10:03.361Z" },
    { url = "https://files.pythonhosted.org/packages/80/32/763a6cc01d21fb3819227a1cc3f60fd251c13c37c27a73b8ff4315433a8e/regex-2024.11.6-cp311-cp311-win_amd64.whl", hash = "sha256:02e28184be537f0e75c1f9b2f8847dc51e08e6e171c6bde130b2687e0c33cf60", size = 274052, upload-time = "2024-11-06T20:10:05.179Z" },
]

[[package]]
name = "requests"
version = "2.32.4"
source = { registry = "https://pypi.org/simple" }
dependencies = [
    { name = "certifi" },
    { name = "charset-normalizer" },
    { name = "idna" },
    { name = "urllib3" },
]
sdist = { url = "https://files.pythonhosted.org/packages/e1/0a/929373653770d8a0d7ea76c37de6e41f11eb07559b103b1c02cafb3f7cf8/requests-2.32.4.tar.gz", hash = "sha256:27d0316682c8a29834d3264820024b62a36942083d52caf2f14c0591336d3422", size = 135258, upload-time = "2025-06-09T16:43:07.34Z" }
wheels = [
    { url = "https://files.pythonhosted.org/packages/7c/e4/56027c4a6b4ae70ca9de302488c5ca95ad4a39e190093d6c1a8ace08341b/requests-2.32.4-py3-none-any.whl", hash = "sha256:27babd3cda2a6d50b30443204ee89830707d396671944c998b5975b031ac2b2c", size = 64847, upload-time = "2025-06-09T16:43:05.728Z" },
]

[[package]]
name = "rich"
version = "14.0.0"
source = { registry = "https://pypi.org/simple" }
dependencies = [
    { name = "markdown-it-py" },
    { name = "pygments" },
]
sdist = { url = "https://files.pythonhosted.org/packages/a1/53/830aa4c3066a8ab0ae9a9955976fb770fe9c6102117c8ec4ab3ea62d89e8/rich-14.0.0.tar.gz", hash = "sha256:82f1bc23a6a21ebca4ae0c45af9bdbc492ed20231dcb63f297d6d1021a9d5725", size = 224078, upload-time = "2025-03-30T14:15:14.23Z" }
wheels = [
    { url = "https://files.pythonhosted.org/packages/0d/9b/63f4c7ebc259242c89b3acafdb37b41d1185c07ff0011164674e9076b491/rich-14.0.0-py3-none-any.whl", hash = "sha256:1c9491e1951aac09caffd42f448ee3d04e58923ffe14993f6e83068dc395d7e0", size = 243229, upload-time = "2025-03-30T14:15:12.283Z" },
]

[[package]]
name = "rpds-py"
version = "0.26.0"
source = { registry = "https://pypi.org/simple" }
sdist = { url = "https://files.pythonhosted.org/packages/a5/aa/4456d84bbb54adc6a916fb10c9b374f78ac840337644e4a5eda229c81275/rpds_py-0.26.0.tar.gz", hash = "sha256:20dae58a859b0906f0685642e591056f1e787f3a8b39c8e8749a45dc7d26bdb0", size = 27385, upload-time = "2025-07-01T15:57:13.958Z" }
wheels = [
    { url = "https://files.pythonhosted.org/packages/09/4c/4ee8f7e512030ff79fda1df3243c88d70fc874634e2dbe5df13ba4210078/rpds_py-0.26.0-cp311-cp311-macosx_10_12_x86_64.whl", hash = "sha256:9e8cb77286025bdb21be2941d64ac6ca016130bfdcd228739e8ab137eb4406ed", size = 372610, upload-time = "2025-07-01T15:53:58.844Z" },
    { url = "https://files.pythonhosted.org/packages/fa/9d/3dc16be00f14fc1f03c71b1d67c8df98263ab2710a2fbd65a6193214a527/rpds_py-0.26.0-cp311-cp311-macosx_11_0_arm64.whl", hash = "sha256:5e09330b21d98adc8ccb2dbb9fc6cb434e8908d4c119aeaa772cb1caab5440a0", size = 358032, upload-time = "2025-07-01T15:53:59.985Z" },
    { url = "https://files.pythonhosted.org/packages/e7/5a/7f1bf8f045da2866324a08ae80af63e64e7bfaf83bd31f865a7b91a58601/rpds_py-0.26.0-cp311-cp311-manylinux_2_17_aarch64.manylinux2014_aarch64.whl", hash = "sha256:2c9c1b92b774b2e68d11193dc39620d62fd8ab33f0a3c77ecdabe19c179cdbc1", size = 381525, upload-time = "2025-07-01T15:54:01.162Z" },
    { url = "https://files.pythonhosted.org/packages/45/8a/04479398c755a066ace10e3d158866beb600867cacae194c50ffa783abd0/rpds_py-0.26.0-cp311-cp311-manylinux_2_17_armv7l.manylinux2014_armv7l.whl", hash = "sha256:824e6d3503ab990d7090768e4dfd9e840837bae057f212ff9f4f05ec6d1975e7", size = 397089, upload-time = "2025-07-01T15:54:02.319Z" },
    { url = "https://files.pythonhosted.org/packages/72/88/9203f47268db488a1b6d469d69c12201ede776bb728b9d9f29dbfd7df406/rpds_py-0.26.0-cp311-cp311-manylinux_2_17_ppc64le.manylinux2014_ppc64le.whl", hash = "sha256:8ad7fd2258228bf288f2331f0a6148ad0186b2e3643055ed0db30990e59817a6", size = 514255, upload-time = "2025-07-01T15:54:03.38Z" },
    { url = "https://files.pythonhosted.org/packages/f5/b4/01ce5d1e853ddf81fbbd4311ab1eff0b3cf162d559288d10fd127e2588b5/rpds_py-0.26.0-cp311-cp311-manylinux_2_17_s390x.manylinux2014_s390x.whl", hash = "sha256:0dc23bbb3e06ec1ea72d515fb572c1fea59695aefbffb106501138762e1e915e", size = 402283, upload-time = "2025-07-01T15:54:04.923Z" },
    { url = "https://files.pythonhosted.org/packages/34/a2/004c99936997bfc644d590a9defd9e9c93f8286568f9c16cdaf3e14429a7/rpds_py-0.26.0-cp311-cp311-manylinux_2_17_x86_64.manylinux2014_x86_64.whl", hash = "sha256:d80bf832ac7b1920ee29a426cdca335f96a2b5caa839811803e999b41ba9030d", size = 383881, upload-time = "2025-07-01T15:54:06.482Z" },
    { url = "https://files.pythonhosted.org/packages/05/1b/ef5fba4a8f81ce04c427bfd96223f92f05e6cd72291ce9d7523db3b03a6c/rpds_py-0.26.0-cp311-cp311-manylinux_2_5_i686.manylinux1_i686.whl", hash = "sha256:0919f38f5542c0a87e7b4afcafab6fd2c15386632d249e9a087498571250abe3", size = 415822, upload-time = "2025-07-01T15:54:07.605Z" },
    { url = "https://files.pythonhosted.org/packages/16/80/5c54195aec456b292f7bd8aa61741c8232964063fd8a75fdde9c1e982328/rpds_py-0.26.0-cp311-cp311-musllinux_1_2_aarch64.whl", hash = "sha256:d422b945683e409000c888e384546dbab9009bb92f7c0b456e217988cf316107", size = 558347, upload-time = "2025-07-01T15:54:08.591Z" },
    { url = "https://files.pythonhosted.org/packages/f2/1c/1845c1b1fd6d827187c43afe1841d91678d7241cbdb5420a4c6de180a538/rpds_py-0.26.0-cp311-cp311-musllinux_1_2_i686.whl", hash = "sha256:77a7711fa562ba2da1aa757e11024ad6d93bad6ad7ede5afb9af144623e5f76a", size = 587956, upload-time = "2025-07-01T15:54:09.963Z" },
    { url = "https://files.pythonhosted.org/packages/2e/ff/9e979329dd131aa73a438c077252ddabd7df6d1a7ad7b9aacf6261f10faa/rpds_py-0.26.0-cp311-cp311-musllinux_1_2_x86_64.whl", hash = "sha256:238e8c8610cb7c29460e37184f6799547f7e09e6a9bdbdab4e8edb90986a2318", size = 554363, upload-time = "2025-07-01T15:54:11.073Z" },
    { url = "https://files.pythonhosted.org/packages/00/8b/d78cfe034b71ffbe72873a136e71acc7a831a03e37771cfe59f33f6de8a2/rpds_py-0.26.0-cp311-cp311-win32.whl", hash = "sha256:893b022bfbdf26d7bedb083efeea624e8550ca6eb98bf7fea30211ce95b9201a", size = 220123, upload-time = "2025-07-01T15:54:12.382Z" },
    { url = "https://files.pythonhosted.org/packages/94/c1/3c8c94c7dd3905dbfde768381ce98778500a80db9924731d87ddcdb117e9/rpds_py-0.26.0-cp311-cp311-win_amd64.whl", hash = "sha256:87a5531de9f71aceb8af041d72fc4cab4943648d91875ed56d2e629bef6d4c03", size = 231732, upload-time = "2025-07-01T15:54:13.434Z" },
    { url = "https://files.pythonhosted.org/packages/67/93/e936fbed1b734eabf36ccb5d93c6a2e9246fbb13c1da011624b7286fae3e/rpds_py-0.26.0-cp311-cp311-win_arm64.whl", hash = "sha256:de2713f48c1ad57f89ac25b3cb7daed2156d8e822cf0eca9b96a6f990718cc41", size = 221917, upload-time = "2025-07-01T15:54:14.559Z" },
    { url = "https://files.pythonhosted.org/packages/51/f2/b5c85b758a00c513bb0389f8fc8e61eb5423050c91c958cdd21843faa3e6/rpds_py-0.26.0-pp311-pypy311_pp73-macosx_10_12_x86_64.whl", hash = "sha256:f61a9326f80ca59214d1cceb0a09bb2ece5b2563d4e0cd37bfd5515c28510674", size = 373505, upload-time = "2025-07-01T15:56:34.716Z" },
    { url = "https://files.pythonhosted.org/packages/23/e0/25db45e391251118e915e541995bb5f5ac5691a3b98fb233020ba53afc9b/rpds_py-0.26.0-pp311-pypy311_pp73-macosx_11_0_arm64.whl", hash = "sha256:183f857a53bcf4b1b42ef0f57ca553ab56bdd170e49d8091e96c51c3d69ca696", size = 359468, upload-time = "2025-07-01T15:56:36.219Z" },
    { url = "https://files.pythonhosted.org/packages/0b/73/dd5ee6075bb6491be3a646b301dfd814f9486d924137a5098e61f0487e16/rpds_py-0.26.0-pp311-pypy311_pp73-manylinux_2_17_aarch64.manylinux2014_aarch64.whl", hash = "sha256:941c1cfdf4799d623cf3aa1d326a6b4fdb7a5799ee2687f3516738216d2262fb", size = 382680, upload-time = "2025-07-01T15:56:37.644Z" },
    { url = "https://files.pythonhosted.org/packages/2f/10/84b522ff58763a5c443f5bcedc1820240e454ce4e620e88520f04589e2ea/rpds_py-0.26.0-pp311-pypy311_pp73-manylinux_2_17_armv7l.manylinux2014_armv7l.whl", hash = "sha256:72a8d9564a717ee291f554eeb4bfeafe2309d5ec0aa6c475170bdab0f9ee8e88", size = 397035, upload-time = "2025-07-01T15:56:39.241Z" },
    { url = "https://files.pythonhosted.org/packages/06/ea/8667604229a10a520fcbf78b30ccc278977dcc0627beb7ea2c96b3becef0/rpds_py-0.26.0-pp311-pypy311_pp73-manylinux_2_17_ppc64le.manylinux2014_ppc64le.whl", hash = "sha256:511d15193cbe013619dd05414c35a7dedf2088fcee93c6bbb7c77859765bd4e8", size = 514922, upload-time = "2025-07-01T15:56:40.645Z" },
    { url = "https://files.pythonhosted.org/packages/24/e6/9ed5b625c0661c4882fc8cdf302bf8e96c73c40de99c31e0b95ed37d508c/rpds_py-0.26.0-pp311-pypy311_pp73-manylinux_2_17_s390x.manylinux2014_s390x.whl", hash = "sha256:aea1f9741b603a8d8fedb0ed5502c2bc0accbc51f43e2ad1337fe7259c2b77a5", size = 402822, upload-time = "2025-07-01T15:56:42.137Z" },
    { url = "https://files.pythonhosted.org/packages/8a/58/212c7b6fd51946047fb45d3733da27e2fa8f7384a13457c874186af691b1/rpds_py-0.26.0-pp311-pypy311_pp73-manylinux_2_17_x86_64.manylinux2014_x86_64.whl", hash = "sha256:4019a9d473c708cf2f16415688ef0b4639e07abaa569d72f74745bbeffafa2c7", size = 384336, upload-time = "2025-07-01T15:56:44.239Z" },
    { url = "https://files.pythonhosted.org/packages/aa/f5/a40ba78748ae8ebf4934d4b88e77b98497378bc2c24ba55ebe87a4e87057/rpds_py-0.26.0-pp311-pypy311_pp73-manylinux_2_5_i686.manylinux1_i686.whl", hash = "sha256:093d63b4b0f52d98ebae33b8c50900d3d67e0666094b1be7a12fffd7f65de74b", size = 416871, upload-time = "2025-07-01T15:56:46.284Z" },
    { url = "https://files.pythonhosted.org/packages/d5/a6/33b1fc0c9f7dcfcfc4a4353daa6308b3ece22496ceece348b3e7a7559a09/rpds_py-0.26.0-pp311-pypy311_pp73-musllinux_1_2_aarch64.whl", hash = "sha256:2abe21d8ba64cded53a2a677e149ceb76dcf44284202d737178afe7ba540c1eb", size = 559439, upload-time = "2025-07-01T15:56:48.549Z" },
    { url = "https://files.pythonhosted.org/packages/71/2d/ceb3f9c12f8cfa56d34995097f6cd99da1325642c60d1b6680dd9df03ed8/rpds_py-0.26.0-pp311-pypy311_pp73-musllinux_1_2_i686.whl", hash = "sha256:4feb7511c29f8442cbbc28149a92093d32e815a28aa2c50d333826ad2a20fdf0", size = 588380, upload-time = "2025-07-01T15:56:50.086Z" },
    { url = "https://files.pythonhosted.org/packages/c8/ed/9de62c2150ca8e2e5858acf3f4f4d0d180a38feef9fdab4078bea63d8dba/rpds_py-0.26.0-pp311-pypy311_pp73-musllinux_1_2_x86_64.whl", hash = "sha256:e99685fc95d386da368013e7fb4269dd39c30d99f812a8372d62f244f662709c", size = 555334, upload-time = "2025-07-01T15:56:51.703Z" },
]

[[package]]
name = "rsa"
version = "4.9.1"
source = { registry = "https://pypi.org/simple" }
dependencies = [
    { name = "pyasn1" },
]
sdist = { url = "https://files.pythonhosted.org/packages/da/8a/22b7beea3ee0d44b1916c0c1cb0ee3af23b700b6da9f04991899d0c555d4/rsa-4.9.1.tar.gz", hash = "sha256:e7bdbfdb5497da4c07dfd35530e1a902659db6ff241e39d9953cad06ebd0ae75", size = 29034, upload-time = "2025-04-16T09:51:18.218Z" }
wheels = [
    { url = "https://files.pythonhosted.org/packages/64/8d/0133e4eb4beed9e425d9a98ed6e081a55d195481b7632472be1af08d2f6b/rsa-4.9.1-py3-none-any.whl", hash = "sha256:68635866661c6836b8d39430f97a996acbd61bfa49406748ea243539fe239762", size = 34696, upload-time = "2025-04-16T09:51:17.142Z" },
]

[[package]]
name = "ruff"
version = "0.12.4"
source = { registry = "https://pypi.org/simple" }
sdist = { url = "https://files.pythonhosted.org/packages/9b/ce/8d7dbedede481245b489b769d27e2934730791a9a82765cb94566c6e6abd/ruff-0.12.4.tar.gz", hash = "sha256:13efa16df6c6eeb7d0f091abae50f58e9522f3843edb40d56ad52a5a4a4b6873", size = 5131435, upload-time = "2025-07-17T17:27:19.138Z" }
wheels = [
    { url = "https://files.pythonhosted.org/packages/ae/9f/517bc5f61bad205b7f36684ffa5415c013862dee02f55f38a217bdbe7aa4/ruff-0.12.4-py3-none-linux_armv6l.whl", hash = "sha256:cb0d261dac457ab939aeb247e804125a5d521b21adf27e721895b0d3f83a0d0a", size = 10188824, upload-time = "2025-07-17T17:26:31.412Z" },
    { url = "https://files.pythonhosted.org/packages/28/83/691baae5a11fbbde91df01c565c650fd17b0eabed259e8b7563de17c6529/ruff-0.12.4-py3-none-macosx_10_12_x86_64.whl", hash = "sha256:55c0f4ca9769408d9b9bac530c30d3e66490bd2beb2d3dae3e4128a1f05c7442", size = 10884521, upload-time = "2025-07-17T17:26:35.084Z" },
    { url = "https://files.pythonhosted.org/packages/d6/8d/756d780ff4076e6dd035d058fa220345f8c458391f7edfb1c10731eedc75/ruff-0.12.4-py3-none-macosx_11_0_arm64.whl", hash = "sha256:a8224cc3722c9ad9044da7f89c4c1ec452aef2cfe3904365025dd2f51daeae0e", size = 10277653, upload-time = "2025-07-17T17:26:37.897Z" },
    { url = "https://files.pythonhosted.org/packages/8d/97/8eeee0f48ece153206dce730fc9e0e0ca54fd7f261bb3d99c0a4343a1892/ruff-0.12.4-py3-none-manylinux_2_17_aarch64.manylinux2014_aarch64.whl", hash = "sha256:e9949d01d64fa3672449a51ddb5d7548b33e130240ad418884ee6efa7a229586", size = 10485993, upload-time = "2025-07-17T17:26:40.68Z" },
    { url = "https://files.pythonhosted.org/packages/49/b8/22a43d23a1f68df9b88f952616c8508ea6ce4ed4f15353b8168c48b2d7e7/ruff-0.12.4-py3-none-manylinux_2_17_armv7l.manylinux2014_armv7l.whl", hash = "sha256:be0593c69df9ad1465e8a2d10e3defd111fdb62dcd5be23ae2c06da77e8fcffb", size = 10022824, upload-time = "2025-07-17T17:26:43.564Z" },
    { url = "https://files.pythonhosted.org/packages/cd/70/37c234c220366993e8cffcbd6cadbf332bfc848cbd6f45b02bade17e0149/ruff-0.12.4-py3-none-manylinux_2_17_i686.manylinux2014_i686.whl", hash = "sha256:a7dea966bcb55d4ecc4cc3270bccb6f87a337326c9dcd3c07d5b97000dbff41c", size = 11524414, upload-time = "2025-07-17T17:26:46.219Z" },
    { url = "https://files.pythonhosted.org/packages/14/77/c30f9964f481b5e0e29dd6a1fae1f769ac3fd468eb76fdd5661936edd262/ruff-0.12.4-py3-none-manylinux_2_17_ppc64.manylinux2014_ppc64.whl", hash = "sha256:afcfa3ab5ab5dd0e1c39bf286d829e042a15e966b3726eea79528e2e24d8371a", size = 12419216, upload-time = "2025-07-17T17:26:48.883Z" },
    { url = "https://files.pythonhosted.org/packages/6e/79/af7fe0a4202dce4ef62c5e33fecbed07f0178f5b4dd9c0d2fcff5ab4a47c/ruff-0.12.4-py3-none-manylinux_2_17_ppc64le.manylinux2014_ppc64le.whl", hash = "sha256:c057ce464b1413c926cdb203a0f858cd52f3e73dcb3270a3318d1630f6395bb3", size = 11976756, upload-time = "2025-07-17T17:26:51.754Z" },
    { url = "https://files.pythonhosted.org/packages/09/d1/33fb1fc00e20a939c305dbe2f80df7c28ba9193f7a85470b982815a2dc6a/ruff-0.12.4-py3-none-manylinux_2_17_s390x.manylinux2014_s390x.whl", hash = "sha256:e64b90d1122dc2713330350626b10d60818930819623abbb56535c6466cce045", size = 11020019, upload-time = "2025-07-17T17:26:54.265Z" },
    { url = "https://files.pythonhosted.org/packages/64/f4/e3cd7f7bda646526f09693e2e02bd83d85fff8a8222c52cf9681c0d30843/ruff-0.12.4-py3-none-manylinux_2_17_x86_64.manylinux2014_x86_64.whl", hash = "sha256:2abc48f3d9667fdc74022380b5c745873499ff827393a636f7a59da1515e7c57", size = 11277890, upload-time = "2025-07-17T17:26:56.914Z" },
    { url = "https://files.pythonhosted.org/packages/5e/d0/69a85fb8b94501ff1a4f95b7591505e8983f38823da6941eb5b6badb1e3a/ruff-0.12.4-py3-none-musllinux_1_2_aarch64.whl", hash = "sha256:2b2449dc0c138d877d629bea151bee8c0ae3b8e9c43f5fcaafcd0c0d0726b184", size = 10348539, upload-time = "2025-07-17T17:26:59.381Z" },
    { url = "https://files.pythonhosted.org/packages/16/a0/91372d1cb1678f7d42d4893b88c252b01ff1dffcad09ae0c51aa2542275f/ruff-0.12.4-py3-none-musllinux_1_2_armv7l.whl", hash = "sha256:56e45bb11f625db55f9b70477062e6a1a04d53628eda7784dce6e0f55fd549eb", size = 10009579, upload-time = "2025-07-17T17:27:02.462Z" },
    { url = "https://files.pythonhosted.org/packages/23/1b/c4a833e3114d2cc0f677e58f1df6c3b20f62328dbfa710b87a1636a5e8eb/ruff-0.12.4-py3-none-musllinux_1_2_i686.whl", hash = "sha256:478fccdb82ca148a98a9ff43658944f7ab5ec41c3c49d77cd99d44da019371a1", size = 10942982, upload-time = "2025-07-17T17:27:05.343Z" },
    { url = "https://files.pythonhosted.org/packages/ff/ce/ce85e445cf0a5dd8842f2f0c6f0018eedb164a92bdf3eda51984ffd4d989/ruff-0.12.4-py3-none-musllinux_1_2_x86_64.whl", hash = "sha256:0fc426bec2e4e5f4c4f182b9d2ce6a75c85ba9bcdbe5c6f2a74fcb8df437df4b", size = 11343331, upload-time = "2025-07-17T17:27:08.652Z" },
    { url = "https://files.pythonhosted.org/packages/35/cf/441b7fc58368455233cfb5b77206c849b6dfb48b23de532adcc2e50ccc06/ruff-0.12.4-py3-none-win32.whl", hash = "sha256:4de27977827893cdfb1211d42d84bc180fceb7b72471104671c59be37041cf93", size = 10267904, upload-time = "2025-07-17T17:27:11.814Z" },
    { url = "https://files.pythonhosted.org/packages/ce/7e/20af4a0df5e1299e7368d5ea4350412226afb03d95507faae94c80f00afd/ruff-0.12.4-py3-none-win_amd64.whl", hash = "sha256:fe0b9e9eb23736b453143d72d2ceca5db323963330d5b7859d60d101147d461a", size = 11209038, upload-time = "2025-07-17T17:27:14.417Z" },
    { url = "https://files.pythonhosted.org/packages/11/02/8857d0dfb8f44ef299a5dfd898f673edefb71e3b533b3b9d2db4c832dd13/ruff-0.12.4-py3-none-win_arm64.whl", hash = "sha256:0618ec4442a83ab545e5b71202a5c0ed7791e8471435b94e655b570a5031a98e", size = 10469336, upload-time = "2025-07-17T17:27:16.913Z" },
]

[[package]]
name = "sanic"
version = "23.12.2"
source = { registry = "https://pypi.org/simple" }
dependencies = [
    { name = "aiofiles" },
    { name = "html5tagger" },
    { name = "httptools" },
    { name = "multidict" },
    { name = "sanic-routing" },
    { name = "tracerite" },
    { name = "typing-extensions" },
    { name = "ujson", marker = "implementation_name == 'cpython' and sys_platform != 'win32'" },
    { name = "uvloop", marker = "implementation_name == 'cpython' and sys_platform != 'win32'" },
    { name = "websockets" },
]
sdist = { url = "https://files.pythonhosted.org/packages/a4/5b/e43fab98d4a1fd883a2a48644be27c5f24fec56b4b1c58404f8def5e5c1f/sanic-23.12.2.tar.gz", hash = "sha256:4d909aa8a1cb39b0c42a5ec9fe6eb128013cc822bcf4c554326304b9ac427117", size = 345711, upload-time = "2024-06-30T12:20:01.079Z" }
wheels = [
    { url = "https://files.pythonhosted.org/packages/9c/e6/5adc2ca570f165d6027a775a655c1c09b9b8432a6c4a6fcb4c43a08eac7e/sanic-23.12.2-py3-none-any.whl", hash = "sha256:b65a13ff8c06f3fb5790a132d9b7740cde1d5f70c0fd25c44a587552eeb3dbab", size = 237468, upload-time = "2024-06-30T12:19:57.597Z" },
]

[[package]]
name = "sanic-ext"
version = "23.12.0"
source = { registry = "https://pypi.org/simple" }
dependencies = [
    { name = "pyyaml" },
]
sdist = { url = "https://files.pythonhosted.org/packages/7d/bf/807ded5b25f5576173c4603a1f16f67150b63eb899b0996231d88b10b90f/sanic-ext-23.12.0.tar.gz", hash = "sha256:42fc41e7fafa58f3b790f685f3dd8a8de281460b4169d0e91f4e11b8747f845c", size = 64959, upload-time = "2023-12-31T10:36:28.19Z" }
wheels = [
    { url = "https://files.pythonhosted.org/packages/c2/42/140f19f464e6fe6597e7274341751b72466acc360bbd70013cca1f3249b1/sanic_ext-23.12.0-py3-none-any.whl", hash = "sha256:3ba2c143d7c41d89b87a11c6214b9d9b52c3994ff8ce3a03792b54ec5627e2c3", size = 95228, upload-time = "2023-12-31T10:36:26.278Z" },
]

[[package]]
name = "sanic-routing"
version = "23.12.0"
source = { registry = "https://pypi.org/simple" }
sdist = { url = "https://files.pythonhosted.org/packages/d1/5c/2a7edd14fbccca3719a8d680951d4b25f986752c781c61ccf156a6d1ebff/sanic-routing-23.12.0.tar.gz", hash = "sha256:1dcadc62c443e48c852392dba03603f9862b6197fc4cba5bbefeb1ace0848b04", size = 29473, upload-time = "2023-12-31T09:28:36.992Z" }
wheels = [
    { url = "https://files.pythonhosted.org/packages/cf/e3/3425c9a8773807ac2c01d6a56c8521733f09b627e5827e733c5cd36b9ac5/sanic_routing-23.12.0-py3-none-any.whl", hash = "sha256:1558a72afcb9046ed3134a5edae02fc1552cff08f0fff2e8d5de0877ea43ed73", size = 25522, upload-time = "2023-12-31T09:28:35.233Z" },
]

[[package]]
name = "sentry-sdk"
version = "1.45.0"
source = { registry = "https://pypi.org/simple" }
dependencies = [
    { name = "certifi" },
    { name = "urllib3" },
]
sdist = { url = "https://files.pythonhosted.org/packages/08/b5/e28f5037f2cc66a2235780410583c71871a39aaf8dc3f96decd6426af5d4/sentry-sdk-1.45.0.tar.gz", hash = "sha256:509aa9678c0512344ca886281766c2e538682f8acfa50fd8d405f8c417ad0625", size = 244740, upload-time = "2024-04-10T13:38:45.891Z" }
wheels = [
    { url = "https://files.pythonhosted.org/packages/b7/26/cf87e98fb7fa5781c40474970a76d40b04289b949c0a327b719336aa5bca/sentry_sdk-1.45.0-py2.py3-none-any.whl", hash = "sha256:1ce29e30240cc289a027011103a8c83885b15ef2f316a60bcc7c5300afa144f1", size = 267149, upload-time = "2024-04-10T13:38:42.972Z" },
]

[[package]]
name = "setuptools"
version = "69.5.1"
source = { registry = "https://pypi.org/simple" }
sdist = { url = "https://files.pythonhosted.org/packages/d6/4f/b10f707e14ef7de524fe1f8988a294fb262a29c9b5b12275c7e188864aed/setuptools-69.5.1.tar.gz", hash = "sha256:6c1fccdac05a97e598fb0ae3bbed5904ccb317337a51139dcd51453611bbb987", size = 2291314, upload-time = "2024-04-13T21:06:28.589Z" }
wheels = [
    { url = "https://files.pythonhosted.org/packages/f7/29/13965af254e3373bceae8fb9a0e6ea0d0e571171b80d6646932131d6439b/setuptools-69.5.1-py3-none-any.whl", hash = "sha256:c636ac361bc47580504644275c9ad802c50415c7522212252c033bd15f301f32", size = 894566, upload-time = "2024-04-13T21:06:23.256Z" },
]

[[package]]
name = "shellingham"
version = "1.5.4"
source = { registry = "https://pypi.org/simple" }
sdist = { url = "https://files.pythonhosted.org/packages/58/15/8b3609fd3830ef7b27b655beb4b4e9c62313a4e8da8c676e142cc210d58e/shellingham-1.5.4.tar.gz", hash = "sha256:8dbca0739d487e5bd35ab3ca4b36e11c4078f3a234bfce294b0a0291363404de", size = 10310, upload-time = "2023-10-24T04:13:40.426Z" }
wheels = [
    { url = "https://files.pythonhosted.org/packages/e0/f9/0595336914c5619e5f28a1fb793285925a8cd4b432c9da0a987836c7f822/shellingham-1.5.4-py2.py3-none-any.whl", hash = "sha256:7ecfff8f2fd72616f7481040475a65b2bf8af90a56c89140852d1120324e8686", size = 9755, upload-time = "2023-10-24T04:13:38.866Z" },
]

[[package]]
name = "six"
version = "1.17.0"
source = { registry = "https://pypi.org/simple" }
sdist = { url = "https://files.pythonhosted.org/packages/94/e7/b2c673351809dca68a0e064b6af791aa332cf192da575fd474ed7d6f16a2/six-1.17.0.tar.gz", hash = "sha256:ff70335d468e7eb6ec65b95b99d3a2836546063f63acc5171de367e834932a81", size = 34031, upload-time = "2024-12-04T17:35:28.174Z" }
wheels = [
    { url = "https://files.pythonhosted.org/packages/b7/ce/149a00dd41f10bc29e5921b496af8b574d8413afcd5e30dfa0ed46c2cc5e/six-1.17.0-py2.py3-none-any.whl", hash = "sha256:4721f391ed90541fddacab5acf947aa0d3dc7d27b2e1e8eda2be8970586c3274", size = 11050, upload-time = "2024-12-04T17:35:26.475Z" },
]

[[package]]
name = "smmap"
version = "5.0.2"
source = { registry = "https://pypi.org/simple" }
sdist = { url = "https://files.pythonhosted.org/packages/44/cd/a040c4b3119bbe532e5b0732286f805445375489fceaec1f48306068ee3b/smmap-5.0.2.tar.gz", hash = "sha256:26ea65a03958fa0c8a1c7e8c7a58fdc77221b8910f6be2131affade476898ad5", size = 22329, upload-time = "2025-01-02T07:14:40.909Z" }
wheels = [
    { url = "https://files.pythonhosted.org/packages/04/be/d09147ad1ec7934636ad912901c5fd7667e1c858e19d355237db0d0cd5e4/smmap-5.0.2-py3-none-any.whl", hash = "sha256:b30115f0def7d7531d22a0fb6502488d879e75b260a9db4d0819cfb25403af5e", size = 24303, upload-time = "2025-01-02T07:14:38.724Z" },
]

[[package]]
name = "sniffio"
version = "1.3.1"
source = { registry = "https://pypi.org/simple" }
sdist = { url = "https://files.pythonhosted.org/packages/a2/87/a6771e1546d97e7e041b6ae58d80074f81b7d5121207425c964ddf5cfdbd/sniffio-1.3.1.tar.gz", hash = "sha256:f4324edc670a0f49750a81b895f35c3adb843cca46f0530f79fc1babb23789dc", size = 20372, upload-time = "2024-02-25T23:20:04.057Z" }
wheels = [
    { url = "https://files.pythonhosted.org/packages/e9/44/75a9c9421471a6c4805dbf2356f7c181a29c1879239abab1ea2cc8f38b40/sniffio-1.3.1-py3-none-any.whl", hash = "sha256:2f6da418d1f1e0fddd844478f41680e794e6051915791a034ff65e5f100525a2", size = 10235, upload-time = "2024-02-25T23:20:01.196Z" },
]

[[package]]
name = "sse-starlette"
version = "2.4.1"
source = { registry = "https://pypi.org/simple" }
dependencies = [
    { name = "anyio" },
]
sdist = { url = "https://files.pythonhosted.org/packages/07/3e/eae74d8d33e3262bae0a7e023bb43d8bdd27980aa3557333f4632611151f/sse_starlette-2.4.1.tar.gz", hash = "sha256:7c8a800a1ca343e9165fc06bbda45c78e4c6166320707ae30b416c42da070926", size = 18635, upload-time = "2025-07-06T09:41:33.631Z" }
wheels = [
    { url = "https://files.pythonhosted.org/packages/e4/f1/6c7eaa8187ba789a6dd6d74430307478d2a91c23a5452ab339b6fbe15a08/sse_starlette-2.4.1-py3-none-any.whl", hash = "sha256:08b77ea898ab1a13a428b2b6f73cfe6d0e607a7b4e15b9bb23e4a37b087fd39a", size = 10824, upload-time = "2025-07-06T09:41:32.321Z" },
]

[[package]]
name = "starlette"
version = "0.47.2"
source = { registry = "https://pypi.org/simple" }
dependencies = [
    { name = "anyio" },
    { name = "typing-extensions" },
]
sdist = { url = "https://files.pythonhosted.org/packages/04/57/d062573f391d062710d4088fa1369428c38d51460ab6fedff920efef932e/starlette-0.47.2.tar.gz", hash = "sha256:6ae9aa5db235e4846decc1e7b79c4f346adf41e9777aebeb49dfd09bbd7023d8", size = 2583948, upload-time = "2025-07-20T17:31:58.522Z" }
wheels = [
    { url = "https://files.pythonhosted.org/packages/f7/1f/b876b1f83aef204198a42dc101613fefccb32258e5428b5f9259677864b4/starlette-0.47.2-py3-none-any.whl", hash = "sha256:c5847e96134e5c5371ee9fac6fdf1a67336d5815e09eb2a01fdb57a351ef915b", size = 72984, upload-time = "2025-07-20T17:31:56.738Z" },
]

[[package]]
name = "storage3"
version = "0.11.3"
source = { registry = "https://pypi.org/simple" }
dependencies = [
    { name = "httpx", extra = ["http2"] },
    { name = "python-dateutil" },
]
sdist = { url = "https://files.pythonhosted.org/packages/ac/25/83eb4e4612dc07a3bb3cab96253c9c83752d4816f2cf38aa832dfb8d8813/storage3-0.11.3.tar.gz", hash = "sha256:883637132aad36d9d92b7c497a8a56dff7c51f15faf2ff7acbccefbbd5e97347", size = 9930, upload-time = "2025-01-29T20:43:18.392Z" }
wheels = [
    { url = "https://files.pythonhosted.org/packages/c9/8d/ff89f85c4b48285ac7cddf0fafe5e55bb3742d374672b2fbd2627c213fa6/storage3-0.11.3-py3-none-any.whl", hash = "sha256:090c42152217d5d39bd94af3ddeb60c8982f3a283dcd90b53d058f2db33e6007", size = 17831, upload-time = "2025-01-29T20:43:16.075Z" },
]

[[package]]
name = "strenum"
version = "0.4.15"
source = { registry = "https://pypi.org/simple" }
sdist = { url = "https://files.pythonhosted.org/packages/85/ad/430fb60d90e1d112a62ff57bdd1f286ec73a2a0331272febfddd21f330e1/StrEnum-0.4.15.tar.gz", hash = "sha256:878fb5ab705442070e4dd1929bb5e2249511c0bcf2b0eeacf3bcd80875c82eff", size = 23384, upload-time = "2023-06-29T22:02:58.399Z" }
wheels = [
    { url = "https://files.pythonhosted.org/packages/81/69/297302c5f5f59c862faa31e6cb9a4cd74721cd1e052b38e464c5b402df8b/StrEnum-0.4.15-py3-none-any.whl", hash = "sha256:a30cda4af7cc6b5bf52c8055bc4bf4b2b6b14a93b574626da33df53cf7740659", size = 8851, upload-time = "2023-06-29T22:02:56.947Z" },
]

[[package]]
name = "supabase"
version = "2.11.0"
source = { registry = "https://pypi.org/simple" }
dependencies = [
    { name = "gotrue" },
    { name = "httpx" },
    { name = "postgrest" },
    { name = "realtime" },
    { name = "storage3" },
    { name = "supafunc" },
]
sdist = { url = "https://files.pythonhosted.org/packages/66/10/36f47454f9d2c2a9be0c2378966bf04a7886ee4e137d3e008b2a9d9407dd/supabase-2.11.0.tar.gz", hash = "sha256:2a906f7909fd9a50f944cd9332ce66c684e2d37c0864284d34c5815e6c63cc01", size = 13924, upload-time = "2024-12-30T13:06:33.758Z" }
wheels = [
    { url = "https://files.pythonhosted.org/packages/c6/8b/c90649307e9b9f43a271308abbe61b8a90a72c3d24d44154fd150b4c31fc/supabase-2.11.0-py3-none-any.whl", hash = "sha256:67a0da498895f4cd6554935e2854b4c41f87b297b78fb9c9414902a382041406", size = 16629, upload-time = "2024-12-30T13:06:31.019Z" },
]

[[package]]
name = "supafunc"
version = "0.9.4"
source = { registry = "https://pypi.org/simple" }
dependencies = [
    { name = "httpx", extra = ["http2"] },
    { name = "strenum" },
]
sdist = { url = "https://files.pythonhosted.org/packages/9f/74/4f9e23690d2dfc0afb4a13d2d232415a6ef9b80397495afb548410035532/supafunc-0.9.4.tar.gz", hash = "sha256:68824a9a7bcccf5ab1e038cda632ba47cba27f2a7dc606014206b56f5a071de2", size = 4806, upload-time = "2025-03-26T12:40:04.55Z" }
wheels = [
    { url = "https://files.pythonhosted.org/packages/eb/51/b0bb6d405c053ecf9c51267b5a429424cab9ae3de229a1dfda3197ab251f/supafunc-0.9.4-py3-none-any.whl", hash = "sha256:2b34a794fb7930953150a434cdb93c24a04cf526b2f51a9e60b2be0b86d44fb2", size = 7792, upload-time = "2025-03-26T12:40:02.848Z" },
]

[[package]]
name = "tiktoken"
version = "0.7.0"
source = { registry = "https://pypi.org/simple" }
dependencies = [
    { name = "regex" },
    { name = "requests" },
]
sdist = { url = "https://files.pythonhosted.org/packages/c4/4a/abaec53e93e3ef37224a4dd9e2fc6bb871e7a538c2b6b9d2a6397271daf4/tiktoken-0.7.0.tar.gz", hash = "sha256:1077266e949c24e0291f6c350433c6f0971365ece2b173a23bc3b9f9defef6b6", size = 33437, upload-time = "2024-05-13T18:03:28.793Z" }
wheels = [
    { url = "https://files.pythonhosted.org/packages/22/eb/57492b2568eea1d546da5cc1ae7559d924275280db80ba07e6f9b89a914b/tiktoken-0.7.0-cp311-cp311-macosx_10_9_x86_64.whl", hash = "sha256:10c7674f81e6e350fcbed7c09a65bca9356eaab27fb2dac65a1e440f2bcfe30f", size = 961468, upload-time = "2024-05-13T18:02:43.788Z" },
    { url = "https://files.pythonhosted.org/packages/30/ef/e07dbfcb2f85c84abaa1b035a9279575a8da0236305491dc22ae099327f7/tiktoken-0.7.0-cp311-cp311-macosx_11_0_arm64.whl", hash = "sha256:084cec29713bc9d4189a937f8a35dbdfa785bd1235a34c1124fe2323821ee93f", size = 907005, upload-time = "2024-05-13T18:02:45.327Z" },
    { url = "https://files.pythonhosted.org/packages/ea/9b/f36db825b1e9904c3a2646439cb9923fc1e09208e2e071c6d9dd64ead131/tiktoken-0.7.0-cp311-cp311-manylinux_2_17_aarch64.manylinux2014_aarch64.whl", hash = "sha256:811229fde1652fedcca7c6dfe76724d0908775b353556d8a71ed74d866f73f7b", size = 1049183, upload-time = "2024-05-13T18:02:46.574Z" },
    { url = "https://files.pythonhosted.org/packages/61/b4/b80d1fe33015e782074e96bbbf4108ccd283b8deea86fb43c15d18b7c351/tiktoken-0.7.0-cp311-cp311-manylinux_2_17_x86_64.manylinux2014_x86_64.whl", hash = "sha256:86b6e7dc2e7ad1b3757e8a24597415bafcfb454cebf9a33a01f2e6ba2e663992", size = 1080830, upload-time = "2024-05-13T18:02:48.444Z" },
    { url = "https://files.pythonhosted.org/packages/2a/40/c66ff3a21af6d62a7e0ff428d12002c4e0389f776d3ff96dcaa0bb354eee/tiktoken-0.7.0-cp311-cp311-musllinux_1_2_aarch64.whl", hash = "sha256:1063c5748be36344c7e18c7913c53e2cca116764c2080177e57d62c7ad4576d1", size = 1092967, upload-time = "2024-05-13T18:02:50.006Z" },
    { url = "https://files.pythonhosted.org/packages/2e/80/f4c9e255ff236e6a69ce44b927629cefc1b63d3a00e2d1c9ed540c9492d2/tiktoken-0.7.0-cp311-cp311-musllinux_1_2_x86_64.whl", hash = "sha256:20295d21419bfcca092644f7e2f2138ff947a6eb8cfc732c09cc7d76988d4a89", size = 1142682, upload-time = "2024-05-13T18:02:51.814Z" },
    { url = "https://files.pythonhosted.org/packages/b1/10/c04b4ff592a5f46b28ebf4c2353f735c02ae7f0ce1b165d00748ced6467e/tiktoken-0.7.0-cp311-cp311-win_amd64.whl", hash = "sha256:959d993749b083acc57a317cbc643fb85c014d055b2119b739487288f4e5d1cb", size = 799009, upload-time = "2024-05-13T18:02:53.057Z" },
]

[[package]]
name = "toml"
version = "0.10.2"
source = { registry = "https://pypi.org/simple" }
sdist = { url = "https://files.pythonhosted.org/packages/be/ba/1f744cdc819428fc6b5084ec34d9b30660f6f9daaf70eead706e3203ec3c/toml-0.10.2.tar.gz", hash = "sha256:b3bda1d108d5dd99f4a20d24d9c348e91c4db7ab1b749200bded2f839ccbe68f", size = 22253, upload-time = "2020-11-01T01:40:22.204Z" }
wheels = [
    { url = "https://files.pythonhosted.org/packages/44/6f/7120676b6d73228c96e17f1f794d8ab046fc910d781c8d151120c3f1569e/toml-0.10.2-py2.py3-none-any.whl", hash = "sha256:806143ae5bfb6a3c6e736a764057db0e6a0e05e338b5630894a5f779cabb4f9b", size = 16588, upload-time = "2020-11-01T01:40:20.672Z" },
]

[[package]]
name = "torpedo"
version = "4.4.1"
source = { git = "ssh://git@bitbucket.org/tata1mg/torpedo.git?rev=4.5.0-bump-rich#4e0c060945524ceed418d84e1843ebfdab53e195" }
dependencies = [
    { name = "aiohttp" },
    { name = "elastic-apm" },
    { name = "lasier" },
    { name = "multidict" },
    { name = "psutil" },
    { name = "python-json-logger" },
    { name = "rich" },
    { name = "sanic" },
    { name = "sanic-ext" },
    { name = "sentry-sdk" },
    { name = "setuptools" },
    { name = "ujson" },
]

[[package]]
name = "tortoise-orm"
version = "0.21.7"
source = { registry = "https://pypi.org/simple" }
dependencies = [
    { name = "aiosqlite" },
    { name = "iso8601" },
    { name = "pydantic" },
    { name = "pypika-tortoise" },
    { name = "pytz" },
]
sdist = { url = "https://files.pythonhosted.org/packages/e8/0e/ad8e7554b0259072887d602617a67ef21055e1d8aa061936e381ecc1a9a5/tortoise_orm-0.21.7.tar.gz", hash = "sha256:8a790a931828aa37ac364b344c561e603422aced2af5e403f6790575da0f19c5", size = 138689, upload-time = "2024-10-14T08:05:08.635Z" }
wheels = [
    { url = "https://files.pythonhosted.org/packages/00/e4/918587b57062e83ce230635b5e4611cd192967c1fef9e08936e77f9ba2b9/tortoise_orm-0.21.7-py3-none-any.whl", hash = "sha256:2229925885461f424673223ea1875bd5e6961384c766833af55a1ea11a9b25eb", size = 175702, upload-time = "2024-10-14T08:05:07.257Z" },
]

[[package]]
name = "tortoise-wrapper"
version = "5.0.0"
source = { git = "ssh://git@bitbucket.org/tata1mg/tortoise_wrapper.git?rev=5.0.0-pre-release#8915566059203340a8c60004e1c8f79813b1630a" }
dependencies = [
    { name = "asyncpg" },
    { name = "tortoise-orm" },
    { name = "ujson" },
]

[[package]]
name = "tqdm"
version = "4.67.1"
source = { registry = "https://pypi.org/simple" }
dependencies = [
    { name = "colorama", marker = "sys_platform == 'win32'" },
]
sdist = { url = "https://files.pythonhosted.org/packages/a8/4b/29b4ef32e036bb34e4ab51796dd745cdba7ed47ad142a9f4a1eb8e0c744d/tqdm-4.67.1.tar.gz", hash = "sha256:f8aef9c52c08c13a65f30ea34f4e5aac3fd1a34959879d7e59e63027286627f2", size = 169737, upload-time = "2024-11-24T20:12:22.481Z" }
wheels = [
    { url = "https://files.pythonhosted.org/packages/d0/30/dc54f88dd4a2b5dc8a0279bdd7270e735851848b762aeb1c1184ed1f6b14/tqdm-4.67.1-py3-none-any.whl", hash = "sha256:26445eca388f82e72884e0d580d5464cd801a3ea01e63e5601bdff9ba6a48de2", size = 78540, upload-time = "2024-11-24T20:12:19.698Z" },
]

[[package]]
name = "tracerite"
version = "1.1.3"
source = { registry = "https://pypi.org/simple" }
dependencies = [
    { name = "html5tagger" },
]
sdist = { url = "https://files.pythonhosted.org/packages/27/b2/37b825b881f23bc56384c3142214ccbe5d9de7e7c5fe3d155fa032738b98/tracerite-1.1.3.tar.gz", hash = "sha256:119fc006f240aa03fffb41cf99cf82fda5c0449c7d4b6fe42c6340403578b31e", size = 269646, upload-time = "2025-06-19T17:47:42.289Z" }
wheels = [
    { url = "https://files.pythonhosted.org/packages/e6/bf/c65d36ec5a93048dd55b3247be26059970daad72263e35ecace2f3188b2c/tracerite-1.1.3-py3-none-any.whl", hash = "sha256:811d8e2e0fb563b77340eebe2e9f7b324acfe01e09ea58db8bcaecb24327c823", size = 12422, upload-time = "2025-06-19T17:47:40.173Z" },
]

[[package]]
name = "tree-sitter"
version = "0.23.2"
source = { registry = "https://pypi.org/simple" }
sdist = { url = "https://files.pythonhosted.org/packages/0f/50/fd5fafa42b884f741b28d9e6fd366c3f34e15d2ed3aa9633b34e388379e2/tree-sitter-0.23.2.tar.gz", hash = "sha256:66bae8dd47f1fed7bdef816115146d3a41c39b5c482d7bad36d9ba1def088450", size = 166800, upload-time = "2024-10-24T15:31:02.238Z" }
wheels = [
    { url = "https://files.pythonhosted.org/packages/55/8d/2d4fb04408772be0919441d66f700673ce7cb76b9ab6682e226d740fb88d/tree_sitter-0.23.2-cp311-cp311-macosx_10_9_x86_64.whl", hash = "sha256:91fda41d4f8824335cc43c64e2c37d8089c8c563bd3900a512d2852d075af719", size = 139142, upload-time = "2024-10-24T15:30:12.627Z" },
    { url = "https://files.pythonhosted.org/packages/32/52/b8a44bfff7b0203256e5dbc8d3a372ee8896128b8ed7d3a89e1ef17b2065/tree_sitter-0.23.2-cp311-cp311-macosx_11_0_arm64.whl", hash = "sha256:92b2b489d5ce54b41f94c6f23fbaf592bd6e84dc2877048fd1cb060480fa53f7", size = 132198, upload-time = "2024-10-24T15:30:13.893Z" },
    { url = "https://files.pythonhosted.org/packages/5d/54/746f2ee5acf6191a4a0be7f5843329f0d713bfe5196f5fc6fe2ea69cb44c/tree_sitter-0.23.2-cp311-cp311-manylinux_2_17_aarch64.manylinux2014_aarch64.whl", hash = "sha256:64859bd4aa1567d0d6016a811b2b49c59d4a4427d096e3d8c84b2521455f62b7", size = 554303, upload-time = "2024-10-24T15:30:15.334Z" },
    { url = "https://files.pythonhosted.org/packages/2f/5a/3169d9933be813776a9b4b3f2e671d3d50fa27e589dee5578f6ecef7ff6d/tree_sitter-0.23.2-cp311-cp311-manylinux_2_17_x86_64.manylinux2014_x86_64.whl", hash = "sha256:614590611636044e071d3a0b748046d52676dbda3bc9fa431216231e11dd98f7", size = 567626, upload-time = "2024-10-24T15:30:17.12Z" },
    { url = "https://files.pythonhosted.org/packages/32/0d/23f363b3b0bc3fa0e7a4a294bf119957ac1ab02737d57815e1e8b7b3e196/tree_sitter-0.23.2-cp311-cp311-musllinux_1_2_aarch64.whl", hash = "sha256:08466953c78ae57be61057188fb88c89791b0a562856010228e0ccf60e2ac453", size = 559803, upload-time = "2024-10-24T15:30:18.921Z" },
    { url = "https://files.pythonhosted.org/packages/6f/b3/1ffba0f17a7ff2c9114d91a1ecc15e0748f217817797564d31fbb61d7458/tree_sitter-0.23.2-cp311-cp311-musllinux_1_2_x86_64.whl", hash = "sha256:8a33f03a562de91f7fd05eefcedd8994a06cd44c62f7aabace811ad82bc11cbd", size = 570987, upload-time = "2024-10-24T15:30:21.116Z" },
    { url = "https://files.pythonhosted.org/packages/59/4b/085bcb8a11ea18003aacc4dbc91c301d1536c5e2deedb95393e8ef26f1f7/tree_sitter-0.23.2-cp311-cp311-win_amd64.whl", hash = "sha256:03b70296b569ef64f7b92b42ca5da9bf86d81bee2afd480bea35092687f51dae", size = 117771, upload-time = "2024-10-24T15:30:22.38Z" },
    { url = "https://files.pythonhosted.org/packages/4b/e5/90adc4081f49ccb6bea89a800dc9b0dcc5b6953b0da423e8eff28f63fddf/tree_sitter-0.23.2-cp311-cp311-win_arm64.whl", hash = "sha256:7cb4bb953ea7c0b50eeafc4454783e030357179d2a93c3dd5ebed2da5588ddd0", size = 102555, upload-time = "2024-10-24T15:30:23.534Z" },
]

[[package]]
name = "tree-sitter-c-sharp"
version = "0.23.1"
source = { registry = "https://pypi.org/simple" }
sdist = { url = "https://files.pythonhosted.org/packages/22/85/a61c782afbb706a47d990eaee6977e7c2bd013771c5bf5c81c617684f286/tree_sitter_c_sharp-0.23.1.tar.gz", hash = "sha256:322e2cfd3a547a840375276b2aea3335fa6458aeac082f6c60fec3f745c967eb", size = 1317728, upload-time = "2024-11-11T05:25:32.535Z" }
wheels = [
    { url = "https://files.pythonhosted.org/packages/58/04/f6c2df4c53a588ccd88d50851155945cff8cd887bd70c175e00aaade7edf/tree_sitter_c_sharp-0.23.1-cp39-abi3-macosx_10_9_x86_64.whl", hash = "sha256:2b612a6e5bd17bb7fa2aab4bb6fc1fba45c94f09cb034ab332e45603b86e32fd", size = 372235, upload-time = "2024-11-11T05:25:19.424Z" },
    { url = "https://files.pythonhosted.org/packages/99/10/1aa9486f1e28fc22810fa92cbdc54e1051e7f5536a5e5b5e9695f609b31e/tree_sitter_c_sharp-0.23.1-cp39-abi3-macosx_11_0_arm64.whl", hash = "sha256:1a8b98f62bc53efcd4d971151950c9b9cd5cbe3bacdb0cd69fdccac63350d83e", size = 419046, upload-time = "2024-11-11T05:25:20.679Z" },
    { url = "https://files.pythonhosted.org/packages/0f/21/13df29f8fcb9ba9f209b7b413a4764b673dfd58989a0dd67e9c7e19e9c2e/tree_sitter_c_sharp-0.23.1-cp39-abi3-manylinux_2_17_aarch64.manylinux2014_aarch64.whl", hash = "sha256:986e93d845a438ec3c4416401aa98e6a6f6631d644bbbc2e43fcb915c51d255d", size = 415999, upload-time = "2024-11-11T05:25:22.359Z" },
    { url = "https://files.pythonhosted.org/packages/ca/72/fc6846795bcdae2f8aa94cc8b1d1af33d634e08be63e294ff0d6794b1efc/tree_sitter_c_sharp-0.23.1-cp39-abi3-manylinux_2_5_x86_64.manylinux1_x86_64.manylinux_2_17_x86_64.manylinux2014_x86_64.whl", hash = "sha256:a8024e466b2f5611c6dc90321f232d8584893c7fb88b75e4a831992f877616d2", size = 402830, upload-time = "2024-11-11T05:25:24.198Z" },
    { url = "https://files.pythonhosted.org/packages/fe/3a/b6028c5890ce6653807d5fa88c72232c027c6ceb480dbeb3b186d60e5971/tree_sitter_c_sharp-0.23.1-cp39-abi3-musllinux_1_2_x86_64.whl", hash = "sha256:7f9bf876866835492281d336b9e1f9626ab668737f74e914c31d285261507da7", size = 397880, upload-time = "2024-11-11T05:25:25.937Z" },
    { url = "https://files.pythonhosted.org/packages/47/d2/4facaa34b40f8104d8751746d0e1cd2ddf0beb9f1404b736b97f372bd1f3/tree_sitter_c_sharp-0.23.1-cp39-abi3-win_amd64.whl", hash = "sha256:ae9a9e859e8f44e2b07578d44f9a220d3fa25b688966708af6aa55d42abeebb3", size = 377562, upload-time = "2024-11-11T05:25:27.539Z" },
    { url = "https://files.pythonhosted.org/packages/d8/88/3cf6bd9959d94d1fec1e6a9c530c5f08ff4115a474f62aedb5fedb0f7241/tree_sitter_c_sharp-0.23.1-cp39-abi3-win_arm64.whl", hash = "sha256:c81548347a93347be4f48cb63ec7d60ef4b0efa91313330e69641e49aa5a08c5", size = 375157, upload-time = "2024-11-11T05:25:30.839Z" },
]

[[package]]
name = "tree-sitter-embedded-template"
version = "0.23.2"
source = { registry = "https://pypi.org/simple" }
sdist = { url = "https://files.pythonhosted.org/packages/28/d6/5a58ea2f0480f5ed188b733114a8c275532a2fd1568b3898793b13d28af5/tree_sitter_embedded_template-0.23.2.tar.gz", hash = "sha256:7b24dcf2e92497f54323e617564d36866230a8bfb719dbb7b45b461510dcddaa", size = 8471, upload-time = "2024-11-11T06:54:05.5Z" }
wheels = [
    { url = "https://files.pythonhosted.org/packages/ef/c1/be0c48ed9609b720e74ade86f24ea086e353fe9c7405ee9630c3d52d09a2/tree_sitter_embedded_template-0.23.2-cp39-abi3-macosx_10_9_x86_64.whl", hash = "sha256:a505c2d2494464029d79db541cab52f6da5fb326bf3d355e69bf98b84eb89ae0", size = 9554, upload-time = "2024-11-11T06:53:58Z" },
    { url = "https://files.pythonhosted.org/packages/6d/a5/7c12f5d302525ee36d1eafc28a68e4454da5bad208436d547326bee4ed76/tree_sitter_embedded_template-0.23.2-cp39-abi3-macosx_11_0_arm64.whl", hash = "sha256:28028b93b42cc3753261ae7ce066675d407f59de512417524f9c3ab7792b1d37", size = 10051, upload-time = "2024-11-11T06:53:59.346Z" },
    { url = "https://files.pythonhosted.org/packages/cd/87/95aaba8b64b849200bd7d4ae510cc394ecaef46a031499cbff301766970d/tree_sitter_embedded_template-0.23.2-cp39-abi3-manylinux_2_17_aarch64.manylinux2014_aarch64.whl", hash = "sha256:ec399d59ce93ffb60759a2d96053eed529f3c3f6a27128f261710d0d0de60e10", size = 17532, upload-time = "2024-11-11T06:54:00.053Z" },
    { url = "https://files.pythonhosted.org/packages/13/f8/8c837b898f00b35f9f3f76a4abc525e80866a69343083c9ff329e17ecb03/tree_sitter_embedded_template-0.23.2-cp39-abi3-manylinux_2_5_x86_64.manylinux1_x86_64.manylinux_2_17_x86_64.manylinux2014_x86_64.whl", hash = "sha256:bcfa01f62b88d50dbcb736cc23baec8ddbfe08daacfdc613eee8c04ab65efd09", size = 17394, upload-time = "2024-11-11T06:54:00.841Z" },
    { url = "https://files.pythonhosted.org/packages/89/9b/893adf9e465d2d7f14870871bf2f3b30045e5ac417cb596f667a72eda493/tree_sitter_embedded_template-0.23.2-cp39-abi3-musllinux_1_2_x86_64.whl", hash = "sha256:6debd24791466f887109a433c31aa4a5deeba2b217817521c745a4e748a944ed", size = 16439, upload-time = "2024-11-11T06:54:02.214Z" },
    { url = "https://files.pythonhosted.org/packages/40/96/e79934572723673db9f867000500c6eea61a37705e02c7aee9ee031bbb6f/tree_sitter_embedded_template-0.23.2-cp39-abi3-win_amd64.whl", hash = "sha256:158fecb38be5b15db0190ef7238e5248f24bf32ae3cab93bc1197e293a5641eb", size = 12572, upload-time = "2024-11-11T06:54:03.481Z" },
    { url = "https://files.pythonhosted.org/packages/63/06/27f678b9874e4e2e39ddc6f5cce3374c8c60e6046ea8588a491ab6fc9fcb/tree_sitter_embedded_template-0.23.2-cp39-abi3-win_arm64.whl", hash = "sha256:9f1f3b79fe273f3d15a5b64c85fc6ebfb48decfbe8542accd05f5b7694860df0", size = 11232, upload-time = "2024-11-11T06:54:04.799Z" },
]

[[package]]
name = "tree-sitter-language-pack"
version = "0.8.0"
source = { registry = "https://pypi.org/simple" }
dependencies = [
    { name = "tree-sitter" },
    { name = "tree-sitter-c-sharp" },
    { name = "tree-sitter-embedded-template" },
    { name = "tree-sitter-yaml" },
]
sdist = { url = "https://files.pythonhosted.org/packages/93/b7/1272925d5cccd0c7a79df85fdc1a728a9cd9536adca10c473a86ea6a1022/tree_sitter_language_pack-0.8.0.tar.gz", hash = "sha256:49aafe322eb59ef4d4457577210fb20c18c5535b1a42b8e753aa699ed3bf9eed", size = 43693098, upload-time = "2025-06-08T13:19:05.653Z" }
wheels = [
    { url = "https://files.pythonhosted.org/packages/2e/44/f7d3c4c5e075de1b3ad9e7d006f2057d65d39d5a573d6ee72b1a7f3f6cd1/tree_sitter_language_pack-0.8.0-cp39-abi3-macosx_10_13_universal2.whl", hash = "sha256:7ab5dd0e4383bd0c845c153f65da62df035591fc79759a5f6efd5b27aaa551c5", size = 28609869, upload-time = "2025-06-08T13:18:54.966Z" },
    { url = "https://files.pythonhosted.org/packages/bf/24/86f32fae7eaaf829cfd0013f8173fb0f3e75f6e0a8bc58bd165c821e17de/tree_sitter_language_pack-0.8.0-cp39-abi3-manylinux2014_aarch64.whl", hash = "sha256:1757c04af8350ffdfd5509951fb7874dc1947604d6d9f16a2f88a0cd4fcc54cb", size = 17871704, upload-time = "2025-06-08T13:18:58.17Z" },
    { url = "https://files.pythonhosted.org/packages/00/7d/9356ecb8d5fcc16e39154821226d0dc3662393b9f46326f539e3e71dc384/tree_sitter_language_pack-0.8.0-cp39-abi3-manylinux2014_x86_64.whl", hash = "sha256:81aac45ddde6c7e9ac222d0157af03648b1382d4de3af321d1b913af96b796f0", size = 17729371, upload-time = "2025-06-08T13:19:00.421Z" },
    { url = "https://files.pythonhosted.org/packages/19/49/cfe141b0be9e08aeb9e20f3a182e58b7af12a28f46949403005e5483afc6/tree_sitter_language_pack-0.8.0-cp39-abi3-win_amd64.whl", hash = "sha256:e870a3cc067352b249393e887710dae4918c6454f7fd41e43108f3621a5f41f8", size = 14552212, upload-time = "2025-06-08T13:19:03.119Z" },
]

[[package]]
name = "tree-sitter-yaml"
version = "0.7.1"
source = { registry = "https://pypi.org/simple" }
sdist = { url = "https://files.pythonhosted.org/packages/0b/d0/97899f366e3d982ad92dd83faa2b1dd0060e5db99990e0d7f660902493f8/tree_sitter_yaml-0.7.1.tar.gz", hash = "sha256:2cea5f8d4ca4d10439bd7d9e458c61b330cb33cf7a92e4ef1d428e10e1ab7e2c", size = 91533, upload-time = "2025-05-22T13:34:57.257Z" }
wheels = [
    { url = "https://files.pythonhosted.org/packages/3f/7e/83a40de4315b8f9975d3fd562071bda8fa1dfc088b3359d048003f174fd0/tree_sitter_yaml-0.7.1-cp310-abi3-macosx_10_9_x86_64.whl", hash = "sha256:0256632914d6eb21819f21a85bab649505496ac01fac940eb08a410669346822", size = 43788, upload-time = "2025-05-22T13:34:49.261Z" },
    { url = "https://files.pythonhosted.org/packages/ca/05/760b38e31f9ca1e8667cf82a07119956dcb865728f7d777a22f5ddf296c6/tree_sitter_yaml-0.7.1-cp310-abi3-macosx_11_0_arm64.whl", hash = "sha256:bf9dd2649392e1f28a20f920f49acd9398cfb872876e338aa84562f8f868dc4d", size = 45001, upload-time = "2025-05-22T13:34:50.397Z" },
    { url = "https://files.pythonhosted.org/packages/88/e9/6d8d502eeb96fb363c1ac926ac456afc55019836fc675263fd23754dfdc6/tree_sitter_yaml-0.7.1-cp310-abi3-manylinux_2_17_aarch64.manylinux2014_aarch64.whl", hash = "sha256:94eb8fcb1ac8e43f7da47e63880b6f283524460153f08420a167c1721e42b08a", size = 93852, upload-time = "2025-05-22T13:34:51.728Z" },
    { url = "https://files.pythonhosted.org/packages/85/ef/b84bc6aaaa08022b4cc1d36212e837ce051306d50dd62993ffc21c9bf4ab/tree_sitter_yaml-0.7.1-cp310-abi3-manylinux_2_5_x86_64.manylinux1_x86_64.manylinux_2_17_x86_64.manylinux2014_x86_64.whl", hash = "sha256:30410089828ebdece9abf3aa16b2e172b84cf2fd90a2b7d8022f6ed8cde90ecb", size = 92125, upload-time = "2025-05-22T13:34:52.731Z" },
    { url = "https://files.pythonhosted.org/packages/16/0c/5caa26da012c93da1eadf66c6babb1b1e2e8dd4434668c7232739df87e46/tree_sitter_yaml-0.7.1-cp310-abi3-musllinux_1_2_x86_64.whl", hash = "sha256:219af34f4b35b5c16f25426cc3f90cf725fbba17c9592f78504086e67787be09", size = 90443, upload-time = "2025-05-22T13:34:53.626Z" },
    { url = "https://files.pythonhosted.org/packages/92/25/a14297ea2a575bc3c19fcf58a5983a926ad732c32af23a346d7fa0563d8d/tree_sitter_yaml-0.7.1-cp310-abi3-win_amd64.whl", hash = "sha256:550645223d68b7d6b4cfedf4972754724e64d369ec321fa33f57d3ca54cafc7c", size = 45517, upload-time = "2025-05-22T13:34:54.545Z" },
    { url = "https://files.pythonhosted.org/packages/62/fa/b25e688df5b4e024bc3627bc3f951524ef9c8b0756f0646411efa5063a10/tree_sitter_yaml-0.7.1-cp310-abi3-win_arm64.whl", hash = "sha256:298ade69ad61f76bb3e50ced809650ec30521a51aa2708166b176419ccb0a6ba", size = 43801, upload-time = "2025-05-22T13:34:55.471Z" },
]

[[package]]
name = "typer"
version = "0.16.0"
source = { registry = "https://pypi.org/simple" }
dependencies = [
    { name = "click" },
    { name = "rich" },
    { name = "shellingham" },
    { name = "typing-extensions" },
]
sdist = { url = "https://files.pythonhosted.org/packages/c5/8c/7d682431efca5fd290017663ea4588bf6f2c6aad085c7f108c5dbc316e70/typer-0.16.0.tar.gz", hash = "sha256:af377ffaee1dbe37ae9440cb4e8f11686ea5ce4e9bae01b84ae7c63b87f1dd3b", size = 102625, upload-time = "2025-05-26T14:30:31.824Z" }
wheels = [
    { url = "https://files.pythonhosted.org/packages/76/42/3efaf858001d2c2913de7f354563e3a3a2f0decae3efe98427125a8f441e/typer-0.16.0-py3-none-any.whl", hash = "sha256:1f79bed11d4d02d4310e3c1b7ba594183bcedb0ac73b27a9e5f28f6fb5b98855", size = 46317, upload-time = "2025-05-26T14:30:30.523Z" },
]

[[package]]
name = "types-aiobotocore-apigatewaymanagementapi"
version = "2.11.2"
source = { registry = "https://pypi.org/simple" }
dependencies = [
    { name = "typing-extensions" },
]
sdist = { url = "https://files.pythonhosted.org/packages/09/5e/f3182b699a437c12060e77e7720c58cac6888412c62c5d97f7b9381e1567/types-aiobotocore-apigatewaymanagementapi-2.11.2.tar.gz", hash = "sha256:660bf805f9f03236535a79e4bd2219c7b8c47180e0d3cf0fa3cc12dd8367b1c1", size = 13704, upload-time = "2024-02-03T01:21:05.335Z" }
wheels = [
    { url = "https://files.pythonhosted.org/packages/44/f6/70964708f20fd8d568a37affc36b4a5a8081c1ec1d25d941008b8a85720a/types_aiobotocore_apigatewaymanagementapi-2.11.2-py3-none-any.whl", hash = "sha256:ed32b4b99174b61337f39946d7597a91b5b8e3d95f261f9816687727a5215b8c", size = 17338, upload-time = "2024-02-03T01:21:03.171Z" },
]

[[package]]
name = "types-aiobotocore-bedrock-runtime"
version = "2.11.2"
source = { registry = "https://pypi.org/simple" }
dependencies = [
    { name = "typing-extensions" },
]
sdist = { url = "https://files.pythonhosted.org/packages/dc/96/cd576dcfa23368c46c8383e35d091d1a307d5dff1abc7d0265ede196265f/types-aiobotocore-bedrock-runtime-2.11.2.tar.gz", hash = "sha256:87ccdb5f5fbe714887a7f0b8a98f250116429c3d0bdf7234570463acb62d8d26", size = 13854, upload-time = "2024-02-03T01:15:57.53Z" }
wheels = [
    { url = "https://files.pythonhosted.org/packages/3b/ff/28807ae60910983acf2858c39a5dffce347c476e405b56a4bd2e63614d1f/types_aiobotocore_bedrock_runtime-2.11.2-py3-none-any.whl", hash = "sha256:926268552b488d0358a779defb42e69ee7dd169d0bf66b94477adb24d8c17ba9", size = 17580, upload-time = "2024-02-03T01:15:55.697Z" },
]

[[package]]
name = "types-aiobotocore-s3"
version = "2.11.2"
source = { registry = "https://pypi.org/simple" }
dependencies = [
    { name = "typing-extensions" },
]
sdist = { url = "https://files.pythonhosted.org/packages/99/90/9f0a8d16ddacafbb12f51e70d249c8802f08c56f0a8a0b1887ae9d686c03/types-aiobotocore-s3-2.11.2.tar.gz", hash = "sha256:9f6867e7aad4541b92e6a35ea7b8ee9d5e4b1995862dd06de0456448e460d36b", size = 75139, upload-time = "2024-02-03T01:28:29.388Z" }
wheels = [
    { url = "https://files.pythonhosted.org/packages/62/69/d1e19b2ac8b9b34929703fa7596b2fee5b064a832a02d1d51ffd97119a14/types_aiobotocore_s3-2.11.2-py3-none-any.whl", hash = "sha256:e4be40cadd777669f0ad05bf42e54a441825f5e30b18b12ad544602fa14dd85e", size = 83789, upload-time = "2024-02-03T01:28:27.356Z" },
]

[[package]]
name = "types-awscrt"
version = "0.27.4"
source = { registry = "https://pypi.org/simple" }
sdist = { url = "https://files.pythonhosted.org/packages/94/95/02564024f8668feab6733a2c491005b5281b048b3d0573510622cbcd9fd4/types_awscrt-0.27.4.tar.gz", hash = "sha256:c019ba91a097e8a31d6948f6176ede1312963f41cdcacf82482ac877cbbcf390", size = 16941, upload-time = "2025-06-29T22:58:04.756Z" }
wheels = [
    { url = "https://files.pythonhosted.org/packages/d4/40/cb4d04df4ac3520858f5b397a4ab89f34be2601000002a26edd8ddc0cac5/types_awscrt-0.27.4-py3-none-any.whl", hash = "sha256:a8c4b9d9ae66d616755c322aba75ab9bd793c6fef448917e6de2e8b8cdf66fb4", size = 39626, upload-time = "2025-06-29T22:58:03.157Z" },
]

[[package]]
name = "types-s3transfer"
version = "0.13.0"
source = { registry = "https://pypi.org/simple" }
sdist = { url = "https://files.pythonhosted.org/packages/42/c1/45038f259d6741c252801044e184fec4dbaeff939a58f6160d7c32bf4975/types_s3transfer-0.13.0.tar.gz", hash = "sha256:203dadcb9865c2f68fb44bc0440e1dc05b79197ba4a641c0976c26c9af75ef52", size = 14175, upload-time = "2025-05-28T02:16:07.614Z" }
wheels = [
    { url = "https://files.pythonhosted.org/packages/c8/5d/6bbe4bf6a79fb727945291aef88b5ecbdba857a603f1bbcf1a6be0d3f442/types_s3transfer-0.13.0-py3-none-any.whl", hash = "sha256:79c8375cbf48a64bff7654c02df1ec4b20d74f8c5672fc13e382f593ca5565b3", size = 19588, upload-time = "2025-05-28T02:16:06.709Z" },
]

[[package]]
name = "typing-extensions"
version = "4.14.1"
source = { registry = "https://pypi.org/simple" }
sdist = { url = "https://files.pythonhosted.org/packages/98/5a/da40306b885cc8c09109dc2e1abd358d5684b1425678151cdaed4731c822/typing_extensions-4.14.1.tar.gz", hash = "sha256:38b39f4aeeab64884ce9f74c94263ef78f3c22467c8724005483154c26648d36", size = 107673, upload-time = "2025-07-04T13:28:34.16Z" }
wheels = [
    { url = "https://files.pythonhosted.org/packages/b5/00/d631e67a838026495268c2f6884f3711a15a9a2a96cd244fdaea53b823fb/typing_extensions-4.14.1-py3-none-any.whl", hash = "sha256:d1e1e3b58374dc93031d6eda2420a48ea44a36c2b4766a4fdeb3710755731d76", size = 43906, upload-time = "2025-07-04T13:28:32.743Z" },
]

[[package]]
name = "typing-inspection"
version = "0.4.1"
source = { registry = "https://pypi.org/simple" }
dependencies = [
    { name = "typing-extensions" },
]
sdist = { url = "https://files.pythonhosted.org/packages/f8/b1/0c11f5058406b3af7609f121aaa6b609744687f1d158b3c3a5bf4cc94238/typing_inspection-0.4.1.tar.gz", hash = "sha256:6ae134cc0203c33377d43188d4064e9b357dba58cff3185f22924610e70a9d28", size = 75726, upload-time = "2025-05-21T18:55:23.885Z" }
wheels = [
    { url = "https://files.pythonhosted.org/packages/17/69/cd203477f944c353c31bade965f880aa1061fd6bf05ded0726ca845b6ff7/typing_inspection-0.4.1-py3-none-any.whl", hash = "sha256:389055682238f53b04f7badcb49b989835495a96700ced5dab2d8feae4b26f51", size = 14552, upload-time = "2025-05-21T18:55:22.152Z" },
]

[[package]]
name = "tzdata"
version = "2025.2"
source = { registry = "https://pypi.org/simple" }
sdist = { url = "https://files.pythonhosted.org/packages/95/32/1a225d6164441be760d75c2c42e2780dc0873fe382da3e98a2e1e48361e5/tzdata-2025.2.tar.gz", hash = "sha256:b60a638fcc0daffadf82fe0f57e53d06bdec2f36c4df66280ae79bce6bd6f2b9", size = 196380, upload-time = "2025-03-23T13:54:43.652Z" }
wheels = [
    { url = "https://files.pythonhosted.org/packages/5c/23/c7abc0ca0a1526a0774eca151daeb8de62ec457e77262b66b359c3c7679e/tzdata-2025.2-py2.py3-none-any.whl", hash = "sha256:1a403fada01ff9221ca8044d701868fa132215d84beb92242d9acd2147f667a8", size = 347839, upload-time = "2025-03-23T13:54:41.845Z" },
]

[[package]]
name = "ujson"
version = "5.9.0"
source = { registry = "https://pypi.org/simple" }
sdist = { url = "https://files.pythonhosted.org/packages/6e/54/6f2bdac7117e89a47de4511c9f01732a283457ab1bf856e1e51aa861619e/ujson-5.9.0.tar.gz", hash = "sha256:89cc92e73d5501b8a7f48575eeb14ad27156ad092c2e9fc7e3cf949f07e75532", size = 7154214, upload-time = "2023-12-10T22:50:34.812Z" }
wheels = [
    { url = "https://files.pythonhosted.org/packages/c0/ca/ae3a6ca5b4f82ce654d6ac3dde5e59520537e20939592061ba506f4e569a/ujson-5.9.0-cp311-cp311-macosx_10_9_x86_64.whl", hash = "sha256:3b23bbb46334ce51ddb5dded60c662fbf7bb74a37b8f87221c5b0fec1ec6454b", size = 57753, upload-time = "2023-12-10T22:49:03.939Z" },
    { url = "https://files.pythonhosted.org/packages/34/5f/c27fa9a1562c96d978c39852b48063c3ca480758f3088dcfc0f3b09f8e93/ujson-5.9.0-cp311-cp311-macosx_11_0_arm64.whl", hash = "sha256:6974b3a7c17bbf829e6c3bfdc5823c67922e44ff169851a755eab79a3dd31ec0", size = 54092, upload-time = "2023-12-10T22:49:05.194Z" },
    { url = "https://files.pythonhosted.org/packages/19/f3/1431713de9e5992e5e33ba459b4de28f83904233958855d27da820a101f9/ujson-5.9.0-cp311-cp311-manylinux_2_17_aarch64.manylinux2014_aarch64.whl", hash = "sha256:b5964ea916edfe24af1f4cc68488448fbb1ec27a3ddcddc2b236da575c12c8ae", size = 51675, upload-time = "2023-12-10T22:49:06.449Z" },
    { url = "https://files.pythonhosted.org/packages/d3/93/de6fff3ae06351f3b1c372f675fe69bc180f93d237c9e496c05802173dd6/ujson-5.9.0-cp311-cp311-manylinux_2_17_x86_64.manylinux2014_x86_64.whl", hash = "sha256:8ba7cac47dd65ff88571eceeff48bf30ed5eb9c67b34b88cb22869b7aa19600d", size = 53246, upload-time = "2023-12-10T22:49:07.691Z" },
    { url = "https://files.pythonhosted.org/packages/26/73/db509fe1d7da62a15c0769c398cec66bdfc61a8bdffaf7dfa9d973e3d65c/ujson-5.9.0-cp311-cp311-manylinux_2_5_i686.manylinux1_i686.manylinux_2_17_i686.manylinux2014_i686.whl", hash = "sha256:6bbd91a151a8f3358c29355a491e915eb203f607267a25e6ab10531b3b157c5e", size = 58182, upload-time = "2023-12-10T22:49:08.89Z" },
    { url = "https://files.pythonhosted.org/packages/fc/a8/6be607fa3e1fa3e1c9b53f5de5acad33b073b6cc9145803e00bcafa729a8/ujson-5.9.0-cp311-cp311-musllinux_1_1_aarch64.whl", hash = "sha256:829a69d451a49c0de14a9fecb2a2d544a9b2c884c2b542adb243b683a6f15908", size = 584493, upload-time = "2023-12-10T22:49:11.043Z" },
    { url = "https://files.pythonhosted.org/packages/c8/c7/33822c2f1a8175e841e2bc378ffb2c1109ce9280f14cedb1b2fa0caf3145/ujson-5.9.0-cp311-cp311-musllinux_1_1_i686.whl", hash = "sha256:a807ae73c46ad5db161a7e883eec0fbe1bebc6a54890152ccc63072c4884823b", size = 656038, upload-time = "2023-12-10T22:49:12.651Z" },
    { url = "https://files.pythonhosted.org/packages/51/b8/5309fbb299d5fcac12bbf3db20896db5178392904abe6b992da233dc69d6/ujson-5.9.0-cp311-cp311-musllinux_1_1_x86_64.whl", hash = "sha256:8fc2aa18b13d97b3c8ccecdf1a3c405f411a6e96adeee94233058c44ff92617d", size = 597643, upload-time = "2023-12-10T22:49:14.883Z" },
    { url = "https://files.pythonhosted.org/packages/5f/64/7b63043b95dd78feed401b9973958af62645a6d19b72b6e83d1ea5af07e0/ujson-5.9.0-cp311-cp311-win32.whl", hash = "sha256:70e06849dfeb2548be48fdd3ceb53300640bc8100c379d6e19d78045e9c26120", size = 38342, upload-time = "2023-12-10T22:49:16.854Z" },
    { url = "https://files.pythonhosted.org/packages/7a/13/a3cd1fc3a1126d30b558b6235c05e2d26eeaacba4979ee2fd2b5745c136d/ujson-5.9.0-cp311-cp311-win_amd64.whl", hash = "sha256:7309d063cd392811acc49b5016728a5e1b46ab9907d321ebbe1c2156bc3c0b99", size = 41923, upload-time = "2023-12-10T22:49:17.983Z" },
]

[[package]]
name = "urllib3"
version = "2.0.7"
source = { registry = "https://pypi.org/simple" }
sdist = { url = "https://files.pythonhosted.org/packages/af/47/b215df9f71b4fdba1025fc05a77db2ad243fa0926755a52c5e71659f4e3c/urllib3-2.0.7.tar.gz", hash = "sha256:c97dfde1f7bd43a71c8d2a58e369e9b2bf692d1334ea9f9cae55add7d0dd0f84", size = 282546, upload-time = "2023-10-17T17:46:50.542Z" }
wheels = [
    { url = "https://files.pythonhosted.org/packages/d2/b2/b157855192a68541a91ba7b2bbcb91f1b4faa51f8bae38d8005c034be524/urllib3-2.0.7-py3-none-any.whl", hash = "sha256:fdb6d215c776278489906c2f8916e6e7d4f5a9b602ccbcfdf7f016fc8da0596e", size = 124213, upload-time = "2023-10-17T17:46:48.538Z" },
]

[[package]]
name = "uvicorn"
version = "0.35.0"
source = { registry = "https://pypi.org/simple" }
dependencies = [
    { name = "click" },
    { name = "h11" },
]
sdist = { url = "https://files.pythonhosted.org/packages/5e/42/e0e305207bb88c6b8d3061399c6a961ffe5fbb7e2aa63c9234df7259e9cd/uvicorn-0.35.0.tar.gz", hash = "sha256:bc662f087f7cf2ce11a1d7fd70b90c9f98ef2e2831556dd078d131b96cc94a01", size = 78473, upload-time = "2025-06-28T16:15:46.058Z" }
wheels = [
    { url = "https://files.pythonhosted.org/packages/d2/e2/dc81b1bd1dcfe91735810265e9d26bc8ec5da45b4c0f6237e286819194c3/uvicorn-0.35.0-py3-none-any.whl", hash = "sha256:197535216b25ff9b785e29a0b79199f55222193d47f820816e7da751e9bc8d4a", size = 66406, upload-time = "2025-06-28T16:15:44.816Z" },
]

[[package]]
name = "uvloop"
version = "0.21.0"
source = { registry = "https://pypi.org/simple" }
sdist = { url = "https://files.pythonhosted.org/packages/af/c0/854216d09d33c543f12a44b393c402e89a920b1a0a7dc634c42de91b9cf6/uvloop-0.21.0.tar.gz", hash = "sha256:3bf12b0fda68447806a7ad847bfa591613177275d35b6724b1ee573faa3704e3", size = 2492741, upload-time = "2024-10-14T23:38:35.489Z" }
wheels = [
    { url = "https://files.pythonhosted.org/packages/57/a7/4cf0334105c1160dd6819f3297f8700fda7fc30ab4f61fbf3e725acbc7cc/uvloop-0.21.0-cp311-cp311-macosx_10_9_universal2.whl", hash = "sha256:c0f3fa6200b3108919f8bdabb9a7f87f20e7097ea3c543754cabc7d717d95cf8", size = 1447410, upload-time = "2024-10-14T23:37:33.612Z" },
    { url = "https://files.pythonhosted.org/packages/8c/7c/1517b0bbc2dbe784b563d6ab54f2ef88c890fdad77232c98ed490aa07132/uvloop-0.21.0-cp311-cp311-macosx_10_9_x86_64.whl", hash = "sha256:0878c2640cf341b269b7e128b1a5fed890adc4455513ca710d77d5e93aa6d6a0", size = 805476, upload-time = "2024-10-14T23:37:36.11Z" },
    { url = "https://files.pythonhosted.org/packages/ee/ea/0bfae1aceb82a503f358d8d2fa126ca9dbdb2ba9c7866974faec1cb5875c/uvloop-0.21.0-cp311-cp311-manylinux_2_17_aarch64.manylinux2014_aarch64.whl", hash = "sha256:b9fb766bb57b7388745d8bcc53a359b116b8a04c83a2288069809d2b3466c37e", size = 3960855, upload-time = "2024-10-14T23:37:37.683Z" },
    { url = "https://files.pythonhosted.org/packages/8a/ca/0864176a649838b838f36d44bf31c451597ab363b60dc9e09c9630619d41/uvloop-0.21.0-cp311-cp311-manylinux_2_17_x86_64.manylinux2014_x86_64.whl", hash = "sha256:8a375441696e2eda1c43c44ccb66e04d61ceeffcd76e4929e527b7fa401b90fb", size = 3973185, upload-time = "2024-10-14T23:37:40.226Z" },
    { url = "https://files.pythonhosted.org/packages/30/bf/08ad29979a936d63787ba47a540de2132169f140d54aa25bc8c3df3e67f4/uvloop-0.21.0-cp311-cp311-musllinux_1_2_aarch64.whl", hash = "sha256:baa0e6291d91649c6ba4ed4b2f982f9fa165b5bbd50a9e203c416a2797bab3c6", size = 3820256, upload-time = "2024-10-14T23:37:42.839Z" },
    { url = "https://files.pythonhosted.org/packages/da/e2/5cf6ef37e3daf2f06e651aae5ea108ad30df3cb269102678b61ebf1fdf42/uvloop-0.21.0-cp311-cp311-musllinux_1_2_x86_64.whl", hash = "sha256:4509360fcc4c3bd2c70d87573ad472de40c13387f5fda8cb58350a1d7475e58d", size = 3937323, upload-time = "2024-10-14T23:37:45.337Z" },
]

[[package]]
name = "validators"
version = "0.34.0"
source = { registry = "https://pypi.org/simple" }
sdist = { url = "https://files.pythonhosted.org/packages/64/07/91582d69320f6f6daaf2d8072608a4ad8884683d4840e7e4f3a9dbdcc639/validators-0.34.0.tar.gz", hash = "sha256:647fe407b45af9a74d245b943b18e6a816acf4926974278f6dd617778e1e781f", size = 70955, upload-time = "2024-09-03T17:45:04.386Z" }
wheels = [
    { url = "https://files.pythonhosted.org/packages/6e/78/36828a4d857b25896f9774c875714ba4e9b3bc8a92d2debe3f4df3a83d4f/validators-0.34.0-py3-none-any.whl", hash = "sha256:c804b476e3e6d3786fa07a30073a4ef694e617805eb1946ceee3fe5a9b8b1321", size = 43536, upload-time = "2024-09-03T17:45:01.127Z" },
]

[[package]]
name = "virtualenv"
version = "20.32.0"
source = { registry = "https://pypi.org/simple" }
dependencies = [
    { name = "distlib" },
    { name = "filelock" },
    { name = "platformdirs" },
]
sdist = { url = "https://files.pythonhosted.org/packages/a9/96/0834f30fa08dca3738614e6a9d42752b6420ee94e58971d702118f7cfd30/virtualenv-20.32.0.tar.gz", hash = "sha256:886bf75cadfdc964674e6e33eb74d787dff31ca314ceace03ca5810620f4ecf0", size = 6076970, upload-time = "2025-07-21T04:09:50.985Z" }
wheels = [
    { url = "https://files.pythonhosted.org/packages/5c/c6/f8f28009920a736d0df434b52e9feebfb4d702ba942f15338cb4a83eafc1/virtualenv-20.32.0-py3-none-any.whl", hash = "sha256:2c310aecb62e5aa1b06103ed7c2977b81e042695de2697d01017ff0f1034af56", size = 6057761, upload-time = "2025-07-21T04:09:48.059Z" },
]

[[package]]
name = "weaviate-client"
version = "4.10.3"
source = { registry = "https://pypi.org/simple" }
dependencies = [
    { name = "authlib" },
    { name = "grpcio" },
    { name = "grpcio-health-checking" },
    { name = "grpcio-tools" },
    { name = "httpx" },
    { name = "pydantic" },
    { name = "validators" },
]
sdist = { url = "https://files.pythonhosted.org/packages/fc/50/e86307703bbb32f3280f6433a6cc3da4b8ceade2a287e86845201e7f87bc/weaviate_client-4.10.3.tar.gz", hash = "sha256:f0d8033028917eeb1358cf23262cbfe65b837c4078b1b5eb8844424e2e842027", size = 594407, upload-time = "2025-01-14T10:08:16.741Z" }
wheels = [
    { url = "https://files.pythonhosted.org/packages/22/6a/ff696524b45fc2bf238416a810594243fb0188a4f991d331e18f57a90fa7/weaviate_client-4.10.3-py3-none-any.whl", hash = "sha256:31c59ef998568af410b7b215bbd6e93dfd995b30d938a48d974a427747b9df58", size = 330370, upload-time = "2025-01-14T10:08:15.154Z" },
]

[[package]]
name = "websockets"
version = "14.0"
source = { registry = "https://pypi.org/simple" }
sdist = { url = "https://files.pythonhosted.org/packages/d5/95/9ec3ef89770eaf437ec3a6aa18d07aa29215419009e3330fd1031ff2f162/websockets-14.0.tar.gz", hash = "sha256:be90aa6dab180fed523c0c10a6729ad16c9ba79067402d01a4d8aa7ce48d4084", size = 162207, upload-time = "2024-11-09T13:16:57.89Z" }
wheels = [
    { url = "https://files.pythonhosted.org/packages/eb/56/ed373ea4554fdc96d1394cbc2f7c1a37c8ef20569ae50311a4901674e579/websockets-14.0-cp311-cp311-macosx_10_9_universal2.whl", hash = "sha256:3c12e6c1331ee8833fcb565c033f7eb4cb5642af37cef81211c222b617b170df", size = 161252, upload-time = "2024-11-09T13:14:56.318Z" },
    { url = "https://files.pythonhosted.org/packages/8a/4e/87ea6f163e014cf9343ac60fa469b255914a37a96a3016147b373e302910/websockets-14.0-cp311-cp311-macosx_10_9_x86_64.whl", hash = "sha256:445a53bce8344e62df4ed9a22fdd1f06cad8e404ead64b2a1f19bd826c8dad1b", size = 158903, upload-time = "2024-11-09T13:14:57.841Z" },
    { url = "https://files.pythonhosted.org/packages/10/cd/4d74734f8727dc3c339fd33f6ae827802ca93cbcd18b4e9dbaab5894d16f/websockets-14.0-cp311-cp311-macosx_11_0_arm64.whl", hash = "sha256:3e4be641fed120790241ae15fde27374a62cadaadcc0bd2b4ce35790bd284fb6", size = 159158, upload-time = "2024-11-09T13:14:59.251Z" },
    { url = "https://files.pythonhosted.org/packages/d3/53/7f62c60933d7fdc254640b9becffaaf2256f9d8c9833e90e26622b19a280/websockets-14.0-cp311-cp311-manylinux_2_17_aarch64.manylinux2014_aarch64.whl", hash = "sha256:b886b6d14cd089396155e6beb2935268bf995057bf24c3e5fd609af55c584a03", size = 168703, upload-time = "2024-11-09T13:15:01.288Z" },
    { url = "https://files.pythonhosted.org/packages/61/cc/384346486a9e5ab2862a5fa329fb8e0f74597ce4356ca236242c79b0df58/websockets-14.0-cp311-cp311-manylinux_2_5_i686.manylinux1_i686.manylinux_2_17_i686.manylinux2014_i686.whl", hash = "sha256:a9b8a85d62709a86a9a55d4720502e88968483ee7f365bd852b75935dec04e0d", size = 167709, upload-time = "2024-11-09T13:15:03.358Z" },
    { url = "https://files.pythonhosted.org/packages/ba/fe/7f2e0d2281f659c820d3094357c9b206b301d7e804174a3a2cc823610e77/websockets-14.0-cp311-cp311-manylinux_2_5_x86_64.manylinux1_x86_64.manylinux_2_17_x86_64.manylinux2014_x86_64.whl", hash = "sha256:08d62f438a591c016c5d4c79eaf9a8f7a85b6c3ea88793d676c00c930a41e775", size = 168076, upload-time = "2024-11-09T13:15:05.499Z" },
    { url = "https://files.pythonhosted.org/packages/b7/9a/b07ba571f6b568d2ccda26f817cbd97b1c8f0cfb0279a878c9f670656042/websockets-14.0-cp311-cp311-musllinux_1_2_aarch64.whl", hash = "sha256:189e9f074f2a77f7cf54634797b29be28116ee564ece421c7653030a2cef48f0", size = 168382, upload-time = "2024-11-09T13:15:07.67Z" },
    { url = "https://files.pythonhosted.org/packages/5d/47/9e22ce36c7cf9045ca06c496a69c5a6fe3187254d6bf1ee8003b2188b53d/websockets-14.0-cp311-cp311-musllinux_1_2_i686.whl", hash = "sha256:0b406f2387dbaf301996b7b2cf41519c1fbba7d5c9626406dd56f72075a60a00", size = 167826, upload-time = "2024-11-09T13:15:11.373Z" },
    { url = "https://files.pythonhosted.org/packages/47/87/5effc28abf4aa7f3e561502c9eda7e936747bf6f0dd803662f330e1a9ecc/websockets-14.0-cp311-cp311-musllinux_1_2_x86_64.whl", hash = "sha256:a3741f4394ba3d55a64949ee11ffdba19e2a2bdaa1319a96a7ab93bf8bd2b9b2", size = 167774, upload-time = "2024-11-09T13:15:13.679Z" },
    { url = "https://files.pythonhosted.org/packages/49/33/42e3aabd0547dc62aa96f0992f166e1b352b6122d41c01a5b082f40ca668/websockets-14.0-cp311-cp311-win32.whl", hash = "sha256:b639ea88a46f4629645b398c9e7be0366c92e4910203a6314f78469f5e631dc5", size = 162146, upload-time = "2024-11-09T13:15:15.745Z" },
    { url = "https://files.pythonhosted.org/packages/26/9c/0df86d8e37804b033fec291e175358b63926a47c6cffc4502f9c5f2ed8dc/websockets-14.0-cp311-cp311-win_amd64.whl", hash = "sha256:715b238c1772ed28b98af8830df41c5d68941729e22384fe1433db495b1d5438", size = 162576, upload-time = "2024-11-09T13:15:17.902Z" },
    { url = "https://files.pythonhosted.org/packages/a7/78/83619cfd1b5ce1a6b73724f8a3d2cc8450cf232a84a7c11bd4536a86cae7/websockets-14.0-py3-none-any.whl", hash = "sha256:1a3bca8cfb66614e23a65aa5d6b87190876ec6f3247094939f9db877db55319c", size = 155580, upload-time = "2024-11-09T13:16:55.706Z" },
]

[[package]]
name = "wrapt"
version = "1.17.2"
source = { registry = "https://pypi.org/simple" }
sdist = { url = "https://files.pythonhosted.org/packages/c3/fc/e91cc220803d7bc4db93fb02facd8461c37364151b8494762cc88b0fbcef/wrapt-1.17.2.tar.gz", hash = "sha256:41388e9d4d1522446fe79d3213196bd9e3b301a336965b9e27ca2788ebd122f3", size = 55531, upload-time = "2025-01-14T10:35:45.465Z" }
wheels = [
    { url = "https://files.pythonhosted.org/packages/cd/f7/a2aab2cbc7a665efab072344a8949a71081eed1d2f451f7f7d2b966594a2/wrapt-1.17.2-cp311-cp311-macosx_10_9_universal2.whl", hash = "sha256:ff04ef6eec3eee8a5efef2401495967a916feaa353643defcc03fc74fe213b58", size = 53308, upload-time = "2025-01-14T10:33:33.992Z" },
    { url = "https://files.pythonhosted.org/packages/50/ff/149aba8365fdacef52b31a258c4dc1c57c79759c335eff0b3316a2664a64/wrapt-1.17.2-cp311-cp311-macosx_10_9_x86_64.whl", hash = "sha256:4db983e7bca53819efdbd64590ee96c9213894272c776966ca6306b73e4affda", size = 38488, upload-time = "2025-01-14T10:33:35.264Z" },
    { url = "https://files.pythonhosted.org/packages/65/46/5a917ce85b5c3b490d35c02bf71aedaa9f2f63f2d15d9949cc4ba56e8ba9/wrapt-1.17.2-cp311-cp311-macosx_11_0_arm64.whl", hash = "sha256:9abc77a4ce4c6f2a3168ff34b1da9b0f311a8f1cfd694ec96b0603dff1c79438", size = 38776, upload-time = "2025-01-14T10:33:38.28Z" },
    { url = "https://files.pythonhosted.org/packages/ca/74/336c918d2915a4943501c77566db41d1bd6e9f4dbc317f356b9a244dfe83/wrapt-1.17.2-cp311-cp311-manylinux_2_17_aarch64.manylinux2014_aarch64.whl", hash = "sha256:0b929ac182f5ace000d459c59c2c9c33047e20e935f8e39371fa6e3b85d56f4a", size = 83776, upload-time = "2025-01-14T10:33:40.678Z" },
    { url = "https://files.pythonhosted.org/packages/09/99/c0c844a5ccde0fe5761d4305485297f91d67cf2a1a824c5f282e661ec7ff/wrapt-1.17.2-cp311-cp311-manylinux_2_5_i686.manylinux1_i686.manylinux_2_17_i686.manylinux2014_i686.whl", hash = "sha256:f09b286faeff3c750a879d336fb6d8713206fc97af3adc14def0cdd349df6000", size = 75420, upload-time = "2025-01-14T10:33:41.868Z" },
    { url = "https://files.pythonhosted.org/packages/b4/b0/9fc566b0fe08b282c850063591a756057c3247b2362b9286429ec5bf1721/wrapt-1.17.2-cp311-cp311-manylinux_2_5_x86_64.manylinux1_x86_64.manylinux_2_17_x86_64.manylinux2014_x86_64.whl", hash = "sha256:1a7ed2d9d039bd41e889f6fb9364554052ca21ce823580f6a07c4ec245c1f5d6", size = 83199, upload-time = "2025-01-14T10:33:43.598Z" },
    { url = "https://files.pythonhosted.org/packages/9d/4b/71996e62d543b0a0bd95dda485219856def3347e3e9380cc0d6cf10cfb2f/wrapt-1.17.2-cp311-cp311-musllinux_1_2_aarch64.whl", hash = "sha256:129a150f5c445165ff941fc02ee27df65940fcb8a22a61828b1853c98763a64b", size = 82307, upload-time = "2025-01-14T10:33:48.499Z" },
    { url = "https://files.pythonhosted.org/packages/39/35/0282c0d8789c0dc9bcc738911776c762a701f95cfe113fb8f0b40e45c2b9/wrapt-1.17.2-cp311-cp311-musllinux_1_2_i686.whl", hash = "sha256:1fb5699e4464afe5c7e65fa51d4f99e0b2eadcc176e4aa33600a3df7801d6662", size = 75025, upload-time = "2025-01-14T10:33:51.191Z" },
    { url = "https://files.pythonhosted.org/packages/4f/6d/90c9fd2c3c6fee181feecb620d95105370198b6b98a0770cba090441a828/wrapt-1.17.2-cp311-cp311-musllinux_1_2_x86_64.whl", hash = "sha256:9a2bce789a5ea90e51a02dfcc39e31b7f1e662bc3317979aa7e5538e3a034f72", size = 81879, upload-time = "2025-01-14T10:33:52.328Z" },
    { url = "https://files.pythonhosted.org/packages/8f/fa/9fb6e594f2ce03ef03eddbdb5f4f90acb1452221a5351116c7c4708ac865/wrapt-1.17.2-cp311-cp311-win32.whl", hash = "sha256:4afd5814270fdf6380616b321fd31435a462019d834f83c8611a0ce7484c7317", size = 36419, upload-time = "2025-01-14T10:33:53.551Z" },
    { url = "https://files.pythonhosted.org/packages/47/f8/fb1773491a253cbc123c5d5dc15c86041f746ed30416535f2a8df1f4a392/wrapt-1.17.2-cp311-cp311-win_amd64.whl", hash = "sha256:acc130bc0375999da18e3d19e5a86403667ac0c4042a094fefb7eec8ebac7cf3", size = 38773, upload-time = "2025-01-14T10:33:56.323Z" },
    { url = "https://files.pythonhosted.org/packages/2d/82/f56956041adef78f849db6b289b282e72b55ab8045a75abad81898c28d19/wrapt-1.17.2-py3-none-any.whl", hash = "sha256:b18f2d1533a71f069c7f82d524a52599053d4c7166e9dd374ae2136b7f40f7c8", size = 23594, upload-time = "2025-01-14T10:35:44.018Z" },
]

[[package]]
name = "xxhash"
version = "3.5.0"
source = { registry = "https://pypi.org/simple" }
sdist = { url = "https://files.pythonhosted.org/packages/00/5e/d6e5258d69df8b4ed8c83b6664f2b47d30d2dec551a29ad72a6c69eafd31/xxhash-3.5.0.tar.gz", hash = "sha256:84f2caddf951c9cbf8dc2e22a89d4ccf5d86391ac6418fe81e3c67d0cf60b45f", size = 84241, upload-time = "2024-08-17T09:20:38.972Z" }
wheels = [
    { url = "https://files.pythonhosted.org/packages/b8/c7/afed0f131fbda960ff15eee7f304fa0eeb2d58770fade99897984852ef23/xxhash-3.5.0-cp311-cp311-macosx_10_9_x86_64.whl", hash = "sha256:02c2e816896dc6f85922ced60097bcf6f008dedfc5073dcba32f9c8dd786f3c1", size = 31969, upload-time = "2024-08-17T09:18:00.852Z" },
    { url = "https://files.pythonhosted.org/packages/8c/0c/7c3bc6d87e5235672fcc2fb42fd5ad79fe1033925f71bf549ee068c7d1ca/xxhash-3.5.0-cp311-cp311-macosx_11_0_arm64.whl", hash = "sha256:6027dcd885e21581e46d3c7f682cfb2b870942feeed58a21c29583512c3f09f8", size = 30800, upload-time = "2024-08-17T09:18:01.863Z" },
    { url = "https://files.pythonhosted.org/packages/04/9e/01067981d98069eec1c20201f8c145367698e9056f8bc295346e4ea32dd1/xxhash-3.5.0-cp311-cp311-manylinux_2_17_aarch64.manylinux2014_aarch64.whl", hash = "sha256:1308fa542bbdbf2fa85e9e66b1077eea3a88bef38ee8a06270b4298a7a62a166", size = 221566, upload-time = "2024-08-17T09:18:03.461Z" },
    { url = "https://files.pythonhosted.org/packages/d4/09/d4996de4059c3ce5342b6e1e6a77c9d6c91acce31f6ed979891872dd162b/xxhash-3.5.0-cp311-cp311-manylinux_2_17_ppc64le.manylinux2014_ppc64le.whl", hash = "sha256:c28b2fdcee797e1c1961cd3bcd3d545cab22ad202c846235197935e1df2f8ef7", size = 201214, upload-time = "2024-08-17T09:18:05.616Z" },
    { url = "https://files.pythonhosted.org/packages/62/f5/6d2dc9f8d55a7ce0f5e7bfef916e67536f01b85d32a9fbf137d4cadbee38/xxhash-3.5.0-cp311-cp311-manylinux_2_17_s390x.manylinux2014_s390x.whl", hash = "sha256:924361811732ddad75ff23e90efd9ccfda4f664132feecb90895bade6a1b4623", size = 429433, upload-time = "2024-08-17T09:18:06.957Z" },
    { url = "https://files.pythonhosted.org/packages/d9/72/9256303f10e41ab004799a4aa74b80b3c5977d6383ae4550548b24bd1971/xxhash-3.5.0-cp311-cp311-manylinux_2_17_x86_64.manylinux2014_x86_64.whl", hash = "sha256:89997aa1c4b6a5b1e5b588979d1da048a3c6f15e55c11d117a56b75c84531f5a", size = 194822, upload-time = "2024-08-17T09:18:08.331Z" },
    { url = "https://files.pythonhosted.org/packages/34/92/1a3a29acd08248a34b0e6a94f4e0ed9b8379a4ff471f1668e4dce7bdbaa8/xxhash-3.5.0-cp311-cp311-manylinux_2_5_i686.manylinux1_i686.manylinux_2_17_i686.manylinux2014_i686.whl", hash = "sha256:685c4f4e8c59837de103344eb1c8a3851f670309eb5c361f746805c5471b8c88", size = 208538, upload-time = "2024-08-17T09:18:10.332Z" },
    { url = "https://files.pythonhosted.org/packages/53/ad/7fa1a109663366de42f724a1cdb8e796a260dbac45047bce153bc1e18abf/xxhash-3.5.0-cp311-cp311-musllinux_1_2_aarch64.whl", hash = "sha256:dbd2ecfbfee70bc1a4acb7461fa6af7748ec2ab08ac0fa298f281c51518f982c", size = 216953, upload-time = "2024-08-17T09:18:11.707Z" },
    { url = "https://files.pythonhosted.org/packages/35/02/137300e24203bf2b2a49b48ce898ecce6fd01789c0fcd9c686c0a002d129/xxhash-3.5.0-cp311-cp311-musllinux_1_2_i686.whl", hash = "sha256:25b5a51dc3dfb20a10833c8eee25903fd2e14059e9afcd329c9da20609a307b2", size = 203594, upload-time = "2024-08-17T09:18:13.799Z" },
    { url = "https://files.pythonhosted.org/packages/23/03/aeceb273933d7eee248c4322b98b8e971f06cc3880e5f7602c94e5578af5/xxhash-3.5.0-cp311-cp311-musllinux_1_2_ppc64le.whl", hash = "sha256:a8fb786fb754ef6ff8c120cb96629fb518f8eb5a61a16aac3a979a9dbd40a084", size = 210971, upload-time = "2024-08-17T09:18:15.824Z" },
    { url = "https://files.pythonhosted.org/packages/e3/64/ed82ec09489474cbb35c716b189ddc1521d8b3de12b1b5ab41ce7f70253c/xxhash-3.5.0-cp311-cp311-musllinux_1_2_s390x.whl", hash = "sha256:a905ad00ad1e1c34fe4e9d7c1d949ab09c6fa90c919860c1534ff479f40fd12d", size = 415050, upload-time = "2024-08-17T09:18:17.142Z" },
    { url = "https://files.pythonhosted.org/packages/71/43/6db4c02dcb488ad4e03bc86d70506c3d40a384ee73c9b5c93338eb1f3c23/xxhash-3.5.0-cp311-cp311-musllinux_1_2_x86_64.whl", hash = "sha256:963be41bcd49f53af6d795f65c0da9b4cc518c0dd9c47145c98f61cb464f4839", size = 192216, upload-time = "2024-08-17T09:18:18.779Z" },
    { url = "https://files.pythonhosted.org/packages/22/6d/db4abec29e7a567455344433d095fdb39c97db6955bb4a2c432e486b4d28/xxhash-3.5.0-cp311-cp311-win32.whl", hash = "sha256:109b436096d0a2dd039c355fa3414160ec4d843dfecc64a14077332a00aeb7da", size = 30120, upload-time = "2024-08-17T09:18:20.009Z" },
    { url = "https://files.pythonhosted.org/packages/52/1c/fa3b61c0cf03e1da4767213672efe186b1dfa4fc901a4a694fb184a513d1/xxhash-3.5.0-cp311-cp311-win_amd64.whl", hash = "sha256:b702f806693201ad6c0a05ddbbe4c8f359626d0b3305f766077d51388a6bac58", size = 30003, upload-time = "2024-08-17T09:18:21.052Z" },
    { url = "https://files.pythonhosted.org/packages/6b/8e/9e6fc572acf6e1cc7ccb01973c213f895cb8668a9d4c2b58a99350da14b7/xxhash-3.5.0-cp311-cp311-win_arm64.whl", hash = "sha256:c4dcb4120d0cc3cc448624147dba64e9021b278c63e34a38789b688fd0da9bf3", size = 26777, upload-time = "2024-08-17T09:18:22.809Z" },
]

[[package]]
name = "yarl"
version = "1.20.1"
source = { registry = "https://pypi.org/simple" }
dependencies = [
    { name = "idna" },
    { name = "multidict" },
    { name = "propcache" },
]
sdist = { url = "https://files.pythonhosted.org/packages/3c/fb/efaa23fa4e45537b827620f04cf8f3cd658b76642205162e072703a5b963/yarl-1.20.1.tar.gz", hash = "sha256:d017a4997ee50c91fd5466cef416231bb82177b93b029906cefc542ce14c35ac", size = 186428, upload-time = "2025-06-10T00:46:09.923Z" }
wheels = [
    { url = "https://files.pythonhosted.org/packages/b1/18/893b50efc2350e47a874c5c2d67e55a0ea5df91186b2a6f5ac52eff887cd/yarl-1.20.1-cp311-cp311-macosx_10_9_universal2.whl", hash = "sha256:47ee6188fea634bdfaeb2cc420f5b3b17332e6225ce88149a17c413c77ff269e", size = 133833, upload-time = "2025-06-10T00:43:07.393Z" },
    { url = "https://files.pythonhosted.org/packages/89/ed/b8773448030e6fc47fa797f099ab9eab151a43a25717f9ac043844ad5ea3/yarl-1.20.1-cp311-cp311-macosx_10_9_x86_64.whl", hash = "sha256:d0f6500f69e8402d513e5eedb77a4e1818691e8f45e6b687147963514d84b44b", size = 91070, upload-time = "2025-06-10T00:43:09.538Z" },
    { url = "https://files.pythonhosted.org/packages/e3/e3/409bd17b1e42619bf69f60e4f031ce1ccb29bd7380117a55529e76933464/yarl-1.20.1-cp311-cp311-macosx_11_0_arm64.whl", hash = "sha256:7a8900a42fcdaad568de58887c7b2f602962356908eedb7628eaf6021a6e435b", size = 89818, upload-time = "2025-06-10T00:43:11.575Z" },
    { url = "https://files.pythonhosted.org/packages/f8/77/64d8431a4d77c856eb2d82aa3de2ad6741365245a29b3a9543cd598ed8c5/yarl-1.20.1-cp311-cp311-manylinux_2_17_aarch64.manylinux2014_aarch64.whl", hash = "sha256:bad6d131fda8ef508b36be3ece16d0902e80b88ea7200f030a0f6c11d9e508d4", size = 347003, upload-time = "2025-06-10T00:43:14.088Z" },
    { url = "https://files.pythonhosted.org/packages/8d/d2/0c7e4def093dcef0bd9fa22d4d24b023788b0a33b8d0088b51aa51e21e99/yarl-1.20.1-cp311-cp311-manylinux_2_17_armv7l.manylinux2014_armv7l.manylinux_2_31_armv7l.whl", hash = "sha256:df018d92fe22aaebb679a7f89fe0c0f368ec497e3dda6cb81a567610f04501f1", size = 336537, upload-time = "2025-06-10T00:43:16.431Z" },
    { url = "https://files.pythonhosted.org/packages/f0/f3/fc514f4b2cf02cb59d10cbfe228691d25929ce8f72a38db07d3febc3f706/yarl-1.20.1-cp311-cp311-manylinux_2_17_ppc64le.manylinux2014_ppc64le.whl", hash = "sha256:8f969afbb0a9b63c18d0feecf0db09d164b7a44a053e78a7d05f5df163e43833", size = 362358, upload-time = "2025-06-10T00:43:18.704Z" },
    { url = "https://files.pythonhosted.org/packages/ea/6d/a313ac8d8391381ff9006ac05f1d4331cee3b1efaa833a53d12253733255/yarl-1.20.1-cp311-cp311-manylinux_2_17_s390x.manylinux2014_s390x.whl", hash = "sha256:812303eb4aa98e302886ccda58d6b099e3576b1b9276161469c25803a8db277d", size = 357362, upload-time = "2025-06-10T00:43:20.888Z" },
    { url = "https://files.pythonhosted.org/packages/00/70/8f78a95d6935a70263d46caa3dd18e1f223cf2f2ff2037baa01a22bc5b22/yarl-1.20.1-cp311-cp311-manylinux_2_17_x86_64.manylinux2014_x86_64.whl", hash = "sha256:98c4a7d166635147924aa0bf9bfe8d8abad6fffa6102de9c99ea04a1376f91e8", size = 348979, upload-time = "2025-06-10T00:43:23.169Z" },
    { url = "https://files.pythonhosted.org/packages/cb/05/42773027968968f4f15143553970ee36ead27038d627f457cc44bbbeecf3/yarl-1.20.1-cp311-cp311-manylinux_2_5_i686.manylinux1_i686.manylinux_2_17_i686.manylinux2014_i686.whl", hash = "sha256:12e768f966538e81e6e7550f9086a6236b16e26cd964cf4df35349970f3551cf", size = 337274, upload-time = "2025-06-10T00:43:27.111Z" },
    { url = "https://files.pythonhosted.org/packages/05/be/665634aa196954156741ea591d2f946f1b78ceee8bb8f28488bf28c0dd62/yarl-1.20.1-cp311-cp311-musllinux_1_2_aarch64.whl", hash = "sha256:fe41919b9d899661c5c28a8b4b0acf704510b88f27f0934ac7a7bebdd8938d5e", size = 363294, upload-time = "2025-06-10T00:43:28.96Z" },
    { url = "https://files.pythonhosted.org/packages/eb/90/73448401d36fa4e210ece5579895731f190d5119c4b66b43b52182e88cd5/yarl-1.20.1-cp311-cp311-musllinux_1_2_armv7l.whl", hash = "sha256:8601bc010d1d7780592f3fc1bdc6c72e2b6466ea34569778422943e1a1f3c389", size = 358169, upload-time = "2025-06-10T00:43:30.701Z" },
    { url = "https://files.pythonhosted.org/packages/c3/b0/fce922d46dc1eb43c811f1889f7daa6001b27a4005587e94878570300881/yarl-1.20.1-cp311-cp311-musllinux_1_2_i686.whl", hash = "sha256:daadbdc1f2a9033a2399c42646fbd46da7992e868a5fe9513860122d7fe7a73f", size = 362776, upload-time = "2025-06-10T00:43:32.51Z" },
    { url = "https://files.pythonhosted.org/packages/f1/0d/b172628fce039dae8977fd22caeff3eeebffd52e86060413f5673767c427/yarl-1.20.1-cp311-cp311-musllinux_1_2_ppc64le.whl", hash = "sha256:03aa1e041727cb438ca762628109ef1333498b122e4c76dd858d186a37cec845", size = 381341, upload-time = "2025-06-10T00:43:34.543Z" },
    { url = "https://files.pythonhosted.org/packages/6b/9b/5b886d7671f4580209e855974fe1cecec409aa4a89ea58b8f0560dc529b1/yarl-1.20.1-cp311-cp311-musllinux_1_2_s390x.whl", hash = "sha256:642980ef5e0fa1de5fa96d905c7e00cb2c47cb468bfcac5a18c58e27dbf8d8d1", size = 379988, upload-time = "2025-06-10T00:43:36.489Z" },
    { url = "https://files.pythonhosted.org/packages/73/be/75ef5fd0fcd8f083a5d13f78fd3f009528132a1f2a1d7c925c39fa20aa79/yarl-1.20.1-cp311-cp311-musllinux_1_2_x86_64.whl", hash = "sha256:86971e2795584fe8c002356d3b97ef6c61862720eeff03db2a7c86b678d85b3e", size = 371113, upload-time = "2025-06-10T00:43:38.592Z" },
    { url = "https://files.pythonhosted.org/packages/50/4f/62faab3b479dfdcb741fe9e3f0323e2a7d5cd1ab2edc73221d57ad4834b2/yarl-1.20.1-cp311-cp311-win32.whl", hash = "sha256:597f40615b8d25812f14562699e287f0dcc035d25eb74da72cae043bb884d773", size = 81485, upload-time = "2025-06-10T00:43:41.038Z" },
    { url = "https://files.pythonhosted.org/packages/f0/09/d9c7942f8f05c32ec72cd5c8e041c8b29b5807328b68b4801ff2511d4d5e/yarl-1.20.1-cp311-cp311-win_amd64.whl", hash = "sha256:26ef53a9e726e61e9cd1cda6b478f17e350fb5800b4bd1cd9fe81c4d91cfeb2e", size = 86686, upload-time = "2025-06-10T00:43:42.692Z" },
    { url = "https://files.pythonhosted.org/packages/b4/2d/2345fce04cfd4bee161bf1e7d9cdc702e3e16109021035dbb24db654a622/yarl-1.20.1-py3-none-any.whl", hash = "sha256:83b8eb083fe4683c6115795d9fc1cfaf2cbbefb19b3a1cb68f6527460f483a77", size = 46542, upload-time = "2025-06-10T00:46:07.521Z" },
]<|MERGE_RESOLUTION|>--- conflicted
+++ resolved
@@ -512,11 +512,7 @@
 
 [[package]]
 name = "deputydev"
-<<<<<<< HEAD
-version = "10.5.0"
-=======
 version = "10.4.6"
->>>>>>> 51ab2ef8
 source = { virtual = "." }
 dependencies = [
     { name = "aiobotocore" },
