--- conflicted
+++ resolved
@@ -1407,7 +1407,6 @@
 ]
 
 [[package]]
-<<<<<<< HEAD
 name = "partial-json-parser"
 version = "0.2.1.1.post5"
 source = { registry = "https://pypi.org/simple" }
@@ -1417,8 +1416,6 @@
 ]
 
 [[package]]
-=======
->>>>>>> f1956eb9
 name = "pgvector"
 version = "0.2.4"
 source = { registry = "https://pypi.org/simple" }
