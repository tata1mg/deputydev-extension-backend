[[source]]
url = "https://pypi.org/simple"
verify_ssl = true
name = "pypi"

[packages]
cache_wrapper = { editable = true, ref = "2.4.1", git = "ssh://git@bitbucket.org/tata1mg/cache_wrapper.git" }
tortoise-wrapper = {ref = "0.6.2", git = "ssh://git@bitbucket.org/tata1mg/tortoise_wrapper.git"}
tortoise-orm = "==0.21.3"
langchain = "==0.0.344"
psycopg2-binary = "==2.9.9"
pgvector = "==0.2.4"
pandas = "==2.1.3"
openai = "==1.5.0"
pypdf = "==4.0.1"
pillow = "==10.2.0"
google-generativeai = "==0.3.2"
pyjwt = "==2.9.0"
supabase = "==2.11.0"
types-aiobotocore-bedrock-runtime = "==2.11.2"
types-aiobotocore-apigatewaymanagementapi = "==2.11.2"
torpedo = { editable = true, ref = "3.6.1-rc2-bumped-websockets", git = "ssh://git@bitbucket.org/tata1mg/torpedo.git" }
realtime = "==2.3.0"
fuzzywuzzy = "*"
azure-servicebus = "==7.14.1"
azure-mgmt-servicebus = "==8.2.1"
azure-identity = "==1.21.0"
aiobotocore = "==2.11.2"
botocore = "==1.34.34"
aiokafka = { version = "==0.10.0", extras = ["zstd"] }
mmh3 = "==5.1.0"
<<<<<<< HEAD
google-cloud-aiplatform = "==1.89.0"

=======
deputydev-core = { ref = "pr_review_tool_use", git = "ssh://git@github.com/tata1mg/deputydev-core.git" }
>>>>>>> f227d55f

[dev-packages]
flake8 = "==7.1.1"
black = "==22.12.0"
isort = "==5.13.2"

[requires]
python_version = "3.9"<|MERGE_RESOLUTION|>--- conflicted
+++ resolved
@@ -29,12 +29,7 @@
 botocore = "==1.34.34"
 aiokafka = { version = "==0.10.0", extras = ["zstd"] }
 mmh3 = "==5.1.0"
-<<<<<<< HEAD
-google-cloud-aiplatform = "==1.89.0"
-
-=======
 deputydev-core = { ref = "pr_review_tool_use", git = "ssh://git@github.com/tata1mg/deputydev-core.git" }
->>>>>>> f227d55f
 
 [dev-packages]
 flake8 = "==7.1.1"
