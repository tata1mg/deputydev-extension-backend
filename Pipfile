--- conflicted
+++ resolved
@@ -4,9 +4,9 @@
 name = "pypi"
 
 [packages]
-torpedo = {editable = true, ref = "3.6.1-rc2", git = "ssh://git@bitbucket.org/tata1mg/torpedo.git"}
-commonutils = {editable = true, ref = "1.6.0-rc1", git = "ssh://git@bitbucket.org/tata1mg/commonutils.git"}
-cache_wrapper = {editable = true, ref = "main", git = "ssh://git@bitbucket.org/tata1mg/cache_wrapper.git"}
+torpedo = { editable = true, ref = "3.6.1-rc2", git = "ssh://git@bitbucket.org/tata1mg/torpedo.git" }
+commonutils = { editable = true, ref = "1.6.0-rc1", git = "ssh://git@bitbucket.org/tata1mg/commonutils.git" }
+cache_wrapper = { editable = true, ref = "main", git = "ssh://git@bitbucket.org/tata1mg/cache_wrapper.git" }
 langchain = "==0.0.344"
 psycopg2-binary = "==2.9.9"
 tiktoken = "==0.5.1"
@@ -14,13 +14,8 @@
 pandas = "==2.1.3"
 numpy = "==1.26.2"
 openai = "==1.5.0"
-<<<<<<< HEAD
-pillow = "==10.2.0"
-pypdf = "==4.0.1"
-=======
 pypdf = "==4.0.1"
 pillow = "==10.2.0"
->>>>>>> f72436bf
 google-generativeai = "==0.3.2"
 
 [dev-packages]
