[project]
name = "deputydev"
version = "13.0.7"
description = ""
authors = [{ name = "Deputy Dev", email = "deputydev@1mg.com" }]
readme = "README.md"
requires-python = ">=3.11.0,<3.12.0"

dependencies = [
  "sanic==23.12.2",
  "sanic-ext==23.12.0",
  "aiohttp>=3.9.3,<4.0",
  "multidict==6.0.5",
  "redis==5.0.1",
  "tortoise-orm>=0.19,<0.22.0",
  "asyncpg>=0.25.0,<=0.27.0",
  "ujson==5.9.0",
  "elastic-apm==6.22.3",
  "sentry-sdk==1.45.0", # WARNING: DO NOT UPGRADE!
  "psutil==6.0.0",      # NOTE: required for elasticapm system metrics
  "python-json-logger==3.3.0",
  "rich==14.0.0",
  "setuptools==69.5.1",
  "deputydev-core @ git+ssh://git@github.com/DeputyDev-1mg/deputydev-core.git@7.0.2",
  "psycopg2-binary==2.9.9",
  "pgvector==0.2.4",
  "pandas==2.1.3",
  "openai==1.78.0",
  "pypdf==4.0.1",
  "pillow==10.2.0",
  "websockets==14.0",
  "pyjwt==2.9.0",
  "supabase==2.11.0",
  "types-aiobotocore-bedrock-runtime==2.11.2",
  "types-aiobotocore-apigatewaymanagementapi==2.11.2",
  "types-aiobotocore-s3==2.11.2",
  "fuzzywuzzy",
  "azure-servicebus==7.14.1",
  "azure-mgmt-servicebus==8.2.1",
  "azure-identity==1.21.0",
  "aiobotocore==2.11.2",
  "botocore==1.34.34",
  "aiokafka[zstd]==0.10.0",
  "mmh3==5.1.0",
  "toml==0.10.2",
  "google-genai==1.13.0",
  "partial-json-parser==0.2.1.1.post5",
  "boto3-stubs[essential]>=1.38.42",
]

[dependency-groups]
dev = [
    "pre-commit>=4.2.0",
    "pytest>=8.4.1",
    "pytest-asyncio>=1.1.0",
    "pytest-cov>=6.2.1",
    "ruff==0.12.4",
<<<<<<< HEAD
]

[tool.pytest.ini_options]
pythonpath = ["."]

[tool.coverage.run]
source = ["app"]        # only measure your app code, not tests
branch = true

[tool.coverage.report]
show_missing = true
skip_covered = true
omit = [
    "test/*",
=======
>>>>>>> 1148ae00
]<|MERGE_RESOLUTION|>--- conflicted
+++ resolved
@@ -55,7 +55,6 @@
     "pytest-asyncio>=1.1.0",
     "pytest-cov>=6.2.1",
     "ruff==0.12.4",
-<<<<<<< HEAD
 ]
 
 [tool.pytest.ini_options]
@@ -70,6 +69,4 @@
 skip_covered = true
 omit = [
     "test/*",
-=======
->>>>>>> 1148ae00
 ]