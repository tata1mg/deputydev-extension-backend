[project]
name = "deputydev"
<<<<<<< HEAD
version = "8.5.0"
=======
version = "8.4.3"
>>>>>>> 7ea1cd7e
description = ""
authors = [{ name = "Deputy Dev", email = "deputydev@1mg.com" }]
readme = "README.md"
requires-python = ">=3.11.0,<3.12.0"

dependencies = [
  "cache_wrapper @ git+ssh://git@bitbucket.org/tata1mg/cache_wrapper.git@4.1.0",
  "torpedo @ git+ssh://git@bitbucket.org/tata1mg/torpedo.git@4.5.0-pre-release",
  "tortoise_wrapper @ git+ssh://git@bitbucket.org/tata1mg/tortoise_wrapper.git@5.0.0-pre-release",
  "deputydev-core @ git+ssh://git@github.com/DeputyDev-1mg/deputydev-core.git@4.2.0",
  "langchain==0.3.24",
  "psycopg2-binary==2.9.9",
  "pgvector==0.2.4",
  "pandas==2.1.3",
  "openai==1.78.0",
  "pypdf==4.0.1",
  "pillow==10.2.0",
  "websockets==13.0",
  "pyjwt==2.9.0",
  "supabase==2.11.0",
  "types-aiobotocore-bedrock-runtime==2.11.2",
  "types-aiobotocore-apigatewaymanagementapi==2.11.2",
  "types-aiobotocore-s3==2.11.2",
  "fuzzywuzzy",
  "azure-servicebus==7.14.1",
  "azure-mgmt-servicebus==8.2.1",
  "azure-identity==1.21.0",
  "aiobotocore==2.11.2",
  "botocore==1.34.34",
  "aiokafka[zstd]==0.10.0",
  "mmh3==5.1.0",
  "toml==0.10.2",
  "google-genai==1.13.0",
  "partial-json-parser==0.2.1.1.post5"
]

[dependency-groups]
dev = [
    "ruff>=0.11.9",
]

[tool.ruff]
line-length = 120

[tool.ruff.format]
quote-style = "double"
indent-style = "space"
docstring-code-format = true<|MERGE_RESOLUTION|>--- conflicted
+++ resolved
@@ -1,10 +1,6 @@
 [project]
 name = "deputydev"
-<<<<<<< HEAD
 version = "8.5.0"
-=======
-version = "8.4.3"
->>>>>>> 7ea1cd7e
 description = ""
 authors = [{ name = "Deputy Dev", email = "deputydev@1mg.com" }]
 readme = "README.md"
