--- conflicted
+++ resolved
@@ -1,10 +1,6 @@
 [project]
 name = "deputydev"
-<<<<<<< HEAD
-version = "8.1.1"
-=======
-version = "8.2.1"
->>>>>>> 1b7b91d3
+version = "8.2.2"
 description = ""
 authors = [{ name = "Deputy Dev", email = "deputydev@1mg.com" }]
 readme = "README.md"
