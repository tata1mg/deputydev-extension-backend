import hashlib
import operator
import re
import time
from datetime import datetime, timezone
from typing import Any, Dict, List, Union

import mmh3
from packaging.version import Version
from sanic.log import logger
from torpedo import Task, TaskExecutor
from torpedo.common_utils import CONFIG

from app.constants import IGNORE_FILES, TimeFormat
from app.modules.tiktoken import TikToken

name_slug_pattern = re.compile(r"[^A-Za-z0-9.]")
name_slug_replace_string = "-"
name_slug_replace_multiple = re.compile(r"-+")
name_slug_replace_leading_trailing = re.compile(r"^-|-*$")


def service_client_wrapper(service_name):
    def wrapped(func):
        async def wrapper(*args):
            try:
                t1 = time.time() * 1000
                response = await func(*args)
                t2 = time.time() * 1000
                logger.debug("Time taken for {}-{} API - {} ms".format(service_name, func.__name__, t2 - t1))
                return response
            except Exception as exception:
                log_combined_exception(
                    "Unable to get response from {}-{} API".format(service_name, func.__name__),
                    exception,
                    "handled in service client wrapper",
                )

        return wrapper

    return wrapped


def log_combined_error(title, error):
    request_params = {"exception": error}
    logger.error(title, extra=request_params)
    combined_error = title + " " + error
    logger.info(combined_error)


def log_combined_exception(title, exception, meta_info: str = ""):
    error = "Exception type {} , exception {} , meta_info {}".format(type(exception), exception, str(meta_info))
    log_combined_error(title, error)


def get_slug_from_name(name):
    if not name:
        return None
    else:
        replaced_string = re.sub(
            name_slug_replace_leading_trailing,
            "",
            re.sub(
                name_slug_replace_multiple,
                name_slug_replace_string,
                re.sub(name_slug_pattern, name_slug_replace_string, name),
            ),
        )
        return replaced_string.lower()


def get_sku_url(sku_id, name, type):
    url = None
    if type == "otc":
        url = "/otc/{}-{}"
        sku_id = "{}{}".format("otc", sku_id)
        url = url.format(get_slug_from_name(name), sku_id)
    elif type in ("allopathy", "drugs"):
        url = "/drugs/{}-{}".format(get_slug_from_name(name), sku_id)
    return url


def check_feature_enabled_for_platform(feature_config, client_attributes):
    """
    @param feature_config: Feature name for which we need to check if filter's pass or fail
    @param client_attributes: dict containing client and platform for the user
    @return: True or False depending on client and version
    """
    operations = {
        "=": operator.eq,
        ">=": operator.ge,
        "<=": operator.le,
        ">": operator.gt,
        "<": operator.lt,
    }
    client = client_attributes["client"].lower()
    app_version = client_attributes["client_version"] if "client_version" in client_attributes else "1.0.0"

    for criteria in feature_config:
        criteria_client = criteria["client"]
        criteria_operation = criteria["op"]
        if operations[criteria_operation](client, criteria_client):
            if criteria.get("version"):
                version_criteria = criteria["version"]["op"]
                version_required = criteria["version"]["number"]
                if operations[version_criteria](Version(app_version), Version(version_required)):
                    return True
            else:
                return True
    return False


def prepare_client_attributes(client, client_version=None, feature_name=""):
    """
    @param client: Name of the client platform
    @param client_version: dict containing client and platform for the user
    @param feature_name: Feature name for which check is implemented
    @return: dictionary of client attributes if exists, else None
    """
    client_attributes = {"client": client}
    if client_version:
        client_attributes["client_version"] = client_version
    else:
        logger.info("client version is required for {} check".format(feature_name))
        return None
    return client_attributes


def validate_eta_pincode(eta_pincode):
    """
    Check if given eta_pincode is valid
    Handles null value which is received as 'null' for eta_pincode query param
    """
    if not eta_pincode or str(eta_pincode).lower() == "null":
        return False
    return True


def get_ab_experiment_set(experiment_id, experiment_name):
    """
    This function required any experiment id (device id, user id, visitor id)
    and the experiment name, and it will return the control set
    it return null if experiment_id is null or last two digit not fall in any
    configure set or experiment_data is not in config
    @param experiment_id:
    @param experiment_name:
    @return:
    """

    if not experiment_id:
        return None

    experiment_data = CONFIG.config["EXPERIMENT"].get(experiment_name)

    if not experiment_data:
        return None  # Invalid experiment name

    # Calculate the last two digits of the hashed user ID
    last_two_digits = mmh3.hash(str(experiment_id)) % 100
    # Initialize the percentage range
    percent_range_start = 0

    for data in experiment_data:
        percent_range_end = percent_range_start + data["percent"]

        # Check if the last two digits fall within the current range
        if percent_range_start <= last_two_digits < percent_range_end:
            return data.get("test") or data.get("control")

        percent_range_start = percent_range_end

    return None  # Fallback if no set is assigned


def request_logger(_request) -> str:
    headers = _request.headers
    logger.info(f"Entry: For request ID: {headers.get('X-REQUEST-ID')}, " f"for smart_code_review")
    return headers.get("X-REQUEST-ID")


def get_comment(payload):
    try:
        bb_payload = {}
        comment = payload["comment"]
        raw_content = remove_special_char("\\", comment["content"]["raw"])
        if "parent" in comment and "inline" in comment:
            bb_payload["comment"] = raw_content
            bb_payload["parent"] = comment["parent"]["id"]
            bb_payload["path"] = comment["inline"]["path"]
            return bb_payload
        elif "inline" in comment:
            bb_payload["comment"] = raw_content
            bb_payload["path"] = comment["inline"]["path"]
            bb_payload["line_number"] = comment["inline"]["to"]
            return bb_payload
        else:
            return {"comment": raw_content}
    except KeyError as e:
        raise f"Error: {e} not found in the JSON structure."
    except Exception as e:
        raise f"An unexpected error occurred: {e}"


def remove_special_char(char, input_string):
    return input_string.replace(char, "")


def add_corrective_code(data):
    # Check if corrective_code exists and is a dictionary
    if isinstance(data, dict):
        comment = data.get("comment", "")
        if data.get("corrective_code") and len(data.get("corrective_code")) > 0:
            comment += data.get("corrective_code", "")
        return comment
    elif isinstance(data, str):
        return data
    else:
        return ""


def ignore_files(response):
    resp_text = ""
    for d in response.text.split("diff --git "):
        if not any(keyword in d for keyword in IGNORE_FILES):
            resp_text += d
    return resp_text


def calculate_total_diff(diff):
    total_lies = 0
    chunks = diff.split("@@")
    for chunk in chunks[1:]:
        lines = chunk.split("\n")
        for line in lines:
            if line.startswith("+") and not line.startswith("+++"):
                total_lies += 1
            elif line.startswith("-") and not line.startswith("---"):
                total_lies += 1
    return total_lies


def parse_collection_name(name: str) -> str:
    # Replace any non-alphanumeric characters with hyphens
    name = re.sub(r"[^\w-]", "--", name)
    # Ensure the name is between 3 and 63 characters and starts/ends with alphanumeric
    name = re.sub(r"^(-*\w{0,61}\w)-*$", r"\1", name[:63].ljust(3, "x"))
    return name


def hash_sha256(text: str) -> str:
    return hashlib.sha256(text.encode("utf-8", "ignore")).hexdigest()


def build_openai_conversation_message(system_message, user_message) -> list:
    """
    Build the conversation message list to be passed to openai.
    """
    message = [{"role": "system", "content": system_message}, {"role": "user", "content": user_message}]
    return message


async def get_task_response(tasks: List[Task]) -> Dict[str, Any]:
    response = {}
    if tasks:
        task_results = await TaskExecutor(tasks=tasks).submit()
        for idx, result in enumerate(task_results):
            if isinstance(result.result, Exception):
                logger.info("Exception while fetching task results, Details: {}".format(result.result))
            else:
                response[result.result_key] = result.result
    return response


<<<<<<< HEAD
def get_time_difference(
    start_time: Union[datetime, str], end_time: Union[datetime, str], format: TimeFormat = TimeFormat.MINUTES.value
) -> float:
    """
    Calculate the time difference between two datetime values.

    Parameters:
    start_time (Union[datetime, str]): The start time in datetime or ISO 8601 string format.
    end_time (Union[datetime, str]): The end time in datetime or ISO 8601 string format.
    format (TimeFormat): The format for the time difference ('seconds' or 'minutes'). Default is 'minutes'.

    Returns:
    float: The time difference in the specified format.
    """
    if isinstance(start_time, str):
        start_time = datetime.strptime(start_time, "%Y-%m-%dT%H:%M:%S.%f%z")
    if start_time.tzinfo != timezone.utc:
        start_time.astimezone(timezone.utc)

    if isinstance(end_time, str):
        end_time = datetime.strptime(end_time, "%Y-%m-%dT%H:%M:%S.%f%z")
    if end_time.tzinfo != timezone.utc:
        end_time.astimezone(timezone.utc)

    time_difference = (end_time - start_time).total_seconds()
    if format == TimeFormat.MINUTES.value:
        return time_difference / 60
    else:
        return time_difference


def get_token_count(value: str) -> int:
    """
    Calculate the number of tokens in a given text.

    Parameters:
    value (str): The text for which to count the tokens.

    Returns:
    int: The number of tokens in the given text.
    """
    tiktoken_client = TikToken()
    token_count = tiktoken_client.count(text=value)
    return token_count
=======
def get_filtered_response(response: dict, confidence_filter_score: float) -> bool:
    """
    Filters the response based on the given confidence filter score.

    Args:
        response (Dict[str, Any]): The response dictionary containing a confidence score.
        confidence_filter_score (float): The threshold confidence score for filtering.

    Returns:
        bool: whether the response passes check or not.

    """
    confidence_score = response.get("confidence_score")
    return response.get("comment") and float(confidence_score) >= float(confidence_filter_score)
>>>>>>> 24e5bb23
<|MERGE_RESOLUTION|>--- conflicted
+++ resolved
@@ -271,7 +271,6 @@
     return response
 
 
-<<<<<<< HEAD
 def get_time_difference(
     start_time: Union[datetime, str], end_time: Union[datetime, str], format: TimeFormat = TimeFormat.MINUTES.value
 ) -> float:
@@ -316,7 +315,8 @@
     tiktoken_client = TikToken()
     token_count = tiktoken_client.count(text=value)
     return token_count
-=======
+
+
 def get_filtered_response(response: dict, confidence_filter_score: float) -> bool:
     """
     Filters the response based on the given confidence filter score.
@@ -330,5 +330,4 @@
 
     """
     confidence_score = response.get("confidence_score")
-    return response.get("comment") and float(confidence_score) >= float(confidence_filter_score)
->>>>>>> 24e5bb23
+    return response.get("comment") and float(confidence_score) >= float(confidence_filter_score)