--- conflicted
+++ resolved
@@ -3,11 +3,7 @@
 import re
 import time
 from datetime import datetime, timezone
-<<<<<<< HEAD
 from typing import Any, Dict, List, Union
-=======
-from typing import Any, Dict, List
->>>>>>> fd06507a
 
 import mmh3
 from packaging.version import Version
