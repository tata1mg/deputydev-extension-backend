--- conflicted
+++ resolved
@@ -19,13 +19,9 @@
             embedding_function=embeddings,
             engine_args={
                 "pool_pre_ping": True,
-<<<<<<< HEAD
-                "echo_pool": True
-=======
                 "echo_pool": True,
                 "pool_size": 10,
                 "max_overflow": 5
->>>>>>> e887e820
             }
         )
 
