--- conflicted
+++ resolved
@@ -2,13 +2,6 @@
 
 
 class ErrorMessages(Enum):
-<<<<<<< HEAD
-    FIELD_REQUIRED = '{key} is required'
-    TYPE_CHECK = 'required {required_type}, received {received_type} for {key}'
-    IN_CHECK = '{key} should be equal to any of these {acceptable_values}, not {param_value}'
-    RETRIEVAL_FAIL_MSG = ("I don't understand what you are saying. "
-                          "I am a medical diagnostic agent and my knowledge is limited to this domain only.")
-=======
     FIELD_REQUIRED = "{key} is required"
     TYPE_CHECK = "required {required_type}, received {received_type} for {key}"
     IN_CHECK = "{key} should be equal to any of these {acceptable_values}, not {param_value}"
@@ -17,5 +10,4 @@
         "I am a medical diagnostic agent and my knowledge is limited to this domain only."
     )
     # RETRIEVAL_FAIL_MSG = "Oops! We couldn't process your Lab report. Please make sure it's a valid format and try again",
-    # RETRIEVAL_FAIL_MSG =  "Oops! We couldn't process your image. Please make sure it's a valid format and try again"
->>>>>>> 72c7eff1
+    # RETRIEVAL_FAIL_MSG =  "Oops! We couldn't process your image. Please make sure it's a valid format and try again"