from enum import Enum


class ErrorMessages(Enum):
    FIELD_REQUIRED = "{key} is required"
    TYPE_CHECK = "required {required_type}, received {received_type} for {key}"
<<<<<<< HEAD
    IN_CHECK = "{key} should be equal to any of these {acceptable_values}, not {param_value}"
=======
    IN_CHECK = (
        "{key} should be equal to any of these {acceptable_values}, not {param_value}"
    )

>>>>>>> f72436bf
    RETRIEVAL_FAIL_MSG = (
            "I don't understand what you are saying. "
            "I am a medical diagnostic agent and my knowledge is limited to this domain only."
    )
    # RETRIEVAL_FAIL_MSG = "Oops! We couldn't process your Lab report. Please make sure it's a valid format and try again",
    # RETRIEVAL_FAIL_MSG =  "Oops! We couldn't process your image. Please make sure it's a valid format and try again"<|MERGE_RESOLUTION|>--- conflicted
+++ resolved
@@ -4,17 +4,10 @@
 class ErrorMessages(Enum):
     FIELD_REQUIRED = "{key} is required"
     TYPE_CHECK = "required {required_type}, received {received_type} for {key}"
-<<<<<<< HEAD
     IN_CHECK = "{key} should be equal to any of these {acceptable_values}, not {param_value}"
-=======
-    IN_CHECK = (
-        "{key} should be equal to any of these {acceptable_values}, not {param_value}"
-    )
-
->>>>>>> f72436bf
     RETRIEVAL_FAIL_MSG = (
-            "I don't understand what you are saying. "
-            "I am a medical diagnostic agent and my knowledge is limited to this domain only."
+        "I don't understand what you are saying. "
+        "I am a medical diagnostic agent and my knowledge is limited to this domain only."
     )
     # RETRIEVAL_FAIL_MSG = "Oops! We couldn't process your Lab report. Please make sure it's a valid format and try again",
     # RETRIEVAL_FAIL_MSG =  "Oops! We couldn't process your image. Please make sure it's a valid format and try again"