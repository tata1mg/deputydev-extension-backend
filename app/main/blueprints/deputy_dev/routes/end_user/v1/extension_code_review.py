--- conflicted
+++ resolved
@@ -94,16 +94,6 @@
                 })
 
 
-<<<<<<< HEAD
-@extension_code_review.route("/post-process", methods=["POST"])
-@validate_client_version
-# @authenticate
-async def post_process_extension_review(request: Request, **kwargs):
-    data = request.json
-    processor = ExtensionReviewPostProcessor()
-    review_dto = await processor.post_process_pr(data, user_team_id=1)
-    return send_response({"status": "SUCCESS", "review": review_dto.model_dump(mode="json")})
-=======
 @extension_code_review.route("/user-agents", methods=["GET"])
 # @validate_client_version
 # @authenticate
@@ -137,4 +127,13 @@
     except Exception as e:
         AppLogger.log_error(f"Error fetching user agents: {e}")
         raise e
->>>>>>> 61c660ad
+
+
+@extension_code_review.route("/post-process", methods=["POST"])
+@validate_client_version
+# @authenticate
+async def post_process_extension_review(request: Request, **kwargs):
+    data = request.json
+    processor = ExtensionReviewPostProcessor()
+    review_dto = await processor.post_process_pr(data, user_team_id=1)
+    return send_response({"status": "SUCCESS", "review": review_dto.model_dump(mode="json")})