from sanic import Blueprint
from torpedo import CONFIG, Request, send_response

from app.main.blueprints.one_dev.utils.authenticate import authenticate
from app.main.blueprints.deputy_dev.services.code_review.common.managers.extension_code_review_history_manager import (
    ExtensionCodeReviewHistoryManager,
)
from app.main.blueprints.deputy_dev.services.code_review.extension_review.pre_processors.extension_review_pre_processor import (
    ExtensionReviewPreProcessor,
)
from app.main.blueprints.deputy_dev.services.code_review.extension_review.post_processors.extension_review_post_processor import (
    ExtensionReviewPostProcessor,
)
from app.main.blueprints.one_dev.utils.client.client_validator import (
    validate_client_version,
)
from app.main.blueprints.one_dev.utils.dataclasses.main import AuthData
from app.main.blueprints.deputy_dev.models.ide_review_history_params import ReviewHistoryParams
from app.main.blueprints.deputy_dev.services.code_review.extension_review.extension_review_manager import ExtensionReviewManager
from deputydev_core.utils.app_logger import AppLogger

extension_code_review = Blueprint("ide_code_review", "/extension-code-review")

config = CONFIG.config


@extension_code_review.route("/history", methods=["GET"])
@validate_client_version
# @authenticate
async def code_review_history(_request: Request,  **kwargs):
    """
    Get code review history based on filters
    Query parameters:
    - user_team_id: Filter by user team ID
    - source_branch: Filter by source branch
    - target_branch: Filter by target branch
    - repo_id: Filter by repository ID
    """
    try:
        # Extract query parameters
        query_params = _request.request_params()
        review_history_params = ReviewHistoryParams(**query_params, user_team_id=1)

        # Initialize manager and fetch reviews
        history_manager = ExtensionCodeReviewHistoryManager()
        reviews = await history_manager.fetch_reviews_by_filters(review_history_params)
        return send_response(reviews)

    except Exception as e:
        raise e


@extension_code_review.route("/pre-process", methods=["POST"])
# @validate_client_version
# @authenticate
# async def pre_process_extension_review(request: Request, auth_data: AuthData, **kwargs):
async def pre_process_extension_review(request: Request, **kwargs):
    data = request.json
    processor = ExtensionReviewPreProcessor()
    # review_dto = await processor.pre_process_pr(data, user_team_id=auth_data.user_team_id)
    review_dto = await processor.pre_process_pr(data, user_team_id=data.get("user_team_id"))
    return send_response(review_dto)


<<<<<<< HEAD
@extension_code_review.route("/post-process", methods=["POST"])
@validate_client_version
# @authenticate
async def post_process_extension_review(request: Request, **kwargs):
    data = request.json
    processor = ExtensionReviewPostProcessor()
    review_dto = await processor.post_process_pr(data, user_team_id=1)
    return send_response({"status": "SUCCESS", "review": review_dto.model_dump(mode="json")})
=======
@extension_code_review.route("/run-agent", methods=["POST"])
# @validate_client_version
# @authenticate
# async def run_extension_agent(request: Request, auth_data: AuthData, **kwargs):
async def run_extension_agent(request: Request, **kwargs):
    """
    Run an agent for extension code review.
    
    Payload:
    - review_id: The review ID from pre-process step
    - agent_type: The type of agent to run (e.g., "PERFORMANCE_OPTIMIZATION", "SECURITY", etc.)
    - type: Request type ("query" for initial request, "tool_use_response" for tool responses)
    - tool_use_response: Tool use response data (required when type is "tool_use_response")
    
    Returns:
    - For query type: Either tool request details or final result
    - For tool_use_response type: Either next tool request or final result
    """
    try:
        payload = request.json
        result = await ExtensionReviewManager.review_diff(payload)

        return send_response(result)

    except Exception as e:
        AppLogger.log_error(f"Error in review_diff_endpoint: {e}")
        return send_response({
                    "status": "SUCCESS",
                })
>>>>>>> b2ff0e64
<|MERGE_RESOLUTION|>--- conflicted
+++ resolved
@@ -62,16 +62,6 @@
     return send_response(review_dto)
 
 
-<<<<<<< HEAD
-@extension_code_review.route("/post-process", methods=["POST"])
-@validate_client_version
-# @authenticate
-async def post_process_extension_review(request: Request, **kwargs):
-    data = request.json
-    processor = ExtensionReviewPostProcessor()
-    review_dto = await processor.post_process_pr(data, user_team_id=1)
-    return send_response({"status": "SUCCESS", "review": review_dto.model_dump(mode="json")})
-=======
 @extension_code_review.route("/run-agent", methods=["POST"])
 # @validate_client_version
 # @authenticate
@@ -79,13 +69,13 @@
 async def run_extension_agent(request: Request, **kwargs):
     """
     Run an agent for extension code review.
-    
+
     Payload:
     - review_id: The review ID from pre-process step
     - agent_type: The type of agent to run (e.g., "PERFORMANCE_OPTIMIZATION", "SECURITY", etc.)
     - type: Request type ("query" for initial request, "tool_use_response" for tool responses)
     - tool_use_response: Tool use response data (required when type is "tool_use_response")
-    
+
     Returns:
     - For query type: Either tool request details or final result
     - For tool_use_response type: Either next tool request or final result
@@ -101,4 +91,13 @@
         return send_response({
                     "status": "SUCCESS",
                 })
->>>>>>> b2ff0e64
+
+
+@extension_code_review.route("/post-process", methods=["POST"])
+@validate_client_version
+# @authenticate
+async def post_process_extension_review(request: Request, **kwargs):
+    data = request.json
+    processor = ExtensionReviewPostProcessor()
+    review_dto = await processor.post_process_pr(data, user_team_id=1)
+    return send_response({"status": "SUCCESS", "review": review_dto.model_dump(mode="json")})