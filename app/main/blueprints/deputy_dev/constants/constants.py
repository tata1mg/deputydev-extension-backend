--- conflicted
+++ resolved
@@ -50,33 +50,6 @@
     FEATURES_DISABLED = "FEATURES_DISABLED"  # This is not representing db state, used to post affirmation reply msg
 
 
-<<<<<<< HEAD
-CUSTOM_PROMPT_CHAR_LIMIT = 4000
-
-
-class SettingErrorType(Enum):
-    INVALID_SETTING = "INVALID_SETTING"
-    CUSTOM_PROMPT_LENGTH_EXCEED = "CUSTOM_PROMPT_LENGTH_EXCEED"
-    INVALID_CHAT_SETTING = "INVALID_CHAT_SETTING"
-    INVALID_TOML = "INVALID_TOML"
-
-
-SETTING_ERROR_MESSAGE = {
-    SettingErrorType.INVALID_TOML.value: """
-    Default settings applied as deputydev.toml file is not a valid toml file.
-     Errors:
-    """,
-    SettingErrorType.INVALID_SETTING.value: """
-    Default settings applied as custom settings validation failed.
-     Errors:
-    """,
-    SettingErrorType.CUSTOM_PROMPT_LENGTH_EXCEED.value: f"""
-    Default prompts are getting used for following agents as their custom prompt exceed defined limit of {CUSTOM_PROMPT_CHAR_LIMIT} characters:
-    """,
-    SettingErrorType.INVALID_CHAT_SETTING.value: f"""Default prompt is getting used for chat as Custom Prompt exceed the defined limit of {CUSTOM_PROMPT_CHAR_LIMIT} characters""",
-}
-
-=======
 REJECTED_STATUS_TYPES = [
     PrStatusTypes.REJECTED_EXPERIMENT.value,
     PrStatusTypes.REJECTED_LARGE_SIZE.value,
@@ -105,7 +78,6 @@
     SettingErrorType.INVALID_CHAT_SETTING.value: f"Default prompt is getting used for chat as Custom Prompt exceed the defined limit of {CUSTOM_PROMPT_CHAR_LIMIT} characters",
 }
 
->>>>>>> 5cedd361
 CODE_REVIEW_ERRORS = [
     SettingErrorType.INVALID_TOML.value,
     SettingErrorType.INVALID_SETTING.value,
