--- conflicted
+++ resolved
@@ -267,7 +267,6 @@
     COMMENT_SUMMARIZATION = "comment_summarization"
 
 
-<<<<<<< HEAD
 class AgentIds(ExtendedEnum):
     SECURITY = "c62142f5-3992-476d-9131-bf85e1beffb7"
     CODE_COMMUNICATION = "36b9b529-3ad4-4ddf-9a12-8537ea9765a8"
@@ -276,7 +275,8 @@
     ERROR = "4a3f593d-73cd-41d6-85a0-dc96c17ce9bb"
     BUSINESS_LOGIC_VALIDATION = "9fa43db8-4a3d-43e8-95c0-de96ed58e606"
     PR_SUMMARY = "294c1355-38c7-4f69-8914-c95c92e16dbb"
-=======
+
+
 class Feature(ExtendedEnum):
     GENERATE_CODE = "generate_code"
     PLAN_TASK = "task_planner"
@@ -286,7 +286,6 @@
     CODE_DIFF_GENERATOR = "code_diff_generator"
     GENERATE_TEST_CASES = "generate_test_cases"
     GENERATE_TEST_CASE_PLANNER = "generate_test_case_planner"
->>>>>>> 7af1eb68
 
 
 class MultiAgentReflectionIteration(Enum):
