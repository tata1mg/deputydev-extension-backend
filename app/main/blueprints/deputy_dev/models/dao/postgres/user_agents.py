from enum import Enum
from tortoise import fields
from tortoise_wrapper.db import CITextField
from app.backend_common.models.dao.postgres.base import Base

<<<<<<< HEAD

class UserAgent(Base):
=======
class UserAgents(Base):
>>>>>>> 9903855b
    serializable_keys = {
        "id",
        "agent_name",
        "user_team_id",
        "display_name",
        "custom_prompt",
        "exclusions",
        "inclusions",
        "confidence_score",
        "objective",
        "is_custom_agent",
        "created_at",
        "updated_at",
    }

    id = fields.BigIntField(primary_key=True)
    agent_name = CITextField(max_length=1000)
    user_team_id = fields.IntField()
    display_name = fields.CharField(max_length=1000, null=True)
    custom_prompt = fields.TextField(default="")
    exclusions = fields.JSONField(default=list)
    inclusions = fields.JSONField(default=list)
    confidence_score = fields.FloatField(default=0.9)
    objective = fields.TextField()
    is_custom_agent = fields.BooleanField(default=False)

    class Meta:
        table = "user_agents"

    class Columns(Enum):
        id = ("id",)
        agent_name = ("agent_name",)
        user_team_id = ("user_team_id",)
        display_name = ("display_name",)
        custom_prompt = ("custom_prompt",)
        exclusions = ("exclusions",)
        inclusions = ("inclusions",)
        confidence_score = ("confidence_score",)
        objective = ("objective",)
        is_custom_agent = ("is_custom_agent",)
        created_at = ("created_at",)
        updated_at = ("updated_at",)<|MERGE_RESOLUTION|>--- conflicted
+++ resolved
@@ -3,12 +3,7 @@
 from tortoise_wrapper.db import CITextField
 from app.backend_common.models.dao.postgres.base import Base
 
-<<<<<<< HEAD
-
-class UserAgent(Base):
-=======
 class UserAgents(Base):
->>>>>>> 9903855b
     serializable_keys = {
         "id",
         "agent_name",
