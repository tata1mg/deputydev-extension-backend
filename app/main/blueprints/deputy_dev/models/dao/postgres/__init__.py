--- conflicted
+++ resolved
@@ -15,22 +15,15 @@
     "UserTeams",
     "AgentCommentMappings",
     "Configurations",
-<<<<<<< HEAD
+    "Tokens",
     "Agents",
 ]
 
 from .agent_comment_mappings import AgentCommentMappings
 from .agents import Agents
-from .......common.models.dao.postgres.repos import Repos
-from .......common.models.dao.postgres.workspaces import Workspaces
-=======
-    "Tokens",
-]
-
 from .......backend_common.models.dao.postgres.repos import Repos
 from .......backend_common.models.dao.postgres.tokens import Tokens
 from .......backend_common.models.dao.postgres.workspaces import Workspaces
->>>>>>> 3b5b18ba
 from .buckets import Buckets
 from .configurations import Configurations
 from .experiments import Experiments
