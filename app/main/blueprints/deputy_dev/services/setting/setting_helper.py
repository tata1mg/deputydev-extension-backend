--- conflicted
+++ resolved
@@ -1,10 +1,5 @@
 from pathlib import Path
 from typing import Any, Dict
-<<<<<<< HEAD
-=======
-
-import toml
->>>>>>> 7af6b652
 
 import toml
 from deputydev_core.utils.context_vars import get_context_value
