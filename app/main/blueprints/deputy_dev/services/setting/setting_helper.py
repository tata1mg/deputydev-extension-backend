--- conflicted
+++ resolved
@@ -1,10 +1,5 @@
 from pathlib import Path
 from typing import Any, Dict
-<<<<<<< HEAD
-=======
-
-import toml
->>>>>>> faf77f4c
 
 import toml
 from deputydev_core.utils.context_vars import get_context_value
