--- conflicted
+++ resolved
@@ -60,11 +60,8 @@
         self.auth_handler = auth_handler
         self.workspace_slug = workspace_slug
         self.pr_commit_diff = None
-<<<<<<< HEAD
+        self.repo_client = None
         self.pr_diff_service: PRDiffService = None
-=======
-        self.repo_client = None
->>>>>>> b9cdf792
 
     async def initialize(self):
         self.pr_details = await self.get_pr_details()
