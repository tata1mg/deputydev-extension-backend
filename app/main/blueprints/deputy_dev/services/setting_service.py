--- conflicted
+++ resolved
@@ -10,10 +10,7 @@
     SETTING_ERROR_MESSAGE,
     SettingErrorType,
     SettingLevel,
-<<<<<<< HEAD
     AgentTypes,
-=======
->>>>>>> 5cedd361
 )
 from app.main.blueprints.deputy_dev.models.dao import Configurations
 from app.main.blueprints.deputy_dev.services.workspace.context_vars import (
@@ -89,19 +86,11 @@
         agents_setting = setting.get("code_review_agent", {}).get("agents", {})
         for key, value in agents_setting.items():
             if value.get("custom_prompt") and len(value.get("custom_prompt")) > CUSTOM_PROMPT_CHAR_LIMIT:
-<<<<<<< HEAD
-                error += f"Custom prompt length of {key} agent is {len(value.get('custom_prompt'))}. \n"
-                value["custom_prompt"] = ""
-        summary_custom_prompt = setting.get("pr_summary", {}).get("custom_prompt", "")
-        if len(summary_custom_prompt) > CUSTOM_PROMPT_CHAR_LIMIT:
-            error += f"Custom prompt length of pr_summary agent is {len(summary_custom_prompt)}."
-=======
                 error += f"- {key} agent: {len(value.get('custom_prompt'))} characters.\n"
                 value["custom_prompt"] = ""
         summary_custom_prompt = setting.get("pr_summary", {}).get("custom_prompt", "")
         if len(summary_custom_prompt) > CUSTOM_PROMPT_CHAR_LIMIT:
             error += f"- pr_summary agent: {len(summary_custom_prompt)} characters."
->>>>>>> 5cedd361
             setting["pr_summary"]["custom_prompt"] = ""
         if error:
             error_type = SettingErrorType.CUSTOM_PROMPT_LENGTH_EXCEED.value
@@ -116,11 +105,7 @@
             error_type = SettingErrorType.INVALID_CHAT_SETTING.value
             error = f", provided prompt length is {len(chat_custom_prompt)}."
             setting["chat"]["custom_prompt"] = ""
-<<<<<<< HEAD
-            errors[error_type] = f"""{SETTING_ERROR_MESSAGE[error_type]}{error}"""
-=======
             errors[error_type] = f"{SETTING_ERROR_MESSAGE[error_type]}{error}"
->>>>>>> 5cedd361
         return errors
 
     async def repo_level_settings(self):
@@ -325,11 +310,6 @@
         # Fetch the repository-level settings using the default branch.
         # If there is an error, it might indicate an invalid setting.
         repo_level_settings, error = await self.repo_service.get_settings(self.default_branch)
-<<<<<<< HEAD
-        is_invalid_setting = True if error else False
-        if repo_level_settings and not is_invalid_setting:
-            error, is_invalid_setting = self.validate_settings(self.dd_level_settings(), repo_level_settings)
-=======
         is_invalid_setting = True if error else False  # if error exists that means TOML is invalid
 
         # Validate the fetched repository settings against the default settings.
@@ -339,21 +319,15 @@
             error, is_invalid_setting = self.validate_settings(self.dd_level_settings(), repo_level_settings)
 
         # Handle cases where no settings are found or there is an error.
->>>>>>> 5cedd361
         if not repo_level_settings and not error:
             # No settings available and no error: use a placeholder value (-1).
             repo_level_settings = -1
         elif error:
-<<<<<<< HEAD
-            if is_invalid_setting:
-                repo_level_settings = -2
-=======
             # If there is an error, check if the entire setting is invalid.
             if is_invalid_setting:
                 # Invalid setting error: use a placeholder value (-2).
                 repo_level_settings = -2
             # Cache the error for further reference.
->>>>>>> 5cedd361
             await RepoSettingCache.set(cache_key + "_error", error)
 
         # Cache the current repository settings or the placeholder value.
