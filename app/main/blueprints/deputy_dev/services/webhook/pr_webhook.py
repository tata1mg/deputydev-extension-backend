from typing import Any, Dict, Optional

from app.backend_common.constants.constants import VCSTypes
from app.backend_common.utils.app_utils import (
    get_gitlab_workspace_slug,
    get_vcs_repo_name_slug,
)
from app.main.blueprints.deputy_dev.constants.constants import (
    GithubActions,
    GitlabActions,
)

from .webhook_utils import should_skip_trayalabs_request


class PRWebhook:
    """
    class manages bitbucket webhook
    """

    @classmethod
<<<<<<< HEAD
    async def parse_payload(cls, payload: Dict[str, Any]) -> Optional[Dict[str, Any]]:
=======
    async def parse_payload(cls, payload: Dict) -> Optional[Dict[str, Any]]:
>>>>>>> e61dd705
        vcs_type = payload.get("vcs_type")
        if should_skip_trayalabs_request(payload):
            return None
        if vcs_type == VCSTypes.bitbucket.value:
            return cls.__parse_bitbucket_payload(payload)
        elif vcs_type == VCSTypes.github.value:
            return cls.__parse_github_payload(payload)
        elif vcs_type == VCSTypes.gitlab.value:
            parsed_payload = await cls.__parse_gitlab_payload(payload)
            return parsed_payload

    @classmethod
<<<<<<< HEAD
    def __parse_bitbucket_payload(cls, bitbucket_payload: Dict[str, Any]) -> Dict[str, Any]:
=======
    def __parse_bitbucket_payload(cls, bitbucket_payload: dict) -> Optional[dict]:
>>>>>>> e61dd705
        """
        Generates servable payload from bitbucket payload
        """
        pr_id = bitbucket_payload["pullrequest"]["id"]
        repo_name = get_vcs_repo_name_slug(bitbucket_payload["repository"]["full_name"])
        html_url = bitbucket_payload["repository"]["links"]["html"]["href"]
        repo_origin = html_url.replace("https://", "").lower() + ".git"
        request_id = bitbucket_payload["request_id"]
        workspace = bitbucket_payload["repository"]["workspace"]["name"]
        workspace_slug = bitbucket_payload["repository"]["workspace"]["slug"]
        prompt_version = bitbucket_payload.get("prompt_version", "v2")
        scm_workspace_id = str(bitbucket_payload.get("scm_workspace_id"))
        pr_review_start_time = bitbucket_payload.get("pr_review_start_time")
        vcs_type = VCSTypes.bitbucket.value
        return {
            "pr_id": pr_id,
            "repo_name": repo_name,
            "repo_origin": repo_origin,
            "request_id": request_id,
            "workspace": workspace,
            "workspace_id": scm_workspace_id,
            "workspace_slug": workspace_slug,
            "vcs_type": vcs_type,
            "prompt_version": prompt_version,
            "pr_review_start_time": pr_review_start_time,
        }

    @classmethod
<<<<<<< HEAD
    def __parse_github_payload(cls, github_payload: Dict[str, Any]) -> Dict[str, Any]:
=======
    def __parse_github_payload(cls, github_payload: dict) -> Optional[dict]:
>>>>>>> e61dd705
        """
        Generates servable payload from github payload
        """
        #  only gets request for PR open and comment created on a PR with #review tag
        if github_payload.get("action") not in [GithubActions.OPENED.value, GithubActions.CREATED.value]:
            return
        if github_payload.get("issue") and github_payload.get("issue").get("pull_request"):
            return cls.__parse_github_issue_comment_payload(github_payload)

        pr_id = github_payload["pull_request"]["number"]
        repo_name = get_vcs_repo_name_slug(github_payload["pull_request"]["head"]["repo"]["full_name"])
        html_url = github_payload["repository"]["html_url"]
        repo_origin = html_url.replace("https://", "").lower() + ".git"
        request_id = github_payload["request_id"]
        workspace = github_payload["organization"]["login"]
        workspace_slug = github_payload["organization"]["login"]
        prompt_version = github_payload.get("prompt_version", "v2")
        scm_workspace_id = str(github_payload.get("scm_workspace_id"))
        pr_review_start_time = github_payload.get("pr_review_start_time")
        vcs_type = VCSTypes.github.value
        return {
            "pr_id": pr_id,
            "repo_name": repo_name,
            "repo_origin": repo_origin,
            "request_id": request_id,
            "workspace": workspace,
            "workspace_id": scm_workspace_id,
            "workspace_slug": workspace_slug,
            "vcs_type": vcs_type,
            "prompt_version": prompt_version,
            "pr_review_start_time": pr_review_start_time,
        }

    @classmethod
<<<<<<< HEAD
    def __parse_github_issue_comment_payload(cls, payload: Dict[str, Any]) -> Dict[str, Any]:
=======
    def __parse_github_issue_comment_payload(cls, payload: dict) -> Optional[dict]:
>>>>>>> e61dd705
        """
        Parse GitHub issue comment payload for PR conversation comments
        Only handles comments created on PR conversation
        """
        # Check if it's a comment on PR and it's a created action
        if not (payload.get("issue", {}).get("pull_request") and payload.get("action") == GithubActions.CREATED.value):
            return None

        # Extract PR number from pull_request URL
        pr_url = payload["issue"]["pull_request"]["url"]
        pr_id = pr_url.split("/")[-1]
        pr_review_start_time = payload.get("pr_review_start_time")
        html_url = payload["repository"]["html_url"]
        repo_origin = html_url.replace("https://", "").lower() + ".git"

        return {
            "pr_id": int(pr_id),
            "repo_name": get_vcs_repo_name_slug(payload["repository"]["full_name"]),
            "repo_origin": repo_origin,
            "request_id": payload["request_id"],
            "workspace": payload["organization"]["login"],
            "workspace_id": str(payload.get("scm_workspace_id")),
            "workspace_slug": payload["organization"]["login"],
            "vcs_type": VCSTypes.github.value,
            "prompt_version": payload.get("prompt_version", "v2"),
            "pr_review_start_time": pr_review_start_time,
        }

    @classmethod
<<<<<<< HEAD
    async def __parse_gitlab_payload(cls, gitlab_payload: Dict[str, Any]) -> Optional[Dict[str, Any]]:
=======
    async def __parse_gitlab_payload(cls, gitlab_payload: dict) -> Optional[dict]:
>>>>>>> e61dd705
        """
        Generates servable payload from gitlab merge request (MR) payload
        """
        if (
            gitlab_payload.get("object_kind") == "merge_request"
            and gitlab_payload.get("object_attributes", {}).get("state") != GitlabActions.OPENED.value
        ):
            return None
        pr_id = gitlab_payload["object_attributes"]["iid"]
        repo_name = get_vcs_repo_name_slug(gitlab_payload["project"]["path_with_namespace"])
        html_url = gitlab_payload["project"]["web_url"]
        repo_origin = html_url.replace("https://", "").lower() + ".git"
        request_id = gitlab_payload["request_id"]
        workspace = gitlab_payload["project"]["namespace"]
        workspace_slug = get_gitlab_workspace_slug(gitlab_payload["project"]["path_with_namespace"])
        repo_id = gitlab_payload["project"]["id"]
        prompt_version = gitlab_payload.get("prompt_version", "v2")
        scm_workspace_id = str(gitlab_payload.get("scm_workspace_id"))
        pr_review_start_time = gitlab_payload.get("pr_review_start_time")
        vcs_type = VCSTypes.gitlab.value

        return {
            "pr_id": pr_id,
            "repo_name": repo_name,
            "repo_origin": repo_origin,
            "request_id": str(request_id),
            "workspace": workspace,
            "workspace_id": scm_workspace_id,
            "repo_id": str(repo_id),
            "workspace_slug": workspace_slug,
            "vcs_type": vcs_type,
            "prompt_version": prompt_version,
            "pr_review_start_time": pr_review_start_time,
        }<|MERGE_RESOLUTION|>--- conflicted
+++ resolved
@@ -19,11 +19,7 @@
     """
 
     @classmethod
-<<<<<<< HEAD
     async def parse_payload(cls, payload: Dict[str, Any]) -> Optional[Dict[str, Any]]:
-=======
-    async def parse_payload(cls, payload: Dict) -> Optional[Dict[str, Any]]:
->>>>>>> e61dd705
         vcs_type = payload.get("vcs_type")
         if should_skip_trayalabs_request(payload):
             return None
@@ -36,11 +32,7 @@
             return parsed_payload
 
     @classmethod
-<<<<<<< HEAD
     def __parse_bitbucket_payload(cls, bitbucket_payload: Dict[str, Any]) -> Dict[str, Any]:
-=======
-    def __parse_bitbucket_payload(cls, bitbucket_payload: dict) -> Optional[dict]:
->>>>>>> e61dd705
         """
         Generates servable payload from bitbucket payload
         """
@@ -69,11 +61,7 @@
         }
 
     @classmethod
-<<<<<<< HEAD
     def __parse_github_payload(cls, github_payload: Dict[str, Any]) -> Dict[str, Any]:
-=======
-    def __parse_github_payload(cls, github_payload: dict) -> Optional[dict]:
->>>>>>> e61dd705
         """
         Generates servable payload from github payload
         """
@@ -108,11 +96,7 @@
         }
 
     @classmethod
-<<<<<<< HEAD
     def __parse_github_issue_comment_payload(cls, payload: Dict[str, Any]) -> Dict[str, Any]:
-=======
-    def __parse_github_issue_comment_payload(cls, payload: dict) -> Optional[dict]:
->>>>>>> e61dd705
         """
         Parse GitHub issue comment payload for PR conversation comments
         Only handles comments created on PR conversation
@@ -142,11 +126,7 @@
         }
 
     @classmethod
-<<<<<<< HEAD
     async def __parse_gitlab_payload(cls, gitlab_payload: Dict[str, Any]) -> Optional[Dict[str, Any]]:
-=======
-    async def __parse_gitlab_payload(cls, gitlab_payload: dict) -> Optional[dict]:
->>>>>>> e61dd705
         """
         Generates servable payload from gitlab merge request (MR) payload
         """
