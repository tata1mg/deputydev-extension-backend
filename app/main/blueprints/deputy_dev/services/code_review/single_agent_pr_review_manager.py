--- conflicted
+++ resolved
@@ -43,9 +43,6 @@
         self.context_service = ContextService(repo_service=repo_service, pr_service=pr_service)
 
     async def get_code_review_comments(self):
-<<<<<<< HEAD
-        relevant_chunk, embedding_input_tokens = await ChunkingManger.get_relevant_chunk(self.repo_service)
-=======
         relevant_chunk, embedding_input_tokens = await ChunkingManger.get_relevant_chunks(
             query=self.pr_service.pr_commit_diff
             if get_context_value("pr_reviewable_on_commit")
@@ -53,7 +50,6 @@
             codebase_path=self.repo_service.repo_dir,
         )
 
->>>>>>> 56644b20
         llm_response, pr_summary, tokens_data, meta_info_to_save = await self.parallel_pr_review_with_gpt_models(
             await self.context_service.get_pr_diff(),
             self.repo_service.pr_details,
