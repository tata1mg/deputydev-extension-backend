import json
from typing import Any, Awaitable, Callable, Dict, List, Optional

from deputydev_core.utils.app_logger import AppLogger

from app.backend_common.models.dto.message_thread_dto import (
    ContentBlockCategory,
    ToolUseRequestData,
    ToolUseResponseContent,
    ToolUseResponseData,
)
from app.backend_common.services.llm.dataclasses.main import ConversationTool, NonStreamingParsedLLMCallResponse
from app.backend_common.utils.formatting import (
    format_code_blocks,
    format_comment_bucket_name,
)
from app.main.blueprints.deputy_dev.services.code_review.common.prompts.base_prompts.dataclasses.main import (
    LLMCommentData,
)
from app.main.blueprints.deputy_dev.services.code_review.common.tools.constants.tools_fallback import (
    EXCEPTION_RAISED_FALLBACK,
)
from app.main.blueprints.deputy_dev.services.code_review.common.tools.file_path_searcher import (
    FILE_PATH_SEARCHER,
)
from app.main.blueprints.deputy_dev.services.code_review.common.tools.grep_search import (
    GREP_SEARCH,
)
from app.main.blueprints.deputy_dev.services.code_review.common.tools.iterative_file_reader import (
    ITERATIVE_FILE_READER,
)
from app.main.blueprints.deputy_dev.services.code_review.common.tools.parse_final_response import (
    PARSE_FINAL_RESPONSE,
)
from app.main.blueprints.deputy_dev.services.code_review.common.tools.pr_review_planner import PR_REVIEW_PLANNER
from app.main.blueprints.deputy_dev.services.code_review.common.tools.tool_handlers import (
    ToolHandlers,
)
from app.main.blueprints.deputy_dev.services.code_review.vcs_review.context.context_service import ContextService


class ToolRequestManager:
    """
    Manages tool requests and responses for the code review flow.
    """

    def __init__(self, context_service: ContextService) -> None:
        self.context_service = context_service
        self.tools = [
            # RELATED_CODE_SEARCHER,
            GREP_SEARCH,
            ITERATIVE_FILE_READER,
            # FOCUSED_SNIPPETS_SEARCHER,
            FILE_PATH_SEARCHER,
            PARSE_FINAL_RESPONSE,
            PR_REVIEW_PLANNER,
        ]
        self._tool_handlers: Dict[str, Callable[[Dict[str, Any]], Awaitable[Dict[str, Any]]]] = {
            "related_code_searcher": ToolHandlers.handle_related_code_searcher,
            "grep_search": ToolHandlers.handle_grep_search,
            "iterative_file_reader": ToolHandlers.handle_iterative_file_reader,
            "focused_snippets_searcher": ToolHandlers.handle_focused_snippets_searcher,
            "file_path_searcher": ToolHandlers.handle_file_path_searcher,
            "parse_final_response": ToolHandlers.handle_parse_final_response,
            "pr_review_planner": ToolHandlers.handle_pr_review_planner,
        }

    def get_tools(self) -> List[ConversationTool]:
        """
        Get the list of tools available for the code review flow.
        """
        return self.tools

<<<<<<< HEAD
    def get_tool_use_request_data(
        self, llm_response: NonStreamingParsedLLMCallResponse, session_id: int
    ) -> Optional[ToolUseRequestData]:
        for content_block in llm_response.parsed_content:
            if hasattr(content_block, "type") and content_block.type == ContentBlockCategory.TOOL_USE_REQUEST:
                tool_use_request = content_block
                if not isinstance(tool_use_request, ToolUseRequestData):
                    continue

                return tool_use_request

        return None

    async def process_tool_use_request(
        self, tool_use_request: ToolUseRequestData, session_id: int
    ) -> ToolUseResponseData:
=======
    async def process_tool_use_request(self, llm_response: Any, session_id: int) -> Optional[List[ToolUseResponseData]]:
>>>>>>> e7ea64b7
        """
        Process a tool use request from the LLM response.

        Args:
            llm_response: The LLM response containing the tool use request.
            session_id: The session ID.

        Returns:
            The tool use response data if a tool was used, None otherwise.
        """

<<<<<<< HEAD
        tool_name = tool_use_request.content.tool_name
        tool_input = tool_use_request.content.tool_input
        tool_use_id = tool_use_request.content.tool_use_id

        # Process the tool request based on the tool name
        try:
            tool_response = await self._process_tool_request(tool_name, tool_input)
        except Exception as e:  # noqa: BLE001
            AppLogger.log_error(f"Error processing tool {tool_name}: {e}")
            tool_response = EXCEPTION_RAISED_FALLBACK.format(
                tool_name=tool_name, tool_input=json.dumps(tool_input, indent=2), error_message=str(e)
            )

        return ToolUseResponseData(
            content=ToolUseResponseContent(
                tool_name=tool_name,
                tool_use_id=tool_use_id,
                response=tool_response,
            )
        )
=======
        tool_responses = []
        for content_block in llm_response.parsed_content:
            if hasattr(content_block, "type") and content_block.type == ContentBlockCategory.TOOL_USE_REQUEST:
                tool_use_request = content_block
                if not isinstance(tool_use_request, ToolUseRequestData):
                    continue

                tool_name = tool_use_request.content.tool_name
                tool_input = tool_use_request.content.tool_input
                tool_use_id = tool_use_request.content.tool_use_id

                # Process the tool request based on the tool name
                try:
                    tool_response = await self._process_tool_request(tool_name, tool_input)
                except Exception as e:  # noqa: BLE001
                    AppLogger.log_error(f"Error processing tool {tool_name}: {e}")
                    tool_response = EXCEPTION_RAISED_FALLBACK.format(
                        tool_name=tool_name, tool_input=json.dumps(tool_input, indent=2), error_message=str(e)
                    )

                tool_responses.append(
                    ToolUseResponseData(
                        content=ToolUseResponseContent(
                            tool_name=tool_name,
                            tool_use_id=tool_use_id,
                            response=tool_response,
                        )
                    )
                )
        return tool_responses
>>>>>>> e7ea64b7

    async def _process_tool_request(self, tool_name: str, tool_input: Dict[str, Any]) -> Optional[Dict[str, Any]]:
        handler = self._tool_handlers.get(tool_name)
        if handler:
            return await handler(tool_input, self.context_service)
        raise Exception(f"No such Tool Exists: tool_name: {tool_name}")

    def is_final_response(self, llm_response: Any) -> bool:
        """
        Check if the LLM response is a final response (contains a parse_final_response tool use).

        Args:
            llm_response: The LLM response.

        Returns:
            True if the response is a final response, False otherwise.
        """
        if not hasattr(llm_response, "parsed_content") or not llm_response.parsed_content:
            return False

        for content_block in llm_response.parsed_content:
            if (
                hasattr(content_block, "type")
                and content_block.type == ContentBlockCategory.TOOL_USE_REQUEST
                and isinstance(content_block, ToolUseRequestData)
                and content_block.content.tool_name == "parse_final_response"
            ):
                return True

        return False

    def extract_final_response(self, llm_response: NonStreamingParsedLLMCallResponse) -> Dict[str, Any]:
        """
        Extract the final response from the LLM response.

        Args:
            llm_response: The LLM response.

        Returns:
            The final response.
        """
        if not self.is_final_response(llm_response):
            return {}

        for content_block in llm_response.parsed_content:
            if (
                hasattr(content_block, "type")
                and content_block.type == ContentBlockCategory.TOOL_USE_REQUEST
                and isinstance(content_block, ToolUseRequestData)
                and content_block.content.tool_name == "parse_final_response"
            ):
                comments: List[LLMCommentData] = []
                llm_comments = content_block.content.tool_input.get("comments")
                if llm_comments is None:
                    raise ValueError(
                        f"The parse_final_tool_response does not contain any comments array: tool_input: {json.dumps(content_block.content.tool_input, indent=2)}"
                    )
                for comment in llm_comments:
                    corrective_code_element = comment.get("corrective_code")
                    description_element = comment.get("description")
                    file_path_element = comment.get("file_path")
                    line_number_element = comment.get("line_number")
                    confidence_score_element = comment.get("confidence_score")
                    bucket_element = comment.get("bucket")
                    rationale = comment.get("rationale")

                    if (
                        description_element is None
                        or file_path_element is None
                        or line_number_element is None
                        or confidence_score_element is None
                        or bucket_element is None
                        or rationale is None
                    ):
                        raise ValueError("The Response does not contain the expected comment elements.")

                    comments.append(
                        LLMCommentData(
                            comment=format_code_blocks(description_element),
                            corrective_code=corrective_code_element if corrective_code_element is not None else None,
                            file_path=file_path_element,
                            line_number=line_number_element,
                            confidence_score=float(confidence_score_element),
                            bucket=format_comment_bucket_name(bucket_element),
                            rationale=rationale,
                        )
                    )
                return {"comments": comments}

        return {}<|MERGE_RESOLUTION|>--- conflicted
+++ resolved
@@ -1,5 +1,5 @@
 import json
-from typing import Any, Awaitable, Callable, Dict, List, Optional
+from typing import Any, Awaitable, Callable, Dict, List
 
 from deputydev_core.utils.app_logger import AppLogger
 
@@ -71,26 +71,19 @@
         """
         return self.tools
 
-<<<<<<< HEAD
     def get_tool_use_request_data(
         self, llm_response: NonStreamingParsedLLMCallResponse, session_id: int
-    ) -> Optional[ToolUseRequestData]:
+    ) -> List[ToolUseRequestData]:
+        tool_use_requests: List[ToolUseRequestData] = []
         for content_block in llm_response.parsed_content:
             if hasattr(content_block, "type") and content_block.type == ContentBlockCategory.TOOL_USE_REQUEST:
                 tool_use_request = content_block
                 if not isinstance(tool_use_request, ToolUseRequestData):
                     continue
-
-                return tool_use_request
-
-        return None
-
-    async def process_tool_use_request(
-        self, tool_use_request: ToolUseRequestData, session_id: int
-    ) -> ToolUseResponseData:
-=======
-    async def process_tool_use_request(self, llm_response: Any, session_id: int) -> Optional[List[ToolUseResponseData]]:
->>>>>>> e7ea64b7
+                tool_use_requests.append(tool_use_request)
+        return tool_use_requests
+
+    async def process_tool_use_request(self, llm_response: Any, session_id: int) -> List[ToolUseResponseData]:
         """
         Process a tool use request from the LLM response.
 
@@ -102,29 +95,7 @@
             The tool use response data if a tool was used, None otherwise.
         """
 
-<<<<<<< HEAD
-        tool_name = tool_use_request.content.tool_name
-        tool_input = tool_use_request.content.tool_input
-        tool_use_id = tool_use_request.content.tool_use_id
-
-        # Process the tool request based on the tool name
-        try:
-            tool_response = await self._process_tool_request(tool_name, tool_input)
-        except Exception as e:  # noqa: BLE001
-            AppLogger.log_error(f"Error processing tool {tool_name}: {e}")
-            tool_response = EXCEPTION_RAISED_FALLBACK.format(
-                tool_name=tool_name, tool_input=json.dumps(tool_input, indent=2), error_message=str(e)
-            )
-
-        return ToolUseResponseData(
-            content=ToolUseResponseContent(
-                tool_name=tool_name,
-                tool_use_id=tool_use_id,
-                response=tool_response,
-            )
-        )
-=======
-        tool_responses = []
+        tool_responses: List[ToolUseResponseData] = []
         for content_block in llm_response.parsed_content:
             if hasattr(content_block, "type") and content_block.type == ContentBlockCategory.TOOL_USE_REQUEST:
                 tool_use_request = content_block
@@ -154,9 +125,8 @@
                     )
                 )
         return tool_responses
->>>>>>> e7ea64b7
-
-    async def _process_tool_request(self, tool_name: str, tool_input: Dict[str, Any]) -> Optional[Dict[str, Any]]:
+
+    async def _process_tool_request(self, tool_name: str, tool_input: Dict[str, Any]) -> Dict[str, Any]:
         handler = self._tool_handlers.get(tool_name)
         if handler:
             return await handler(tool_input, self.context_service)
