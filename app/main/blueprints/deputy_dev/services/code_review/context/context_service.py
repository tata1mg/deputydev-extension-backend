--- conflicted
+++ resolved
@@ -48,18 +48,6 @@
 
     async def get_relevant_chunk(self):
         if not self.relevant_chunk:
-<<<<<<< HEAD
-            # TODO: remove False from here
-            use_new_chunking = (
-                False and get_context_value("team_id") not in CONFIG.config["TEAMS_NOT_SUPPORTED_FOR_NEW_CHUNKING"]
-            )
-            self.relevant_chunk, self.embedding_input_tokens = await ChunkingManger.get_relevant_chunks(
-                query=await self.pr_service.get_effective_pr_diff(),
-                local_repo=GitRepo(self.repo_service.repo_dir),
-                use_new_chunking=use_new_chunking,
-                use_llm_re_ranking=False,
-                embedding_manager=OpenAIEmbeddingManager,
-=======
             use_new_chunking = get_context_value("team_id") not in CONFIG.config["TEAMS_NOT_SUPPORTED_FOR_NEW_CHUNKING"]
             local_repo = GitRepo(self.repo_service.repo_dir)
             chunker = NonVectorDBChunker(
@@ -68,12 +56,9 @@
                 use_new_chunking=use_new_chunking,
             )
             self.relevant_chunk, self.embedding_input_tokens = await ChunkingManger.get_relevant_chunks(
-                query=self.pr_service.pr_commit_diff
-                if get_context_value("pr_reviewable_on_commit")
-                else self.pr_service.pr_diff,
+                query=await self.pr_service.get_effective_pr_diff(),
                 local_repo=local_repo,
                 embedding_manager=OpenAIEmbeddingManager(),
->>>>>>> 47485327
                 chunkable_files_with_hashes={},
                 search_type=SearchTypes.NATIVE,
                 process_executor=process_executor,
