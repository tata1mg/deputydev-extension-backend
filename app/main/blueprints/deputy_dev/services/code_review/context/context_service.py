from torpedo import CONFIG

from app.common.services.chunking.chunking_manager import ChunkingManger
from app.common.services.embedding.managers.openai_embedding_manager import (
    OpenAIEmbeddingManager,
)
from app.common.services.pr.base_pr import BasePR
from app.common.services.repo.base_repo import BaseRepo
from app.common.services.repo.local_repo.managers.git_repo import GitRepo
from app.common.services.search.dataclasses.main import SearchTypes
from app.common.services.tiktoken import TikToken
from app.common.utils.executor import process_executor
from app.main.blueprints.deputy_dev.services.atlassian.confluence.confluence_manager import (
    ConfluenceManager,
)
from app.main.blueprints.deputy_dev.services.atlassian.jira.jira_manager import (
    JiraManager,
)
from app.main.blueprints.deputy_dev.services.workspace.context_vars import (
    get_context_value,
)
from app.main.blueprints.deputy_dev.utils import append_line_numbers


class ContextService:
    def __init__(self, repo_service: BaseRepo, pr_service: BasePR):
        self.repo_service = repo_service
        self.pr_service = pr_service
        self.pr_title = None
        self.pr_description = None
        self.jira_manager = None
        self.jira_story = None
        self.confluence_doc_data = None
        self.relevant_chunk = None
        self.embedding_input_tokens = 0
        self.confluence_id = None
        self.issue_id = None
        self.pr_diff = None
        self.pr_diff_tokens = None
        self.pr_title_tokens = None
        self.pr_description_tokens = None
        self.pr_user_story_tokens = None
        self.confluence_doc_data_tokens = None
        self.tiktoken = TikToken()
        self.pr_status = None
        self.pr_diff_service = None

    async def get_relevant_chunk(self):
        if not self.relevant_chunk:
<<<<<<< HEAD
            use_new_chunking = (
                False and get_context_value("team_id") not in CONFIG.config["TEAMS_NOT_SUPPORTED_FOR_NEW_CHUNKING"]
            )
            self.relevant_chunk, self.embedding_input_tokens = await ChunkingManger.get_relevant_chunk(
                self.repo_service, use_new_chunking=use_new_chunking, use_llm_re_ranking=False
=======
            use_new_chunking = get_context_value("team_id") not in CONFIG.config["TEAMS_NOT_SUPPORTED_FOR_NEW_CHUNKING"]
            self.relevant_chunk, self.embedding_input_tokens = await ChunkingManger.get_relevant_chunks(
                query=self.pr_service.pr_commit_diff
                if get_context_value("pr_reviewable_on_commit")
                else self.pr_service.pr_diff,
                local_repo=GitRepo(self.repo_service.repo_dir),
                use_new_chunking=use_new_chunking,
                use_llm_re_ranking=False,
                embedding_manager=OpenAIEmbeddingManager,
                chunkable_files_with_hashes={},
                search_type=SearchTypes.NATIVE,
                process_executor=process_executor,
>>>>>>> 9136e6f8
            )
        return self.relevant_chunk

    def get_pr_title(self):
        if not self.pr_title:
            self.pr_title = self.pr_service.pr_model().title()
            self.pr_title_tokens = self.tiktoken.count(self.pr_title)
        return self.pr_title

    def get_pr_description(self):
        if not self.pr_description:
            self.pr_description = self.pr_service.pr_model().description()
            self.pr_description_tokens = self.tiktoken.count(self.pr_description)
        return self.pr_description

<<<<<<< HEAD
    async def get_pr_diff(self, append_line_no_info=False, operation="code_review", agent_id=None):
        pr_diff = await self.repo_service.get_effective_pr_diff(operation, agent_id)
        self.pr_diff_service = self.repo_service.pr_diff_service
        self.pr_diff_tokens = self.pr_diff_service.pr_diffs_token_counts(operation)
=======
    async def get_pr_diff(self, append_line_no_info=False):
        if not self.pr_diff:
            self.pr_diff = await self.pr_service.get_effective_pr_diff()
            self.pr_diff_tokens = self.tiktoken.count(self.pr_diff)
>>>>>>> 9136e6f8
        if append_line_no_info:
            return append_line_numbers(pr_diff)
        else:
            return pr_diff

    async def get_user_story(self):
        if self.jira_story:
            return self.jira_story
        self.jira_manager = JiraManager(issue_id=self.get_issue_id())
        self.jira_story = await self.jira_manager.get_description_text()
        self.pr_user_story_tokens = self.tiktoken.count(self.jira_story)
        return self.jira_story

    async def get_confluence_doc(self):
        if self.confluence_doc_data:
            return self.confluence_doc_data
        if not self.jira_manager:
            return ""
        self.confluence_id = await self.jira_manager.get_confluence_link_attached()
        if self.confluence_id:
            self.confluence_doc_data = await ConfluenceManager(document_id=self.confluence_id).get_description_text()
            self.confluence_doc_data_tokens = self.tiktoken.count(self.confluence_doc_data)
        return self.confluence_doc_data

    def get_confluence_id(self):
        return self.confluence_id

    def get_issue_id(self) -> str:
        if not self.issue_id:
            self.issue_id = self.pr_service.pr_details.issue_id
        return self.issue_id

    def get_pr_status(self):
        if not self.pr_status:
            self.pr_status = self.pr_service.pr_model().scm_state()
        return self.pr_status<|MERGE_RESOLUTION|>--- conflicted
+++ resolved
@@ -47,13 +47,6 @@
 
     async def get_relevant_chunk(self):
         if not self.relevant_chunk:
-<<<<<<< HEAD
-            use_new_chunking = (
-                False and get_context_value("team_id") not in CONFIG.config["TEAMS_NOT_SUPPORTED_FOR_NEW_CHUNKING"]
-            )
-            self.relevant_chunk, self.embedding_input_tokens = await ChunkingManger.get_relevant_chunk(
-                self.repo_service, use_new_chunking=use_new_chunking, use_llm_re_ranking=False
-=======
             use_new_chunking = get_context_value("team_id") not in CONFIG.config["TEAMS_NOT_SUPPORTED_FOR_NEW_CHUNKING"]
             self.relevant_chunk, self.embedding_input_tokens = await ChunkingManger.get_relevant_chunks(
                 query=self.pr_service.pr_commit_diff
@@ -66,7 +59,6 @@
                 chunkable_files_with_hashes={},
                 search_type=SearchTypes.NATIVE,
                 process_executor=process_executor,
->>>>>>> 9136e6f8
             )
         return self.relevant_chunk
 
@@ -82,17 +74,10 @@
             self.pr_description_tokens = self.tiktoken.count(self.pr_description)
         return self.pr_description
 
-<<<<<<< HEAD
     async def get_pr_diff(self, append_line_no_info=False, operation="code_review", agent_id=None):
-        pr_diff = await self.repo_service.get_effective_pr_diff(operation, agent_id)
+        pr_diff = await self.pr_service.get_effective_pr_diff(operation, agent_id)
         self.pr_diff_service = self.repo_service.pr_diff_service
         self.pr_diff_tokens = self.pr_diff_service.pr_diffs_token_counts(operation)
-=======
-    async def get_pr_diff(self, append_line_no_info=False):
-        if not self.pr_diff:
-            self.pr_diff = await self.pr_service.get_effective_pr_diff()
-            self.pr_diff_tokens = self.tiktoken.count(self.pr_diff)
->>>>>>> 9136e6f8
         if append_line_no_info:
             return append_line_numbers(pr_diff)
         else:
