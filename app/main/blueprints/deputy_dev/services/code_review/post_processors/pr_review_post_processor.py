--- conflicted
+++ resolved
@@ -36,11 +36,8 @@
 )
 from app.main.blueprints.deputy_dev.services.pr.pr_service import PRService
 from app.main.blueprints.deputy_dev.services.repo.base_repo import BaseRepo
-<<<<<<< HEAD
 from app.main.blueprints.deputy_dev.utils import fetch_setting_errors
-=======
 from app.main.blueprints.deputy_dev.services.setting_service import SettingService
->>>>>>> d9abd563
 
 config = CONFIG.config
 
@@ -120,13 +117,8 @@
         await self.process_affirmation_message()
 
     async def process_affirmation_message(self):
-<<<<<<< HEAD
-        error_message = fetch_setting_errors(CODE_REVIEW_ERRORS)
-        additional_context = {"error": f"\n{error_message}" if error_message else ""}
-=======
         error_message = SettingService.fetch_setting_errors(CODE_REVIEW_ERRORS)
         additional_context = {"error": f"\n\n{error_message}" if error_message else ""}
->>>>>>> d9abd563
         await self.affirmation_service.create_affirmation_reply(
             message_type=self.review_status, commit_id=self.pr_model.commit_id(), additional_context=additional_context
         )
