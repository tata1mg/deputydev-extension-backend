--- conflicted
+++ resolved
@@ -61,22 +61,21 @@
             system_message = f"{system_message}\n{self.params['REPO_INFO_PROMPT']}"
 
         user_message = f"""
-<<<<<<< HEAD
                 Here's the information about the pull request:
 
-                <pull_request_title>
-                {self.params['PULL_REQUEST_TITLE']}
-                </pull_request_title>
+            <pull_request_title>
+            {self.params["PULL_REQUEST_TITLE"]}
+            </pull_request_title>
 
-                <pull_request_description>
-                {self.params['PULL_REQUEST_DESCRIPTION']}
-                </pull_request_description>
+            <pull_request_description>
+            {self.params["PULL_REQUEST_DESCRIPTION"]}
+            </pull_request_description>
 
                 Now, examine the following diff and related code snippets:
 
-                <pull_request_diff>
-                {self.params['PULL_REQUEST_DIFF']}
-                </pull_request_diff>
+            <pull_request_diff>
+            {self.params["PULL_REQUEST_DIFF"]}
+            </pull_request_diff>
 
                 Focus on identifying the following types of errors:
 
@@ -155,111 +154,6 @@
                 Remember to maintain a professional and constructive tone in your comments. Your goal is to help
                 improve the code quality by identifying and explaining errors accurately.
             """
-=======
-            Here's the information about the pull request:
-
-            <pull_request_title>
-            {self.params["PULL_REQUEST_TITLE"]}
-            </pull_request_title>
-
-            <pull_request_description>
-            {self.params["PULL_REQUEST_DESCRIPTION"]}
-            </pull_request_description>
-
-            Now, examine the following diff and related code snippets:
-
-            <pull_request_diff>
-            {self.params["PULL_REQUEST_DIFF"]}
-            </pull_request_diff>
-
-            <contextually_related_code_snippets>
-            {self.params["CONTEXTUALLY_RELATED_CODE_SNIPPETS"]}
-            </contextually_related_code_snippets>
-
-            Focus on identifying the following types of errors:
-
-            1. Runtime errors
-            2. Syntax errors
-            3. Logical errors
-            4. Semantic errors
-            5. Edge cases
-            6. Unhandled exceptions
-
-            Guidelines for identifying each error type:
-            1. Runtime Errors:
-            <runtime_error_guidelines>
-            - Potential issues that could cause the program to crash or behave unexpectedly
-            during execution.
-            </runtime_error_guidelines>
-
-            2. Syntax Errors:
-            <syntax_error_guidelines>
-            - Check for missing semicolons, mismatched parentheses, or incorrect keyword usage.
-            </syntax_error_guidelines>
-
-            3. Logical Errors:
-            <logical_error_guidelines>
-            - Analyze the code's flow and algorithms for incorrect calculations or faulty
-            conditionals.
-            </logical_error_guidelines>
-
-            4. Semantic Errors:
-            <semantic_error_guidelines>
-            - Identify misuse of language features, such as improper type conversions or
-            incorrect method calls.
-            </semantic_error_guidelines>
-
-            5. Edge Cases:
-            <edge_cases_guidelines>
-            - Consider extreme or unusual inputs that might cause unexpected behavior.
-            </edge_cases_guidelines>
-
-            6. Unhandled exceptions:
-            <unhandled_exceptions>
-            - Check for Unhandled exceptions in critical code paths.
-            </unhandled_exceptions> 
-
-            Analyze the code thoroughly and provide your feedback in the following XML format:
-
-            {self.get_xml_review_comments_format(self.params["BUCKET"], self.params["AGENT_NAME"], self.agent_focus_area)} 
-
-            If you are not able to comment due to any reason, be it an error, or you think the PR is good just give the review and root comments tag and don't put anything in it.
-            Example:
-            <review><comments></comments></review>
-
-            Important: Focus exclusively on identifying and reporting errors. Do not comment on other aspects of
-            code review such as security, documentation, performance, or docstrings unless they directly relate
-            to an error.
-
-            When reviewing the code:
-            -  Carefully analyze each change in the diff.
-            -  Focus solely on major error-related issues as outlined above.
-            -  Do not comment on minor issues or hypothetical edge cases
-            -  Do not provide appreciation comments or positive feedback.
-            - Do not change the provided bucket name.
-            -  Consider the context provided by related code snippets.
-            -  For each error found, create a separate <comment> block within the <comments> section.
-            -  Ensure that your comments are clear, concise, and actionable.
-            -  Provide specific line numbers and file paths for each error.
-            -  Assign appropriate confidence scores based on your certainty of the error.
-            - Do not repeat similar comments for multiple instances of the same issue.
-            - <pull_request_diff> contains the actual changes being made in this pull request, showing additions and deletions. 
-                This is the primary focus for review comments. The diff shows:
-                - Added lines (prefixed with +)
-                - Removed lines (prefixed with -)
-                - Context lines (no prefix)
-                Only  Added lines and Removed lines  changes should receive direct review comments.
-            -  Comment ONLY on code present in <pull_request_diff> and Use <contextually_related_code_snippets> 
-            only for understanding impact of change. 
-            -   Do not comment on unchanged code unless directly impacted by the changes.
-            -   Do not duplicate comments for similar issues across different locations.
-            -   If you are suggesting any comment that is already catered please don't include those comment in response.
-            -   Provide the exact, correct bucket name relevant to the issue. Ensure that the value is never left as a placeholder like "$BUCKET".
-
-            Remember to maintain a professional and constructive tone in your comments. Your goal is to help
-            improve the code quality by identifying and explaining errors accurately.
-        """
->>>>>>> 1b117275
 
         if self.params.get("CUSTOM_PROMPT"):
             user_message = f"{user_message}\n{CUSTOM_PROMPT_INSTRUCTIONS}\n{self.params['CUSTOM_PROMPT']}"
