from typing import Any, Dict

from app.backend_common.dataclasses.dataclasses import PromptCategories
from app.backend_common.services.llm.dataclasses.main import UserAndSystemMessages
from app.main.blueprints.deputy_dev.constants.constants import (
    CUSTOM_PROMPT_INSTRUCTIONS,
    AgentFocusArea,
)

from ...base_prompts.claude_3_point_5_sonnet_comment_creation import (
    BaseClaude3Point5SonnetCommentCreationPrompt,
)
from ...dataclasses.main import PromptFeatures


class Claude3Point5SecurityCommentsGenerationPass2Prompt(BaseClaude3Point5SonnetCommentCreationPrompt):
    prompt_type = PromptFeatures.SECURITY_COMMENTS_GENERATION_PASS_2.value
    prompt_category = PromptCategories.CODE_REVIEW.value

    def __init__(self, params: Dict[str, Any]):
        self.params = params
        self.agent_focus_area = AgentFocusArea.SECURITY.value

    def get_prompt(self) -> UserAndSystemMessages:
        system_message = """
            You are a highly skilled code security expert tasked with reviewing a pull request for potential security
            issues and vulnerabilities. Your goal is to provide a thorough and accurate security review,
            improving upon an initial analysis.
        """
        if self.params.get("REPO_INFO_PROMPT"):
            system_message = f"{system_message}\n{self.params['REPO_INFO_PROMPT']}"

        user_message = f"""
            First, review the pr for provided data and guidelines and keep your response in <thinking> tag.
            <data>
            <pull_request_title>
            {self.params["PULL_REQUEST_TITLE"]}
            </pull_request_title>
            
            <pull_request_description>
            {self.params["PULL_REQUEST_DESCRIPTION"]}
            </pull_request_description>
            
            <pull_request_diff>
            {self.params["PULL_REQUEST_DIFF"]}
            </pull_request_diff>
            
            <junior_developer_comments>
            {self.params["REVIEW_COMMENTS_BY_JUNIOR_DEVELOPER"]}
            </junior_developer_comments>
            </data>
            
            <guidelines>
            Conduct a comprehensive security review of the code changes, focusing on the following aspects:
            a. Input validation and sanitization
            b. Authentication and authorization
            c. Data encryption and protection
            d. Secure communication protocols
            e. Use of secure coding practices
            f. Third-party library usage and versioning
            g. Potential for injection attacks (SQL, XSS, CSRF, etc.)
            h. Secure configuration and environment variables
            i. Business logic flaws that could lead to security issues

            4. For each security issue or vulnerability you identify:
            a. Describe the issue, it's potential impact and its severity. This will be a comment on the PR.
            b. Corrected code - Rewrite the code snippet. How the code should be written ideally.
            c. File path - path of the file on which comment is being made
            d. line number - line on which comment is relevant. get this value from `<>` block at each code start in input. Return the exact value present with label `+` or `-`
            e. Confidence score - floating point confidence score of the comment between 0.0 to 1.0

            Be thorough and err on the side of caution. It's better to flag a potential issue for further investigation than to miss a critical vulnerability.

            Keep in mind these important instructions when reviewing the code:
            1. Carefully analyze each change in the diff.
            2. Focus solely on major performance issues that could substantially impact system efficiency.
            3. Do not include appreciation comments, minor suggestions, or repeated issues.
            4. Consider the context provided by contextually related code snippets.
            5. For each finding or improvement, create a separate <comment> block within the <comments> section.
            6. If you find nothing to improve the PR, there should be no <comment> tags inside <comments> tag. Don't say anything other than identified issues/improvements. If no issue is identified, don't say anything.
            7. Ensure that your comments are clear, concise, and actionable.
            8. Provide specific line numbers and file paths for each finding.
            9. Assign appropriate confidence scores based on your certainty of the findings or improvements.
            10. <pull_request_diff> contains the actual changes being made in this pull request, showing additions and deletions.
                This is the primary focus for review comments. The diff shows:
                - Added lines (prefixed with +)
                - Removed lines (prefixed with -)
                - Context lines (no prefix)
                Only added lines and Removed lines changes should receive direct review comments.
            11.  Comment should be part of code present in <pull_request_diff> and Use <contextually_related_code_snippets>
            only for understanding impact of change.
            12.  comment should not be on unchanged code unless directly impacted by the changes.
            13.  comment should not be duplicated for similar issues across different locations.
            14.  Before suggesting a comment or corrective code verify diligently that the suggestion is not already incorporated in the <pull_request_diff>.
            15.  Do not change the provided bucket name.
            16.  Use all the required tools if you need to fetch some piece of code based on it. 

            </guidelines>

            Next, receive the comments from <thinking> and remove comments which follow below criteria mentioned
            in new_guidelines.
            <new_guidelines>
            1. If any comment is already catered.
            2. If comment is not part of added and Removed lines.
            3. If any comment reflects appreciation.
            4. If comment is not part of PR diff.
            </new_guidelines>

<<<<<<< HEAD
           Once you have gathered all necessary context and are confident in your findings, call the
            "parse_final_response" tool with your review in XML format:
            {self.get_xml_review_comments_format(self.params['BUCKET'], self.params['AGENT_NAME'], self.agent_focus_area)} 
=======
            Next, format comments from previous step in the following XML format:
            {self.get_xml_review_comments_format(self.params["BUCKET"], self.params["AGENT_NAME"], self.agent_focus_area)} 
>>>>>>> acd7553f

            If you are not able to comment due to any reason, be it an error, or you think the PR is good just give the review and root comments tag and don't put anything in it.
            Example:
            <review><comments></comments></review>
        """

        if self.params.get("CUSTOM_PROMPT"):
            user_message = f"{user_message}\n{CUSTOM_PROMPT_INSTRUCTIONS}\n{self.params['CUSTOM_PROMPT']}"

        return UserAndSystemMessages(user_message=user_message, system_message=system_message)<|MERGE_RESOLUTION|>--- conflicted
+++ resolved
@@ -93,7 +93,6 @@
             13.  comment should not be duplicated for similar issues across different locations.
             14.  Before suggesting a comment or corrective code verify diligently that the suggestion is not already incorporated in the <pull_request_diff>.
             15.  Do not change the provided bucket name.
-            16.  Use all the required tools if you need to fetch some piece of code based on it. 
 
             </guidelines>
 
@@ -106,14 +105,8 @@
             4. If comment is not part of PR diff.
             </new_guidelines>
 
-<<<<<<< HEAD
            Once you have gathered all necessary context and are confident in your findings, call the
             "parse_final_response" tool with your review in XML format:
-            {self.get_xml_review_comments_format(self.params['BUCKET'], self.params['AGENT_NAME'], self.agent_focus_area)} 
-=======
-            Next, format comments from previous step in the following XML format:
-            {self.get_xml_review_comments_format(self.params["BUCKET"], self.params["AGENT_NAME"], self.agent_focus_area)} 
->>>>>>> acd7553f
 
             If you are not able to comment due to any reason, be it an error, or you think the PR is good just give the review and root comments tag and don't put anything in it.
             Example:
