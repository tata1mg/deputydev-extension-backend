--- conflicted
+++ resolved
@@ -30,104 +30,7 @@
         if self.params.get("REPO_INFO_PROMPT"):
             system_message = f"{system_message}\n{self.params['REPO_INFO_PROMPT']}"
 
-        # user_message = f"""
-        #     First, review the pr for provided data and guidelines and keep your response in <thinking> tag.
-        #
-        #     <data>
-        #     Pull Request Title:
-        #
-        #     <pull_request_title>
-        #     {self.params['PULL_REQUEST_TITLE']}
-        #     </pull_request_title>
-        #
-        #     Pull Request Description:
-        #     <pull_request_description>
-        #     {self.params['PULL_REQUEST_DESCRIPTION']}
-        #     </pull_request_description>
-        #
-        #     <pull_request_diff>
-        #     {self.params['PULL_REQUEST_DIFF']}
-        #     </pull_request_diff>
-        #
-        #     Here are the contextually relevant code snippets:
-        #     <contextually_related_code_snippets>
-        #     {self.params['CONTEXTUALLY_RELATED_CODE_SNIPPETS']}
-        #     </contextually_related_code_snippets>
-        #
-        #     <junior_developer_comments>
-        #     {self.params['REVIEW_COMMENTS_BY_JUNIOR_DEVELOPER']}
-        #     </junior_developer_comments>
-        #     </data>
-        #
-        #     <guidelines>
-        #     Your task is to review these comments for accuracy, relevancy, and correctness. Consider the
-        #     following guidelines while reviewing:
-        #
-        #     <performance>
-        #     - Parallel calls: Suggest executing multiple tasks parallelly if they are not dependent.
-        #     - Caching: Ensure code caches frequently accessed information from downstream service APIs or
-        #     databases.
-        #     - Timeout: Verify proper timeouts are added for API calls or any other network calls.
-        #     </performance>
-        #
-        #     <algorithmic_efficiency>
-        #     - Time Complexity: Evaluate the time complexity of algorithms and suggest optimizations.
-        #     - Space Complexity: Assess space complexity and recommend ways to reduce memory usage.
-        #     - Data Structures: Suggest more efficient data structures to improve performance.
-        #     </algorithmic_efficiency>
-        #
-        #
-        #     <database_query_optimization>
-        #     - Query Optimization: Evaluate the efficiency of database queries and suggest optimizations (e.g.,
-        #     indexing, query refactoring).
-        #     - Connection Management: Review database connection handling and pooling strategies.
-        #     <database_query_optimization>
-        #
-        #
-        #     Keep in mind these important instructions when reviewing the code:
-        #     1. Carefully analyze each change in the diff.
-        #     2. Focus solely on major performance issues that could substantially impact system efficiency.
-        #     3. Do not include appreciation comments, minor suggestions, or repeated issues.
-        #     4. Consider the context provided by contextually related code snippets.
-        #     5. For each finding or improvement, create a separate <comment> block within the <comments> section.
-        #     6. If you find nothing to improve the PR, there should be no <comment> tags inside <comments> tag. Don't say anything other than identified issues/improvements. If no issue is identified, don't say anything.
-        #     7. Ensure that your comments are clear, concise, and actionable.
-        #     8. Provide specific line numbers and file paths for each finding.
-        #     9. Assign appropriate confidence scores based on your certainty of the findings or improvements.
-        #     10. <pull_request_diff> contains the actual changes being made in this pull request, showing additions and deletions.
-        #         This is the primary focus for review comments. The diff shows:
-        #         - Added lines (prefixed with +)
-        #         - Removed lines (prefixed with -)
-        #         - Context lines (no prefix)
-        #         Only added lines and Removed lines changes should receive direct review comments.
-        #     11.  Comment should be part of code present in <pull_request_diff> and Use <contextually_related_code_snippets>
-        #     only for understanding impact of change.
-        #     12.  comment should not be on unchanged code unless directly impacted by the changes.
-        #     13.  comment should not be duplicated for similar issues across different locations.
-        #     14.  Before suggesting a comment or corrective code verify diligently that the suggestion is not already incorporated in the <pull_request_diff>.
-        #     15.  Do not change the provided bucket name.
-        #     </guidelines>
-        #
-        #     Next, receive the comments from <thinking> and remove comments which follow below criteria mentioned
-        #     in new_guidelines.
-        #     <new_guidelines>
-        #     1. If any comment is already catered.
-        #     2. If comment is not part of added and Removed lines.
-        #     3. If any comment reflects appreciation.
-        #     4. If comment is not part of PR diff.
-        #     </new_guidelines>
-        #
-        #     Next, format comments from previous step in the following XML format:
-        #
-        #     {self.get_xml_review_comments_format(self.params['BUCKET'], self.params['AGENT_NAME'], self.agent_focus_area)}
-        #
-        #     If you are not able to comment due to any reason, be it an error, or you think the PR is good just give the review and root comments tag and don't put anything in it.
-        #     Example:
-        #     <review><comments></comments></review>
-        # """
-
         user_message = f"""
-<<<<<<< HEAD
                     First, review the pr for provided data and guidelines and keep your response in <thinking> tag.
 
                     <data>
@@ -212,108 +115,10 @@
                    Once you have gathered all necessary context and are confident in your findings, call the
                     "parse_final_response" tool with your review in XML format::
 
-                    {self.get_xml_review_comments_format(self.params['BUCKET'], self.params['AGENT_NAME'], self.agent_focus_area)} 
-
                     If you are not able to comment due to any reason, be it an error, or you think the PR is good just give the review and root comments tag and don't put anything in it.
                     Example:
                     <review><comments></comments></review>
                 """
-=======
-            First, review the pr for provided data and guidelines and keep your response in <thinking> tag.
-            
-            <data>
-            Pull Request Title:
-            
-            <pull_request_title>
-            {self.params["PULL_REQUEST_TITLE"]}
-            </pull_request_title>
-            
-            Pull Request Description:
-            <pull_request_description>
-            {self.params["PULL_REQUEST_DESCRIPTION"]}
-            </pull_request_description>
-            
-            <pull_request_diff>
-            {self.params["PULL_REQUEST_DIFF"]}
-            </pull_request_diff>
-            
-            Here are the contextually relevant code snippets:
-            <contextually_related_code_snippets>
-            {self.params["CONTEXTUALLY_RELATED_CODE_SNIPPETS"]}
-            </contextually_related_code_snippets>
-            
-            <junior_developer_comments>
-            {self.params["REVIEW_COMMENTS_BY_JUNIOR_DEVELOPER"]}
-            </junior_developer_comments>
-            </data>
-            
-            <guidelines>
-            Your task is to review these comments for accuracy, relevancy, and correctness. Consider the
-            following guidelines while reviewing:
-            
-            <performance>
-            - Parallel calls: Suggest executing multiple tasks parallelly if they are not dependent.
-            - Caching: Ensure code caches frequently accessed information from downstream service APIs or
-            databases.
-            - Timeout: Verify proper timeouts are added for API calls or any other network calls.
-            </performance>
-            
-            <algorithmic_efficiency>
-            - Time Complexity: Evaluate the time complexity of algorithms and suggest optimizations.
-            - Space Complexity: Assess space complexity and recommend ways to reduce memory usage.
-            - Data Structures: Suggest more efficient data structures to improve performance.
-            </algorithmic_efficiency>
-            
-            
-            <database_query_optimization>
-            - Query Optimization: Evaluate the efficiency of database queries and suggest optimizations (e.g.,
-            indexing, query refactoring).
-            - Connection Management: Review database connection handling and pooling strategies.
-            <database_query_optimization>
-
-            
-            Keep in mind these important instructions when reviewing the code:
-            1. Carefully analyze each change in the diff.
-            2. Focus solely on major performance issues that could substantially impact system efficiency.
-            3. Do not include appreciation comments, minor suggestions, or repeated issues.
-            4. Consider the context provided by contextually related code snippets.
-            5. For each finding or improvement, create a separate <comment> block within the <comments> section.
-            6. If you find nothing to improve the PR, there should be no <comment> tags inside <comments> tag. Don't say anything other than identified issues/improvements. If no issue is identified, don't say anything.
-            7. Ensure that your comments are clear, concise, and actionable.
-            8. Provide specific line numbers and file paths for each finding.
-            9. Assign appropriate confidence scores based on your certainty of the findings or improvements.
-            10. <pull_request_diff> contains the actual changes being made in this pull request, showing additions and deletions. 
-                This is the primary focus for review comments. The diff shows:
-                - Added lines (prefixed with +)
-                - Removed lines (prefixed with -)
-                - Context lines (no prefix)
-                Only added lines and Removed lines changes should receive direct review comments.
-            11.  Comment should be part of code present in <pull_request_diff> and Use <contextually_related_code_snippets> 
-            only for understanding impact of change. 
-            12.  comment should not be on unchanged code unless directly impacted by the changes.
-            13.  comment should not be duplicated for similar issues across different locations.
-            14.  Before suggesting a comment or corrective code verify diligently that the suggestion is not already incorporated in the <pull_request_diff>.
-            15.  Do not change the provided bucket name.
-            </guidelines>
-            
-            Next, receive the comments from <thinking> and remove comments which follow below criteria mentioned 
-            in new_guidelines.
-            <new_guidelines>
-            1. If any comment is already catered. 
-            2. If comment is not part of added and Removed lines. 
-            3. If any comment reflects appreciation.
-            4. If comment is not part of PR diff.
-            </new_guidelines>
-            
-            Next, format comments from previous step in the following XML format:
-            
-            {self.get_xml_review_comments_format(self.params["BUCKET"], self.params["AGENT_NAME"], self.agent_focus_area)} 
-
-            If you are not able to comment due to any reason, be it an error, or you think the PR is good just give the review and root comments tag and don't put anything in it.
-            Example:
-            <review><comments></comments></review>
-        """
->>>>>>> acd7553f
 
         if self.params.get("CUSTOM_PROMPT"):
             user_message = f"{user_message}\n{CUSTOM_PROMPT_INSTRUCTIONS}\n{self.params['CUSTOM_PROMPT']}"
