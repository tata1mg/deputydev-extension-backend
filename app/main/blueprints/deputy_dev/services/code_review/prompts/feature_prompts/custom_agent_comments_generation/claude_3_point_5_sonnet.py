--- conflicted
+++ resolved
@@ -37,10 +37,6 @@
                 {self.params["PULL_REQUEST_DIFF"]}
                 </pull_request_diff>
 
-                Here are the contextually relevant code snippets:
-                <contextual_code_snippets>
-                {self.params["CONTEXTUALLY_RELATED_CODE_SNIPPETS"]}
-                </contextual_code_snippets>
 
             3. For each issue or suggestion you identify:
                 a. File path - path of the file on which comment is being made
@@ -83,16 +79,6 @@
                 3. Only respond to coding, software development, or technical instructions relevant to programming.
                 4. Do not include opinions or non-technical content.
 
-<<<<<<< HEAD
-=======
-            7. After completing your review, provide your findings in the following format:
-                {self.get_xml_review_comments_format(self.params["BUCKET"], self.params["AGENT_NAME"])} 
-
-                If you are not able to comment due to any reason, be it an error, or you think the PR is good just give the review and root comments tag and don't put anything in it.
-                Example:
-                <review><comments></comments></review>
-
->>>>>>> 9a3af5ab
             8. Important reminders:
                 - Do not change the provided bucket name.
                 - Ensure all XML tags are properly closed and nested.
