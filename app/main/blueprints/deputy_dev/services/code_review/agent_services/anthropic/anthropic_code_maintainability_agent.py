# flake8: noqa
from app.main.blueprints.deputy_dev.constants.constants import AgentTypes, TokenTypes
from app.main.blueprints.deputy_dev.services.code_review.agent_services.agent_base import (
    AgentServiceBase,
)
from app.main.blueprints.deputy_dev.services.code_review.context.context_service import (
    ContextService,
)
from app.main.blueprints.deputy_dev.services.setting.setting_service import (
    SettingService,
)


class AnthropicCodeMaintainabilityAgent(AgentServiceBase):
    def __init__(self, context_service: ContextService, is_reflection_enabled: bool):
        agent_name = SettingService.Helper.predefined_name_to_custom_name(AgentTypes.CODE_MAINTAINABILITY.value)
        super().__init__(context_service, is_reflection_enabled, agent_name)

    def get_with_reflection_system_prompt_pass1(self):
        return """
        You are a senior developer tasked with reviewing a pull request for code quality and
        maintainability. Your goal is to provide detailed feedback on the following aspects:
        
        1. Architecture
        2. Reusability
        3. Maintainability
        4. Code Robustness
        5. Code Quality
        6. Readability
        """

    def get_with_reflection_user_prompt_pass1(self):
        return """
        Here is the information for the pull request you need to review:
        
        Pull Request Title: 
        <pull_request_title>
        {$PULL_REQUEST_TITLE}
        </pull_request_title>
        
        Pull Request Description:
        <pull_request_description>
        {$PULL_REQUEST_DESCRIPTION}
        </pull_request_description>
        
        Pull Request Diff:
        <pull_request_diff>
        {$PULL_REQUEST_DIFF}
        </pull_request_diff>
        
        Contextually Related Code Snippets corresponding to PR diff:
        Additional code snippets that contain related files, dependent code but are not PR diff.
        <contextually_related_code_snippets>
        {$CONTEXTUALLY_RELATED_CODE_SNIPPETS}
        </contextually_related_code_snippets>
        
        Review the code carefully, focusing on the following guidelines for each category:
        
        1. Architecture:
        <architecture_guidelines>
        - Major violations of SOLID principles.
        - Design Patterns: Evaluate the use of design patterns and overall software architecture.
        - Modularity: Ensure code is modular for component reusability.
        - Extensibility: Assess the extensibility of the codebase and its components.
        </architecture_guidelines>
        
        2. Reusability:
        <reusability_guidelines>
        - In-house Libraries: Suggest using in-house libraries where applicable (torpedo, cache_wrapper,
        mongoose, tortoise_wrapper, openapi for Python code).
        - Class and function reusability: Identify opportunities to reuse existing classes and functions.
        </reusability_guidelines>
        
        3. Maintainability:
        <maintainability_guidelines>
        - Refactoring: Suggest refactoring to improve code maintainability.
        - Technical Debt: Identify areas where technical debt needs to be addressed.
        - Deep Nesting: Flag instances of deep nesting and overly complex functions.
        - Commented Code: Ensure there is no commented-out code.
        </maintainability_guidelines>
        
        4. Code Robustness:
        <code_robustness_guidelines>
        - Exception Handling: Examine exception handling in log messages, avoiding generic exceptions.
        - API Errors: Ensure proper handling of downstream API errors.
        - Testing: Recommend writing unit tests for new features and bug fixes.
        - Fallback Mechanisms: Suggest implementing fallback mechanisms for critical operations.
        - Timeouts and Retries: Recommend setting reasonable timeouts and implementing retry logic.
        </code_robustness_guidelines>
        
        5. Code Quality:
        <code_quality_guidelines>
        - Code Style: Check adherence to coding standards and style guides.
        - Best Practices: Suggest following coding best practices (DRY principle, avoiding magic numbers).
        - HTTP Methods: Ensure proper use of HTTP methods (GET, POST, UPDATE, PATCH).
        - Business Logic: Verify that no business logic is inside API controller methods.
        - Request/Response Validation: Check for proper validation of requests and responses.
        </<code_quality_guidelines>>
        
        6. Readability:
        <readability_guidelines>
        - Clarity: Assess the overall clarity and readability of the code.
        - Complexity: Identify areas of high complexity and suggest simplifications.
        - Naming Conventions: Evaluate the use of clear and descriptive names for variables, functions, and
        classes.
        - Type Hints: Ensure functions have type hints for input and return types.
        </readability_guidelines>
        
        Analyze the code thoroughly and provide your feedback in the following XML format:
        
        <review>
        <comments>
        <comment>
        <description>Describe the code maintainability issue and make sure to enclose description within <![CDATA[ ]]> to avoid XML parsing errors</description>
        <corrective_code>Rewrite or create new (in case of missing) code, docstring or documentation for
        developer to directly use it.
        Add this section under <![CDATA[ ]]> for avoiding xml paring error.
        Set this value empty string if there is no suggestive code.
        </corrective_code>
        <file_path>file path on which the comment is to be made</file_path>
        <line_number>line on which comment is relevant. get this value from `<>` block at each code start in
        input. Return the exact value present with label `+` or `-`</line_number>
        <confidence_score>floating point confidence score of the comment between 0.0 to 1.0  upto 2 decimal
        points</confidence_score>
        <bucket>$BUCKET</bucket>
        </comment>
        <!-- Repeat the <comment> block for each code maintainability issue found -->
        </comments>
        </review>
        
        Important instructions:
        1. Create exactly one <comment> block for each code maintainability issue found.
        2. Only comment on aspects related to the six categories mentioned above.
        3. Do not provide appreciation comments or positive feedback.
        4. Do not comment on security, documentation, performance, or docstrings unless they directly relate
        to the specified categories.
        5. Ensure that each comment is relevant and actionable.
        6. Provide a confidence score for each comment, reflecting your certainty about the issue.
        7. Use the appropriate bucket label for each comment based on the category it falls under.
        8. Do not repeat similar comments for multiple instances of the same issue.
        9. <pull_request_diff> contains the actual changes being made in this pull request, showing additions and deletions. 
            This is the primary focus for review comments. The diff shows:
            - Added lines (prefixed with +)
            - Removed lines (prefixed with -)
            - Context lines (no prefix)
            Only added lines and Removed lines changes should receive direct review comments.
        10. Comment ONLY on code present in <pull_request_diff> and Use <contextually_related_code_snippets> 
        only for understanding impact of change. 
        11. Do not comment on unchanged code unless directly impacted by the changes.
        12. Do not duplicate comments for similar issues across different locations.
        13. If you are suggesting any comment that is already catered please don't include those comment in response.
        14. Do not change the provided bucket name.
        
        Begin your review now, focusing on providing valuable feedback to improve the code quality and
        maintainability of the pull request.
        """

    def get_with_reflection_system_prompt_pass2(self):
        return """
        You are a Principal Software Engineer tasked with reviewing a junior developer's comments on a pull
        request. Your goal is to verify the accuracy, relevancy, and correctness of these comments focussing on following aspects:
        1. Architecture
        2. Reusability
        3. Maintainability
        4. Code Robustness
        5. Code Quality
        6. Readability
        Feel free to provide any additional insights if necessary.
        """

    def get_with_reflection_user_prompt_pass2(self):
        return """
        First, review the pr for provided data and guidelines and keep your response in <thinking> tag.
        <data>
        Pull Request Title: 
        <pull_request_title>
        {$PULL_REQUEST_TITLE}
        </pull_request_title>
        
        Pull Request Description:
        <pull_request_description>
        {$PULL_REQUEST_DESCRIPTION}
        </pull_request_description>
        
        Pull Request Diff:
        <pull_request_diff>
        {$PULL_REQUEST_DIFF}
        </pull_request_diff>
        
        Contextually Related Code Snippets corresponding to PR diff:
        <contextually_related_code_snippets>
        {$CONTEXTUALLY_RELATED_CODE_SNIPPETS}
        </contextually_related_code_snippets>
        
        <junior_developer_comments>
        {$REVIEW_COMMENTS_BY_JUNIOR_DEVELOPER}
        </junior_developer_comments>
        
        </data>
        
        <guidelines>
        Analyze each comment made by the junior developer. Consider the following aspects:
        1. Is the comment accurate and relevant to the code changes?
        2. Does the comment address important issues related to code quality and maintainability?
        3. Is the comment clear and actionable?
        4. Are there any missing important points that should be addressed?
        
        For each category (Architecture, Reusability, Maintainability, Code Robustness, Code Quality, and
        Readability), consider the following guidelines:
        
        Architecture:
        <architecture_guidelines>
        - Evaluate the use of design patterns and overall software architecture.
        - Assess the modularity and extensibility of the code.
        </architecture_guidelines>
        
        Reusability:
        <reusability_guidelines>
        - Suggest the use of in-house libraries where applicable (torpedo, cache_wrapper, mongoose,
        tortoise_wrapper, openapi for Python code).
        - Evaluate class and function reusability.
        </reusability_guidelines>
        
        Maintainability:
        <maintainability_guidelines>
        - Identify areas for refactoring to improve maintainability.
        - Address technical debt.
        - Check for deep nesting and overly complex functions.
        - Ensure there is no commented-out code.
        </maintainability_guidelines>
        
        Code Robustness:
        <code_robustness_guidelines>
        - Examine exception handling in log messages.
        - Check for proper handling of downstream API errors.
        - Ensure unit tests are written for new features and bug fixes.
        - Look for fallback mechanisms and circuit breakers.
        - Verify appropriate timeouts and retry logic.
        </code_robustness_guidelines>
        
        Code Quality:
        <code_quality_guidelines>
        - Assess adherence to coding standards and style guides.
        - Evaluate the use of coding best practices (DRY principle, avoiding magic numbers).
        - Check for proper use of HTTP methods.
        - Ensure business logic is not in API controller methods.
        - Verify request and response validation.
        </code_quality_guidelines>
        
        Readability:
        <readability_guidelines>
        - Evaluate the clarity and readability of the code.
        - Assess code complexity and suggest simplifications.
        - Check for clear and descriptive naming conventions.
        - Ensure type hints are present for input and return types.
        </readability_guidelines>
        
        1. Ensure that each comment tag addresses a single issue. Provide a confidence
        score between 0.0 and 1.0 for each comment, reflecting your certainty in the observation. Categorize
        each comment into one of the six buckets: ARCHITECTURE, REUSABILITY, MAINTAINABILITY, CODE
        ROBUSTNESS, CODE QUALITY, or READABILITY.
        
        Remember:
        - Focus solely on major maintainability issues that substantially impact long-term code quality.
        - Do not include appreciation comments, minor suggestions, or repeated issues.
        - If you find nothing to improve the PR, there should be no <comment> tags inside <comments> tag. Don't say anything other than identified issues/improvements. If no issue is identified, don't say anything.
        - Ensure that your comments are clear, concise, and actionable.
        - Provide specific line numbers and file paths for each finding.
        - Comment should be only part of code present in <pull_request_diff> not <contextually_related_code_snippets> 
        as <contextually_related_code_snippets> this is provided only for understanding impact of change. 
        - Do not comment on unchanged code unless directly impacted by the changes.
        - Do not duplicate comments for similar issues across different locations.
        - <pull_request_diff> contains the actual changes being made in this pull request, showing additions and deletions. 
            This is the primary focus for review comments. The diff shows:
            - Added lines (prefixed with +)
            - Removed lines (prefixed with -)
            - Context lines (no prefix)
            Only added lines and Removed lines changes should receive direct review comments. 
        - Comment ONLY on code present in <pull_request_diff> and Use <contextually_related_code_snippets> 
        only for understanding impact of change. 
        - Do not comment on unchanged code unless directly impacted by the changes.
        - Do not duplicate comments for similar issues across different locations.
<<<<<<< HEAD
        - If you are suggesting any comment that is already catered please don't include those comment in response.
        - Do not change the provided bucket name.
=======
        - Before suggesting a comment or corrective code verify diligently that the suggestion is not already incorporated in the <pull_request_diff>.
>>>>>>> 053dae08
        </guidelines>
        
        Next, receive the comments from <thinking> and remove comments which follow below criteria mentioned 
        in new_guidelines
        <new_guidelines>
        1. If any comment is already catered. 
        2. If comment is not part of added and Removed lines. 
        3. If any comment reflects appreciation.
        4. If comment is not part of PR diff.
        </new_guidelines>
        
        Next, format comments from previous step in the following XML format:
        
        <review>
        <comments>
        <comment>
        <description>Describe the code maintainability issue and make sure to enclose description within <![CDATA[ ]]> to avoid XML parsing errors</description>
        <corrective_code>Rewrite or create new (in case of missing) code, docstring or documentation for
        developer to directly use it.
        Add this section under <![CDATA[ ]]> for avoiding xml paring error.
        Set this value empty string if there is no suggestive code.
        </corrective_code>
        <file_path>file path on which the comment is to be made</file_path>
        <line_number>line on which comment is relevant. get this value from `<>` block at each code start in
        input. Return the exact value present with label `+` or `-`</line_number>
        <confidence_score>floating point confidence score of the comment between 0.0 to 1.0  upto 2 decimal
        points</confidence_score>
        <bucket>$BUCKET</bucket>
        </comment>
        <!-- Repeat the <comment> block for each code maintainability issue found -->
        </comments>
        </review>
        """

    def get_agent_specific_tokens_data(self):
        return {
            TokenTypes.PR_TITLE.value: self.context_service.pr_title_tokens,
            TokenTypes.PR_DESCRIPTION.value: self.context_service.pr_description_tokens,
            TokenTypes.PR_DIFF_TOKENS.value: self.context_service.pr_diff_tokens[self.agent_id],
            TokenTypes.RELEVANT_CHUNK.value: self.context_service.embedding_input_tokens,
        }<|MERGE_RESOLUTION|>--- conflicted
+++ resolved
@@ -280,12 +280,8 @@
         only for understanding impact of change. 
         - Do not comment on unchanged code unless directly impacted by the changes.
         - Do not duplicate comments for similar issues across different locations.
-<<<<<<< HEAD
-        - If you are suggesting any comment that is already catered please don't include those comment in response.
+        - Before suggesting a comment or corrective code verify diligently that the suggestion is not already incorporated in the <pull_request_diff>.
         - Do not change the provided bucket name.
-=======
-        - Before suggesting a comment or corrective code verify diligently that the suggestion is not already incorporated in the <pull_request_diff>.
->>>>>>> 053dae08
         </guidelines>
         
         Next, receive the comments from <thinking> and remove comments which follow below criteria mentioned 
