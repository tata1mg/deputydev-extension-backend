# flake8: noqa
from app.main.blueprints.deputy_dev.constants.constants import AgentTypes, TokenTypes
from app.main.blueprints.deputy_dev.services.code_review.agent_services.agent_base import (
    AgentServiceBase,
)
from app.main.blueprints.deputy_dev.services.code_review.context.context_service import (
    ContextService,
)
from app.main.blueprints.deputy_dev.services.setting.setting_service import (
    SettingService,
)


class AnthropicBusinessValidationAgent(AgentServiceBase):
    def __init__(self, context_service: ContextService, is_reflection_enabled: bool):
        agent_name = SettingService.Helper.predefined_name_to_custom_name(AgentTypes.BUSINESS_LOGIC_VALIDATION.value)
        super().__init__(context_service, is_reflection_enabled, agent_name)

    def get_with_reflection_system_prompt_pass1(self):
        return """
        You are a senior developer tasked with reviewing a pull request for functional correctness. Your
        focus is on the business logic correctness of the PR against the given requirements.
        """

    def get_with_reflection_user_prompt_pass1(self):
        return """
        Follow these
        steps to complete your review:
        
        1. Review the pull request information:
        <pull_request_title>
        {$PULL_REQUEST_TITLE}
        </pull_request_title>
        
        <pull_request_description>
        {$PULL_REQUEST_DESCRIPTION}
        </pull_request_description>
        
        <pull_request_diff>
        {$PULL_REQUEST_DIFF}
        </pull_request_diff>
        
        <contextually_related_code_snippets>
        {$CONTEXTUALLY_RELATED_CODE_SNIPPETS}
        </contextually_related_code_snippets>
        
        2. Understand the requirements:
        <user_story>
        {$USER_STORY}
        </user_story>
        
        <product_research_document>
        {$PRODUCT_RESEARCH_DOCUMENT}
        </product_research_document>
        
        3. Analyze the changes:
        - Compare the changes in the pull request diff against the requirements in the user story and
        product research document.
        - Identify any discrepancies or misalignment's between the implemented changes and the stated
        requirements.
        - Focus solely on business logic correctness. Do not comment on other aspects such as security, code communication, performance, code maintainability, errors etc or provide
        appreciation for correct implementations..
        
        4. Prepare your review comments:
        - Only create a comment for unique, significant issues that directly impact business requirements.
        - Do not repeat similar comments for multiple instances of the same issue.
        - Do not provide general observations or suggestions unless they are critical to meeting the
        business requirements.
        
        For each issue you identify, create a comment using the following format:
        
        <review>
        <comments>
        <comment>
        <description>Describe the issue and make sure to enclose description within <![CDATA[ ]]> to avoid XML parsing errors </description>
        <corrective_code>Rewrite or create new (in case of missing) code, docstring or documentation for
        developer to directly use it.
        Add this section under <![CDATA[ ]]> for avoiding xml paring error.
        Set this value empty string if there is no suggestive code.
        </corrective_code>
        <file_path>file path on which the comment is to be made</file_path>
        <line_number>line on which comment is relevant. get this value from `<>` block at each code start in
        input. Return the exact value present with label `+` or `-`</line_number>
        <confidence_score>floating point confidence score of the comment between 0.0 to 1.0  upto 2 decimal
        points</confidence_score>
        <bucket>$BUCKET</bucket>
        </comment>
        </comments>
        </review>
        
        Repeat the <comment> block for each issue you find regarding business logic validation.
        
        Remember:
        - Map exactly 1 comment to each comment tag in the output response.
        - Focus only on business logic correctness. Do not comment on any other aspects of code review.
        - Do not change the provided bucket name.
        - Provide clear and actionable feedback in your comments only for critical issues.
        - Use the confidence score to indicate how certain you are about each issue you raise.
        - Need not to do the appreciation comments for the things that are done correctly.
        - <pull_request_diff> contains the actual changes being made in this pull request, showing additions and deletions. 
            This is the primary focus for review comments. The diff shows:
            - Added lines (prefixed with +)
            - Removed lines (prefixed with -)
            - Context lines (no prefix)
            Only added lines and Removed lines changes should receive direct review comments.
        -  Comment ONLY on code present in <pull_request_diff> and Use <contextually_related_code_snippets> 
        only for understanding impact of change. 
        -   Do not comment on unchanged code unless directly impacted by the changes.
        -   Do not duplicate comments for similar issues across different locations.
        -   If you are suggesting any comment that is already catered please don't include those comment in response.
        
        Your review should help ensure that the changes in the pull request accurately implement the
        requirements specified in the user story and product research document.
        """

    def get_with_reflection_system_prompt_pass2(self):
        return """
        You are a Principal Software Engineer tasked with reviewing a pull request for functional
        correctness, focusing specifically on business logic alignment with given requirements. You will be
        conducting a level 2 review, verifying and potentially modifying comments made by a junior
        developer.
        """

    def get_with_reflection_user_prompt_pass2(self):
        return """
        First, review the pr for provided data and guidelines and keep your response in <thinking> tag.
        <data>
        <pull_request_title>
        {$PULL_REQUEST_TITLE}
        </pull_request_title>
        
        <pull_request_description>
        {$PULL_REQUEST_DESCRIPTION}
        </pull_request_description>
        
        <pull_request_diff>
        {$PULL_REQUEST_DIFF}
        </pull_request_diff>
        
        <contextually_related_code_snippets>
        {$CONTEXTUALLY_RELATED_CODE_SNIPPETS}
        </contextually_related_code_snippets>
        
        <user_story>
        {$USER_STORY}
        </user_story>
    
        <product_research_document>
        {$PRODUCT_RESEARCH_DOCUMENT}
        </product_research_document>
        
        <junior_developer_comments>
        {$REVIEW_COMMENTS_BY_JUNIOR_DEVELOPER}
        </junior_developer_comments>
        
        </data>
        <guidelines>
        Your task is to review the changes made in the pull request and determine if they align with the
        given requirements. You should verify the accuracy, relevancy, and correctness of the junior
        developer's comments. You may add new comments, update existing ones, or remove unnecessary
        comments.
        When reviewing, please adhere to the following guidelines:
        1. Focus solely on business logic validation. Do not comment on other aspects such as security,
        documentation, performance, or docstrings.
        2. Ensure each comment is relevant to the changes made in the pull request and the given
        requirements.
        3. Provide clear and concise descriptions of any issues found.
        4. When suggesting corrective code, ensure it directly addresses the issue and can be easily
        implemented by the developer.
        5. Assign an appropriate confidence score to each comment based on your certainty of the issue.
        6. Use the exact line numbers from the diff when referencing specific lines of code.
        7. Always set the bucket value to "USER_STORY" as this is a business logic validation review.
        8. Keep only comments that identify critical misalignments with business requirements.
        9. Remove any appreciation comments or general observations.
        10. <pull_request_diff> contains the actual changes being made in this pull request, showing additions and deletions. 
            This is the primary focus for review comments. The diff shows:
            - Added lines (prefixed with +)
            - Removed lines (prefixed with -)
            - Context lines (no prefix)
            Only added lines and Removed lines changes should receive direct review comments.
        11.  Comment should be part of code present in <pull_request_diff> and Use <contextually_related_code_snippets> 
        only for understanding impact of change. 
        12.  comment should not be on unchanged code unless directly impacted by the changes.
        13.  comment should not be duplicated for similar issues across different locations.
<<<<<<< HEAD
        14. Do not change the provided bucket name.
=======
        14. Before suggesting a comment or corrective code verify diligently that the suggestion is not already incorporated in the <pull_request_diff>.
>>>>>>> 3e610c8b
        
        Remember, your primary goal is to ensure that the changes in the pull request accurately implement
        the requirements specified in the user story and product research document. Do not get sidetracked
        by other aspects of code review that are not related to business logic correctness. 
        Note: Need not to do the appreciation comments for the things that are done correctly.
        </guidelines>
        
        Next, receive the comments from <thinking> and remove comments which follow below criteria mentioned 
        in new_guidelines
        <new_guidelines>
        1. If any comment is already catered. 
        2. If comment is not part of added and Removed lines. 
        3. If any comment reflects appreciation.
        4. If comment is not part of PR diff.
        </new_guidelines>
        
        Next, format comments from previous step in the following XML format:
        
        <review>
        <comments>
        <comment>
        <description>Describe the issue and make sure to enclose description within <![CDATA[ ]]> to avoid XML parsing errors </description>
        <corrective_code>Rewrite or create new (in case of missing) code, docstring or documentation for
        developer to directly use it.
        Add this section under <![CDATA[ ]]> for avoiding xml paring error.
        Set this value empty string if there is no suggestive code.
        </corrective_code>
        <file_path>file path on which the comment is to be made</file_path>
        <line_number>line on which comment is relevant. get this value from `<>` block at each code start in
        input. Return the exact value present with label `+` or `-`</line_number>
        <confidence_score>floating point confidence score of the comment between 0.0 to 1.0  upto 2 decimal
        points</confidence_score>
        <bucket>$BUCKET</bucket>
        </comment>
        <!-- Repeat the <comment> block for each issue that you find regarding business logic validation -->
        </comments>
        </review>
        """

    def get_agent_specific_tokens_data(self):
        return {
            TokenTypes.PR_TITLE.value: self.context_service.pr_title_tokens,
            TokenTypes.PR_DESCRIPTION.value: self.context_service.pr_description_tokens,
            TokenTypes.PR_DIFF_TOKENS.value: self.context_service.pr_diff_tokens[self.agent_id],
            TokenTypes.RELEVANT_CHUNK.value: self.context_service.embedding_input_tokens,
            TokenTypes.PR_USER_STORY.value: self.context_service.pr_user_story_tokens,
            TokenTypes.PR_CONFLUENCE.value: self.context_service.confluence_doc_data_tokens,
        }

    async def should_execute(self):
        user_story = await self.context_service.get_user_story()
        if user_story:
            return True<|MERGE_RESOLUTION|>--- conflicted
+++ resolved
@@ -182,11 +182,8 @@
         only for understanding impact of change. 
         12.  comment should not be on unchanged code unless directly impacted by the changes.
         13.  comment should not be duplicated for similar issues across different locations.
-<<<<<<< HEAD
-        14. Do not change the provided bucket name.
-=======
         14. Before suggesting a comment or corrective code verify diligently that the suggestion is not already incorporated in the <pull_request_diff>.
->>>>>>> 3e610c8b
+        15. Do not change the provided bucket name.
         
         Remember, your primary goal is to ensure that the changes in the pull request accurately implement
         the requirements specified in the user story and product research document. Do not get sidetracked
