import time
from abc import ABC, abstractmethod
from string import Template

from torpedo import CONFIG

from app.common.services.chunking.utils.snippet_renderer import render_snippet_array
from app.common.services.tiktoken import TikToken
from app.common.utils.app_logger import AppLogger
from app.common.utils.context_vars import get_context_value
from app.main.blueprints.deputy_dev.constants.constants import (
    CUSTOM_PROMPT_INSTRUCTIONS,
    MultiAgentReflectionIteration,
    TokenTypes,
)
from app.main.blueprints.deputy_dev.services.code_review.context.context_service import (
    ContextService,
)
from app.main.blueprints.deputy_dev.services.setting.setting_service import (
    SettingService,
)
from app.main.blueprints.deputy_dev.utils import repo_meta_info_prompt


class AgentServiceBase(ABC):
    def __init__(
        self,
        context_service: ContextService,
        is_reflection_enabled: bool,
        agent_name,
    ):
        self.context_service = context_service
        self.is_reflection_enabled = is_reflection_enabled
        self.agent_name = agent_name
        self.tiktoken = TikToken()
        self.model = CONFIG.config["FEATURE_MODELS"]["PR_REVIEW"]
        self.agent_setting = SettingService.Helper.agent_setting_by_name(agent_name)
        self.agent_id = self.agent_setting.get("agent_id")

<<<<<<< HEAD
    async def required_prompt_variables(self, comments: str = None) -> dict:
        return {
=======
    async def format_user_prompt(self, prompt: str, comments: str = None):
        relevant_chunks = await self.context_service.agent_wise_relevant_chunks()
        prompt_variables = {
>>>>>>> be29bf36
            "PULL_REQUEST_TITLE": self.context_service.get_pr_title(),
            "PULL_REQUEST_DESCRIPTION": self.context_service.get_pr_description(),
            "PULL_REQUEST_DIFF": await self.context_service.get_pr_diff(
                append_line_no_info=True, agent_id=self.agent_id
            ),
            "REVIEW_COMMENTS_By_JUNIOR_DEVELOPER": comments,
            "CONTEXTUALLY_RELATED_CODE_SNIPPETS": self.agent_relevant_chunk(relevant_chunks),
            "USER_STORY": await self.context_service.get_user_story(),
            "PRODUCT_RESEARCH_DOCUMENT": await self.context_service.get_confluence_doc(),
            "PR_DIFF_WITHOUT_LINE_NUMBER": await self.context_service.get_pr_diff(agent_id=self.agent_id),
            "AGENT_OBJECTIVE": self.agent_objective(self.agent_name),
            "CUSTOM_PROMPT": self.agent_setting.get("custom_prompt") or "",
            "BUCKET": self.agent_setting.get("display_name"),
        }

    async def format_user_prompt(self, prompt: str, comments: str = None):
        prompt_variables = await self.required_prompt_variables(comments)
        template = Template(prompt)
        return template.safe_substitute(prompt_variables)

    def format_system_prompt(self, prompt: str):
        prompt_variables = {"AGENT_NAME": self.agent_name}
        template = Template(prompt)
        return template.safe_substitute(prompt_variables)

    def agent_objective(self, agent_name):
        return self.agent_setting.get("objective", "")

    async def get_system_n_user_prompt(self, reflection_iteration=None, previous_review_comments=None):
        if self.is_reflection_enabled:
            prompt_data: dict = await self.get_with_reflection_prompt(reflection_iteration, previous_review_comments)
        else:
            prompt_data: dict = await self.get_without_reflection_prompt()

        tokens_info = self.get_tokens_data(prompt_data)
        # add common additional info
        prompt_data.update(self.get_additional_info_prompt(tokens_info, reflection_iteration))

        return prompt_data

    def get_additional_info_prompt(self, tokens_info, reflection_iteration):
        return {
            "key": self.agent_name,
            "comment_confidence_score": self.agent_setting.get("confidence_score"),
            "model": self.model,
            "tokens": tokens_info,
            "reflection_iteration": reflection_iteration,
        }

    async def get_with_reflection_prompt(self, reflection_iteration: str, previous_review_comments: str = None):
        if reflection_iteration == MultiAgentReflectionIteration.PASS_1.value:
            t1 = time.time() * 1000
            prompt = await self.get_with_reflection_prompt_pass_1()
            t2 = time.time() * 1000
            AppLogger.log_info(f"Time taken in building prompt for pass 1 - {t2 - t1} ms")
            return prompt
        elif reflection_iteration == MultiAgentReflectionIteration.PASS_2.value:
            t1 = time.time() * 1000
            prompt = await self.get_with_reflection_prompt_pass_2(previous_review_comments)
            t2 = time.time() * 1000
            AppLogger.log_info(f"Time taken in building prompt for pass 2 - {t2 - t1} ms")
            return prompt

    async def get_with_reflection_prompt_pass_1(self):
        system_message = self.get_with_reflection_system_prompt_pass1()
        system_message = self.inject_system_prompt(system_message)
        system_message = self.format_system_prompt(system_message)
        user_prompt = self.get_with_reflection_user_prompt_pass1()
        user_prompt = self.inject_custom_prompt(user_prompt)
        user_message = await self.format_user_prompt(user_prompt)
        structure_type, parse = self.get_structure_type_and_parse_value()
        return {
            "system_message": system_message,
            "user_message": user_message,
            "structure_type": structure_type,
            "parse": parse,
            "exceeds_tokens": self.has_exceeded_token_limit(system_message, user_message),
        }

    def get_structure_type_and_parse_value(self, pass_number=1):
        if pass_number == 1:
            if self.agent_setting["is_custom_agent"]:
                return "xml", True
            else:
                return "text", False
        else:
            return "xml", True

    async def get_with_reflection_prompt_pass_2(self, previous_review_comments):
        system_message = self.get_with_reflection_system_prompt_pass2()
        system_message = self.inject_system_prompt(system_message)
        user_prompt = self.get_with_reflection_user_prompt_pass2()
        user_prompt = self.inject_custom_prompt(user_prompt)
        user_message = await self.format_user_prompt(user_prompt, previous_review_comments)
        structure_type, parse = self.get_structure_type_and_parse_value(pass_number=2)
        return {
            "system_message": system_message,
            "user_message": user_message,
            "structure_type": structure_type,
            "parse": parse,
            "exceeds_tokens": self.has_exceeded_token_limit(system_message, user_message),
        }

    def inject_custom_prompt(self, user_prompt):
        custom_prompt = self.agent_setting.get("custom_prompt")
        if not self.agent_setting.get("is_custom_agent", False) and custom_prompt and custom_prompt.strip():
            return f"{user_prompt}\n{CUSTOM_PROMPT_INSTRUCTIONS}\n{custom_prompt}"
        return user_prompt

    def inject_system_prompt(self, system_prompt):
        """
        Generates a system prompt describing the language and framework being used,
        based on the application settings.
        """
        app_settings = get_context_value("setting").get("app", {})
        repo_info_prompt = repo_meta_info_prompt(app_settings)
        return f"{system_prompt}\n{repo_info_prompt}"

    async def get_without_reflection_prompt(self):
        system_message = self.format_system_prompt(self.get_without_reflection_system_prompt())
        system_message = self.inject_system_prompt(system_message)
        user_message = await self.format_user_prompt(self.get_without_reflection_user_prompt())
        return {
            "system_message": system_message,
            "user_message": user_message,
            "structure_type": "text",
            "parse": False,
            "exceeds_tokens": self.has_exceeded_token_limit(system_message, user_message),
        }

    def get_without_reflection_system_prompt(self):
        # currently as we have common prompt
        return self.get_with_reflection_system_prompt_pass1()

    def get_without_reflection_user_prompt(self):
        # currently as we have common prompt
        user_prompt = self.get_with_reflection_user_prompt_pass1()
        user_prompt = self.inject_custom_prompt(user_prompt)
        return user_prompt

    @abstractmethod
    def get_with_reflection_system_prompt_pass1(self):
        raise NotImplementedError()

    @abstractmethod
    def get_with_reflection_system_prompt_pass2(self):
        raise NotImplementedError()

    @abstractmethod
    def get_with_reflection_user_prompt_pass1(self):
        raise NotImplementedError()

    @abstractmethod
    def get_with_reflection_user_prompt_pass2(self):
        raise NotImplementedError()

    @abstractmethod
    def get_agent_specific_tokens_data(self):
        raise NotImplementedError()

    def get_tokens_data(self, prompt_data):
        tokens_info = self.get_agent_specific_tokens_data()
        tokens_info[TokenTypes.SYSTEM_PROMPT.value] = self.tiktoken.count(prompt_data.get("system_message", ""))
        tokens_info[TokenTypes.USER_PROMPT.value] = self.tiktoken.count(prompt_data.get("user_message", ""))
        return tokens_info

    async def should_execute(self):
        return True

    def has_exceeded_token_limit(self, system_message, user_message):
        token_count = self.tiktoken.count(system_message + user_message)
        model_input_token_limit = CONFIG.config["LLM_MODELS"][self.model]["INPUT_TOKENS_LIMIT"]
        if token_count <= model_input_token_limit:
            return False
        AppLogger.log_info(
            f"Prompt: {self.agent_name} token count {token_count} exceeds the allowed limit of {model_input_token_limit}."
        )
        return True

    def agent_relevant_chunk(self, relevant_chunks: dict):
        relevant_chunks_index = relevant_chunks["relevant_chunks_mapping"][self.agent_id]
        agent_relevant_chunks = []
        for index in relevant_chunks_index:
            agent_relevant_chunks.append(relevant_chunks["relevant_chunks"][index])
        return render_snippet_array(agent_relevant_chunks)<|MERGE_RESOLUTION|>--- conflicted
+++ resolved
@@ -37,14 +37,9 @@
         self.agent_setting = SettingService.Helper.agent_setting_by_name(agent_name)
         self.agent_id = self.agent_setting.get("agent_id")
 
-<<<<<<< HEAD
-    async def required_prompt_variables(self, comments: str = None) -> dict:
-        return {
-=======
     async def format_user_prompt(self, prompt: str, comments: str = None):
         relevant_chunks = await self.context_service.agent_wise_relevant_chunks()
         prompt_variables = {
->>>>>>> be29bf36
             "PULL_REQUEST_TITLE": self.context_service.get_pr_title(),
             "PULL_REQUEST_DESCRIPTION": self.context_service.get_pr_description(),
             "PULL_REQUEST_DIFF": await self.context_service.get_pr_diff(
@@ -59,6 +54,25 @@
             "CUSTOM_PROMPT": self.agent_setting.get("custom_prompt") or "",
             "BUCKET": self.agent_setting.get("display_name"),
         }
+        template = Template(prompt)
+        return template.safe_substitute(prompt_variables)
+
+    async def required_prompt_variables(self, comments: str = None) -> dict:
+        return {
+            "PULL_REQUEST_TITLE": self.context_service.get_pr_title(),
+            "PULL_REQUEST_DESCRIPTION": self.context_service.get_pr_description(),
+            "PULL_REQUEST_DIFF": await self.context_service.get_pr_diff(
+                append_line_no_info=True, agent_id=self.agent_id
+            ),
+            "REVIEW_COMMENTS_By_JUNIOR_DEVELOPER": comments,
+            "CONTEXTUALLY_RELATED_CODE_SNIPPETS": self.agent_relevant_chunk(relevant_chunks),
+            "USER_STORY": await self.context_service.get_user_story(),
+            "PRODUCT_RESEARCH_DOCUMENT": await self.context_service.get_confluence_doc(),
+            "PR_DIFF_WITHOUT_LINE_NUMBER": await self.context_service.get_pr_diff(agent_id=self.agent_id),
+            "AGENT_OBJECTIVE": self.agent_objective(self.agent_name),
+            "CUSTOM_PROMPT": self.agent_setting.get("custom_prompt") or "",
+            "BUCKET": self.agent_setting.get("display_name"),
+        }
 
     async def format_user_prompt(self, prompt: str, comments: str = None):
         prompt_variables = await self.required_prompt_variables(comments)
