import json
from typing import Any, Dict, List, Optional, cast

from deputydev_core.services.chunking.chunk_info import ChunkInfo
from deputydev_core.services.chunking.utils.snippet_renderer import render_snippet_array
from deputydev_core.utils.app_logger import AppLogger
from deputydev_core.utils.context_vars import get_context_value
from torpedo import CONFIG

from app.backend_common.models.dto.message_thread_dto import (
    LLModels,
    ToolUseResponseContent,
    ToolUseResponseData,
)
from app.backend_common.services.llm.dataclasses.main import (
    ConversationTool,
    NonStreamingParsedLLMCallResponse,
)
from app.backend_common.services.llm.dataclasses.unified_conversation_turn import (
    AssistantConversationTurn,
    ToolConversationTurn,
    UnifiedConversationTurn,
    UnifiedTextConversationTurnContent,
    UnifiedToolRequestConversationTurnContent,
    UnifiedToolResponseConversationTurnContent,
    UserConversationTurn,
)
from app.backend_common.services.llm.handler import LLMHandler
from app.backend_common.services.llm.prompts.base_prompt import BasePrompt
from app.main.blueprints.deputy_dev.models.dto.review_agent_chats_dto import (
    ActorType,
    MessageType,
    ReviewAgentChatCreateRequest,
    ReviewAgentChatDTO,
    ReviewAgentChatUpdateRequest,
    TextMessageData,
    ToolUseMessageData,
)
from app.main.blueprints.deputy_dev.services.code_review.common.agents.dataclasses.main import (
    AgentRunResult,
)
from app.main.blueprints.deputy_dev.services.code_review.common.prompts.base_prompts.dataclasses.main import (
    LLMCommentData,
)
from app.main.blueprints.deputy_dev.services.code_review.common.prompts.dataclasses.main import (
    PromptFeatures,
)
from app.main.blueprints.deputy_dev.services.code_review.common.tools.constants.tools_fallback import (
    EXCEPTION_RAISED_FALLBACK,
    NO_TOOL_USE_FALLBACK_PROMPT,
)
from app.main.blueprints.deputy_dev.services.code_review.common.tools.parse_final_response import PARSE_FINAL_RESPONSE
from app.main.blueprints.deputy_dev.services.code_review.common.tools.tool_request_manager import (
    ToolRequestManager,
)
from app.main.blueprints.deputy_dev.services.code_review.vcs_review.agents.base_code_review_agent import (
    BaseCodeReviewAgent,
)
from app.main.blueprints.deputy_dev.services.code_review.vcs_review.context.context_service import (
    ContextService,
)
from app.main.blueprints.deputy_dev.services.repository.review_agent_chats.repository import ReviewAgentChatsRepository
from app.main.blueprints.deputy_dev.services.setting.setting_service import (
    SettingService,
)
from app.main.blueprints.deputy_dev.utils import repo_meta_info_prompt


class BaseCommenterAgent(BaseCodeReviewAgent):
    is_dual_pass: bool
    prompt_features: List[PromptFeatures]

    def __init__(
        self,
        context_service: ContextService,
        is_reflection_enabled: bool,
        llm_handler: LLMHandler[PromptFeatures],
        model: LLModels,
    ) -> None:
        super().__init__(context_service, is_reflection_enabled, llm_handler, model)
        self.agent_name = SettingService.helper.predefined_name_to_custom_name(self.agent_name)
        self.agent_setting = SettingService.helper.agent_setting_by_name(self.agent_name)
        self.agent_id = self.agent_setting.get("agent_id")
        self.display_name = self.agent_setting.get("display_name")
        self.tool_request_manager = ToolRequestManager(context_service=self.context_service)

    def agent_relevant_chunk(self, relevant_chunks: Dict[str, Any]) -> str:
        relevant_chunks_index = relevant_chunks["relevant_chunks_mapping"][self.agent_id]
        agent_relevant_chunks: List[ChunkInfo] = []
        for index in relevant_chunks_index:
            agent_relevant_chunks.append(relevant_chunks["relevant_chunks"][index])
        return render_snippet_array(agent_relevant_chunks)

    async def required_prompt_variables(self, last_pass_result: Optional[Any] = None) -> Dict[str, Optional[str]]:
        last_pass_comments_str = ""
        if last_pass_result:
            last_pass_comments: List[LLMCommentData] = last_pass_result.get("comments") or []
            last_pass_comments_str = json.dumps([comment.model_dump(mode="json") for comment in last_pass_comments])

        return {
            "PULL_REQUEST_TITLE": self.context_service.get_pr_title(),
            "PULL_REQUEST_DESCRIPTION": self.context_service.get_pr_description(),
            "PULL_REQUEST_DIFF": await self.context_service.get_pr_diff(
                append_line_no_info=True, agent_id=self.agent_id
            ),
            "REVIEW_COMMENTS_BY_JUNIOR_DEVELOPER": last_pass_comments_str,
            "USER_STORY": await self.context_service.get_user_story(),
            "PRODUCT_RESEARCH_DOCUMENT": await self.context_service.get_confluence_doc(),
            "PR_DIFF_WITHOUT_LINE_NUMBER": await self.context_service.get_pr_diff(agent_id=self.agent_id),
            "AGENT_OBJECTIVE": self.agent_setting.get("objective", ""),
            "CUSTOM_PROMPT": self.agent_setting.get("custom_prompt") or "",
            "BUCKET": self.agent_setting.get("display_name"),
            "REPO_INFO_PROMPT": repo_meta_info_prompt(get_context_value("setting").get("app", {})),
            "AGENT_NAME": self.agent_type.value,
        }

    def get_additional_info_prompt(self, tokens_info: Any, reflection_iteration: Any) -> Dict[str, Any]:
        return {
            "key": self.agent_name,
            "comment_confidence_score": self.agent_setting.get("confidence_score"),
            "model": self.model,
            "tokens": tokens_info,
            "reflection_iteration": reflection_iteration,
        }

    def get_display_name(self) -> str:
        return self.agent_setting.get("display_name")

<<<<<<< HEAD
    def _get_conversation_turns_from_chat(
        self, chat_dto_list: List[ReviewAgentChatDTO]
    ) -> List[UnifiedConversationTurn]:
        conversation_turns: List[UnifiedConversationTurn] = []
        for chat in chat_dto_list:
            if isinstance(chat.message_data, TextMessageData) and chat.actor == ActorType.REVIEW_AGENT:
                conversation_turns.append(
                    UserConversationTurn(content=[UnifiedTextConversationTurnContent(text=chat.message_data.text)])
                )
            elif isinstance(chat.message_data, ToolUseMessageData) and chat.actor == ActorType.ASSISTANT:
                conversation_turns.append(
                    AssistantConversationTurn(
                        content=[
                            UnifiedToolRequestConversationTurnContent(
                                tool_name=chat.message_data.tool_name,
                                tool_input=chat.message_data.tool_input,
                                tool_use_id=chat.message_data.tool_use_id,
                            )
                        ]
                    )
                )
                if chat.message_data.tool_response:
                    conversation_turns.append(
                        ToolConversationTurn(
                            content=[
                                UnifiedToolResponseConversationTurnContent(
                                    tool_name=chat.message_data.tool_name,
                                    tool_use_response=chat.message_data.tool_response,
                                    tool_use_id=chat.message_data.tool_use_id,
                                )
                            ]
                        )
                    )
        return conversation_turns

    async def run_agent(self, session_id: int) -> AgentRunResult:  # noqa: C901
=======
    async def run_agent(self, session_id: int) -> AgentRunResult:  # noqa : C901
>>>>>>> e7ea64b7
        """
        Run the agent and return the agent run result
        """
        total_passes = 1 if not self.is_dual_pass else 2
        last_pass_result: Optional[Any] = None
        tokens_data: Dict[str, Dict[str, Any]] = {}

        for pass_num in range(1, total_passes + 1):
            prompt_feature = self.prompt_features[pass_num - 1]  # 0 indexed

            # check if the token limit has been exceeded
            prompt_vars = await self.required_prompt_variables(last_pass_result=last_pass_result or {})
            prompt_handler = self.llm_handler.prompt_handler_map.get_prompt(
                model_name=self.model, feature=prompt_feature
            )(prompt_vars)
            user_and_system_messages = prompt_handler.get_prompt()
            current_tokens_data = self.get_tokens_data(user_and_system_messages)
            token_limit_exceeded = self.has_exceeded_token_limit(user_and_system_messages)

            token_key = f"{self.agent_name}PASS_{pass_num}"
            tokens_data[token_key] = current_tokens_data

            if token_limit_exceeded:
                return AgentRunResult(
                    agent_result=None,
                    prompt_tokens_exceeded=True,
                    agent_name=self.agent_name,
                    agent_type=self.agent_type,
                    model=self.model,
                    tokens_data=tokens_data,
                )

            # Get the tools to use for PR review flow
            tools_to_use = self.get_tools_for_review(prompt_handler)

            chat_dto_list: List[ReviewAgentChatDTO] = []

            # store the first query in review_agent_chats
            start_chat = await ReviewAgentChatsRepository.create_chat(
                ReviewAgentChatCreateRequest(
                    session_id=session_id,
                    agent_id=self.agent_id,
                    actor=ActorType.REVIEW_AGENT,
                    message_type=MessageType.TEXT,
                    message_data=TextMessageData(text=user_and_system_messages.user_message),
                    metadata={},
                )
            )
            chat_dto_list.append(start_chat)

            # Initial query to the LLM
            llm_response = await self.llm_handler.start_llm_query(
                session_id=session_id,
                prompt_feature=prompt_feature,
                llm_model=self.model,
                prompt_vars=prompt_vars,
                tools=tools_to_use,
                conversation_turns=self._get_conversation_turns_from_chat(chat_dto_list),
            )

            if not isinstance(llm_response, NonStreamingParsedLLMCallResponse):
                raise ValueError(f"LLM Response is not of type NonStreamingParsedLLMCallResponse: {llm_response}")

            tokens_data[token_key].update(
                {
                    "input_tokens": llm_response.usage.input,
                    "output_tokens": llm_response.usage.output,
                }
            )

            # Process tool use requests iteratively
<<<<<<< HEAD
            current_response: NonStreamingParsedLLMCallResponse = llm_response
            max_iterations: int = cast(
                int,
                CONFIG.config[  # type: ignore
                    "MAX_REVIEW_TOOL_ITERATIONS"
                ],
            )  # Limit the number of iterations to prevent infinite loops
            iteration_count: int = 0
=======
            current_response = llm_response
            max_iterations = CONFIG.config[
                "MAX_REVIEW_TOOL_ITERATIONS"
            ]  # Limit the number of iterations to prevent infinite loops
            iteration_count = 0
            user_and_system_messages = None
>>>>>>> e7ea64b7

            while iteration_count <= max_iterations:
                # Check if parse_final_response tool is used
                if self.tool_request_manager.is_final_response(current_response):
                    try:
                        # extract final response tool use
                        tool_use_request = self.tool_request_manager.get_tool_use_request_data(
                            current_response, session_id
                        )
                        if not tool_use_request:
                            raise ValueError(f"No tool use request found in LLM response: {current_response}")
                        # store final response in review_agent_chats
                        current_turn_chat = await ReviewAgentChatsRepository.create_chat(
                            ReviewAgentChatCreateRequest(
                                session_id=session_id,
                                agent_id=self.agent_id,
                                actor=ActorType.ASSISTANT,
                                message_type=MessageType.TOOL_USE,
                                message_data=ToolUseMessageData(
                                    tool_name=tool_use_request.content.tool_name,
                                    tool_input=tool_use_request.content.tool_input,
                                    tool_use_id=tool_use_request.content.tool_use_id,
                                ),
                                metadata={},
                            )
                        )
                        chat_dto_list.append(current_turn_chat)
                        final_response = self.tool_request_manager.extract_final_response(current_response)

                        last_pass_result = final_response
                        break
                    except Exception as e:  # noqa: BLE001
                        AppLogger.log_error(f"Error processing parse_final_response Retrying with LLM : {e}")
                        # Create a tool use response with error feedback
                        tool_use_responses = ToolUseResponseData(
                            content=ToolUseResponseContent(
                                tool_name="parse_final_response",
                                tool_use_id=current_response.parsed_content[0].content.tool_use_id,
                                response=EXCEPTION_RAISED_FALLBACK.format(
                                    tool_name="parse_final_response",
                                    tool_input=json.dumps(
                                        current_response.parsed_content[0].content.tool_input, indent=2
                                    ),
                                    error_message=str(e),
                                ),
                            )
                        )

                        # store the tool use response in the last tool_request chat in review_agent_chats
                        last_chat = chat_dto_list[-1]
                        last_chat.message_data.tool_response = tool_use_response.content.response
                        await ReviewAgentChatsRepository.update_chat(
                            chat_id=last_chat.id,
                            update_data=ReviewAgentChatUpdateRequest(message_data=last_chat.message_data),
                        )

                        # Submit the error feedback to the LLM
                        current_turn_response = await self.llm_handler.start_llm_query(
                            session_id=session_id,
<<<<<<< HEAD
=======
                            tool_use_responses=[tool_use_responses],
>>>>>>> e7ea64b7
                            tools=tools_to_use,
                            conversation_turns=self._get_conversation_turns_from_chat(chat_dto_list),
                            prompt_feature=prompt_feature,
                            llm_model=self.model,
                            prompt_vars=prompt_vars,
                        )
                        if not isinstance(current_turn_response, NonStreamingParsedLLMCallResponse):
                            raise ValueError(
                                f"LLM Response is not of type NonStreamingParsedLLMCallResponse: {current_turn_response}"
                            )
                        current_response = current_turn_response
                        iteration_count += 1
                        continue

                if not hasattr(current_response, "parsed_content") or not current_response.parsed_content:
                    # No tool use request block received
                    # store feedback query in review_agent_chats

                    current_turn_chat = await ReviewAgentChatsRepository.create_chat(
                        ReviewAgentChatCreateRequest(
                            session_id=session_id,
                            agent_id=self.agent_id,
                            actor=ActorType.REVIEW_AGENT,
                            message_type=MessageType.TEXT,
                            message_data=TextMessageData(text=NO_TOOL_USE_FALLBACK_PROMPT),
                            metadata={},
                        )
                    )
                    chat_dto_list.append(current_turn_chat)
                    current_turn_response = await self.llm_handler.start_llm_query(
                        session_id=session_id,
                        tools=tools_to_use,
                        conversation_turns=self._get_conversation_turns_from_chat(chat_dto_list),
                        prompt_feature=prompt_feature,
                        llm_model=self.model,
                        prompt_vars=prompt_vars,
                    )
                    if not isinstance(current_turn_response, NonStreamingParsedLLMCallResponse):
                        raise ValueError(
                            f"LLM Response is not of type NonStreamingParsedLLMCallResponse: {current_turn_response}"
                        )
                    current_response = current_turn_response
                    iteration_count += 1

                else:
                    # Iterative tool use
<<<<<<< HEAD
                    tool_use_request = self.tool_request_manager.get_tool_use_request_data(current_response, session_id)

                    if tool_use_request:
                        # store tool use request in review_agent_chats
                        current_turn_chat = await ReviewAgentChatsRepository.create_chat(
                            ReviewAgentChatCreateRequest(
                                session_id=session_id,
                                agent_id=self.agent_id,
                                actor=ActorType.ASSISTANT,
                                message_type=MessageType.TOOL_USE,
                                message_data=ToolUseMessageData(
                                    tool_use_id=tool_use_request.content.tool_use_id,
                                    tool_input=tool_use_request.content.tool_input,
                                    tool_name=tool_use_request.content.tool_name,
                                ),
                                metadata={},
                            )
                        )
                        chat_dto_list.append(current_turn_chat)
                        tool_use_response = await self.tool_request_manager.process_tool_use_request(
                            tool_use_request, session_id
                        )

                        last_chat = chat_dto_list[-1]
                        last_chat.message_data.tool_response = tool_use_response.content.response
                        await ReviewAgentChatsRepository.update_chat(
                            chat_id=last_chat.id,
                            update_data=ReviewAgentChatUpdateRequest(message_data=last_chat.message_data),
                        )

                        # Submit the tool use response to the LLM
                        current_turn_response = await self.llm_handler.start_llm_query(
                            session_id=session_id,
                            tools=tools_to_use,
                            conversation_turns=self._get_conversation_turns_from_chat(chat_dto_list),
                            prompt_feature=prompt_feature,
                            llm_model=self.model,
                            prompt_vars=prompt_vars,
=======
                    tool_use_responses = await self.tool_request_manager.process_tool_use_request(
                        current_response, session_id
                    )

                    if tool_use_responses:
                        # Submit the tool use response to the LLM
                        if iteration_count == max_iterations - 1:
                            user_and_system_messages = prompt_handler.get_finalize_iteration_breached_prompt()

                        current_response = await self.llm_handler.submit_batch_tool_use_response(
                            session_id=session_id,
                            tool_use_responses=tool_use_responses,
                            tools=tools_to_use,
                            prompt_type=prompt_handler.prompt_type,
                            user_and_system_messages=user_and_system_messages,
>>>>>>> e7ea64b7
                        )
                        if not isinstance(current_turn_response, NonStreamingParsedLLMCallResponse):
                            raise ValueError(
                                f"LLM Response is not of type NonStreamingParsedLLMCallResponse: {current_turn_response}"
                            )
                        current_response = current_turn_response
                        iteration_count += 1

            if iteration_count > max_iterations:
                AppLogger.log_error(
                    f"Maximum number of iterations ({max_iterations}) reached for agent {self.agent_name}"
                )
                last_pass_result = {"comments": []}

        return AgentRunResult(
            agent_result=last_pass_result,
            prompt_tokens_exceeded=False,
            agent_name=self.agent_name,
            agent_type=self.agent_type,
            model=self.model,
            tokens_data=tokens_data,
            display_name=self.get_display_name(),
        )

    def get_tools_for_review(self, prompt_handler: BasePrompt) -> List[ConversationTool]:
        """
        Get the appropriate tools for the review based on whether tools are disabled.

        Args:
            prompt_handler: The prompt handler instance

        Returns:
            List of tools to use for the review
        """
        if getattr(prompt_handler, "disable_tools", False):
            # When tools are disabled, only use the parse_final_response tool
            return [PARSE_FINAL_RESPONSE]
        return self.tool_request_manager.get_tools()<|MERGE_RESOLUTION|>--- conflicted
+++ resolved
@@ -126,7 +126,6 @@
     def get_display_name(self) -> str:
         return self.agent_setting.get("display_name")
 
-<<<<<<< HEAD
     def _get_conversation_turns_from_chat(
         self, chat_dto_list: List[ReviewAgentChatDTO]
     ) -> List[UnifiedConversationTurn]:
@@ -163,9 +162,6 @@
         return conversation_turns
 
     async def run_agent(self, session_id: int) -> AgentRunResult:  # noqa: C901
-=======
-    async def run_agent(self, session_id: int) -> AgentRunResult:  # noqa : C901
->>>>>>> e7ea64b7
         """
         Run the agent and return the agent run result
         """
@@ -237,7 +233,6 @@
             )
 
             # Process tool use requests iteratively
-<<<<<<< HEAD
             current_response: NonStreamingParsedLLMCallResponse = llm_response
             max_iterations: int = cast(
                 int,
@@ -246,24 +241,16 @@
                 ],
             )  # Limit the number of iterations to prevent infinite loops
             iteration_count: int = 0
-=======
-            current_response = llm_response
-            max_iterations = CONFIG.config[
-                "MAX_REVIEW_TOOL_ITERATIONS"
-            ]  # Limit the number of iterations to prevent infinite loops
-            iteration_count = 0
-            user_and_system_messages = None
->>>>>>> e7ea64b7
 
             while iteration_count <= max_iterations:
                 # Check if parse_final_response tool is used
                 if self.tool_request_manager.is_final_response(current_response):
                     try:
                         # extract final response tool use
-                        tool_use_request = self.tool_request_manager.get_tool_use_request_data(
+                        tool_use_requests = self.tool_request_manager.get_tool_use_request_data(
                             current_response, session_id
                         )
-                        if not tool_use_request:
+                        if not tool_use_requests:
                             raise ValueError(f"No tool use request found in LLM response: {current_response}")
                         # store final response in review_agent_chats
                         current_turn_chat = await ReviewAgentChatsRepository.create_chat(
@@ -273,9 +260,9 @@
                                 actor=ActorType.ASSISTANT,
                                 message_type=MessageType.TOOL_USE,
                                 message_data=ToolUseMessageData(
-                                    tool_name=tool_use_request.content.tool_name,
-                                    tool_input=tool_use_request.content.tool_input,
-                                    tool_use_id=tool_use_request.content.tool_use_id,
+                                    tool_name=tool_use_requests[0].content.tool_name,
+                                    tool_input=tool_use_requests[0].content.tool_input,
+                                    tool_use_id=tool_use_requests[0].content.tool_use_id,
                                 ),
                                 metadata={},
                             )
@@ -304,7 +291,8 @@
 
                         # store the tool use response in the last tool_request chat in review_agent_chats
                         last_chat = chat_dto_list[-1]
-                        last_chat.message_data.tool_response = tool_use_response.content.response
+                        if isinstance(last_chat.message_data, ToolUseMessageData):
+                            last_chat.message_data.tool_response = tool_use_responses.content.response
                         await ReviewAgentChatsRepository.update_chat(
                             chat_id=last_chat.id,
                             update_data=ReviewAgentChatUpdateRequest(message_data=last_chat.message_data),
@@ -313,10 +301,6 @@
                         # Submit the error feedback to the LLM
                         current_turn_response = await self.llm_handler.start_llm_query(
                             session_id=session_id,
-<<<<<<< HEAD
-=======
-                            tool_use_responses=[tool_use_responses],
->>>>>>> e7ea64b7
                             tools=tools_to_use,
                             conversation_turns=self._get_conversation_turns_from_chat(chat_dto_list),
                             prompt_feature=prompt_feature,
@@ -363,36 +347,58 @@
 
                 else:
                     # Iterative tool use
-<<<<<<< HEAD
-                    tool_use_request = self.tool_request_manager.get_tool_use_request_data(current_response, session_id)
-
-                    if tool_use_request:
-                        # store tool use request in review_agent_chats
-                        current_turn_chat = await ReviewAgentChatsRepository.create_chat(
-                            ReviewAgentChatCreateRequest(
-                                session_id=session_id,
-                                agent_id=self.agent_id,
-                                actor=ActorType.ASSISTANT,
-                                message_type=MessageType.TOOL_USE,
-                                message_data=ToolUseMessageData(
-                                    tool_use_id=tool_use_request.content.tool_use_id,
-                                    tool_input=tool_use_request.content.tool_input,
-                                    tool_name=tool_use_request.content.tool_name,
+                    tool_use_requests = self.tool_request_manager.get_tool_use_request_data(
+                        current_response, session_id
+                    )
+
+                    if tool_use_requests:
+                        for tool_use_request in tool_use_requests:
+                            # store tool use request in review_agent_chats
+                            current_turn_chat = await ReviewAgentChatsRepository.create_chat(
+                                ReviewAgentChatCreateRequest(
+                                    session_id=session_id,
+                                    agent_id=self.agent_id,
+                                    actor=ActorType.ASSISTANT,
+                                    message_type=MessageType.TOOL_USE,
+                                    message_data=ToolUseMessageData(
+                                        tool_use_id=tool_use_request.content.tool_use_id,
+                                        tool_input=tool_use_request.content.tool_input,
+                                        tool_name=tool_use_request.content.tool_name,
+                                    ),
+                                    metadata={},
+                                )
+                            )
+
+                            chat_dto_list.append(current_turn_chat)
+
+                        tool_use_responses = await self.tool_request_manager.process_tool_use_request(
+                            current_response, session_id
+                        )
+
+                        if tool_use_responses:
+                            if iteration_count == max_iterations - 1:
+                                prompt_vars["final_breach"] = "true"
+
+                        for tool_response in tool_use_responses:
+                            corresp_tool_request = next(
+                                (
+                                    req
+                                    for req in chat_dto_list
+                                    if isinstance(req.message_data, ToolUseMessageData)
+                                    and req.message_data.tool_use_id == tool_response.content.tool_use_id
                                 ),
-                                metadata={},
-                            )
-                        )
-                        chat_dto_list.append(current_turn_chat)
-                        tool_use_response = await self.tool_request_manager.process_tool_use_request(
-                            tool_use_request, session_id
-                        )
-
-                        last_chat = chat_dto_list[-1]
-                        last_chat.message_data.tool_response = tool_use_response.content.response
-                        await ReviewAgentChatsRepository.update_chat(
-                            chat_id=last_chat.id,
-                            update_data=ReviewAgentChatUpdateRequest(message_data=last_chat.message_data),
-                        )
+                                None,
+                            )
+                            if corresp_tool_request and isinstance(
+                                corresp_tool_request.message_data, ToolUseMessageData
+                            ):
+                                corresp_tool_request.message_data.tool_response = tool_response.content.response
+                                await ReviewAgentChatsRepository.update_chat(
+                                    chat_id=corresp_tool_request.id,
+                                    update_data=ReviewAgentChatUpdateRequest(
+                                        message_data=corresp_tool_request.message_data
+                                    ),
+                                )
 
                         # Submit the tool use response to the LLM
                         current_turn_response = await self.llm_handler.start_llm_query(
@@ -402,23 +408,6 @@
                             prompt_feature=prompt_feature,
                             llm_model=self.model,
                             prompt_vars=prompt_vars,
-=======
-                    tool_use_responses = await self.tool_request_manager.process_tool_use_request(
-                        current_response, session_id
-                    )
-
-                    if tool_use_responses:
-                        # Submit the tool use response to the LLM
-                        if iteration_count == max_iterations - 1:
-                            user_and_system_messages = prompt_handler.get_finalize_iteration_breached_prompt()
-
-                        current_response = await self.llm_handler.submit_batch_tool_use_response(
-                            session_id=session_id,
-                            tool_use_responses=tool_use_responses,
-                            tools=tools_to_use,
-                            prompt_type=prompt_handler.prompt_type,
-                            user_and_system_messages=user_and_system_messages,
->>>>>>> e7ea64b7
                         )
                         if not isinstance(current_turn_response, NonStreamingParsedLLMCallResponse):
                             raise ValueError(
