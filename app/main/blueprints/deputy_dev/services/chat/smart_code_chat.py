--- conflicted
+++ resolved
@@ -163,14 +163,9 @@
             comment = chat_request.comment.raw.lower()
 
             logger.info(f"Processing the comment: {comment} , with payload : {chat_request}")
-<<<<<<< HEAD
-            diff = await repo.get_effective_pr_diff("chat")
-            user_story_description = await JiraManager(issue_id=repo.pr_details.issue_id).get_description_text()
-=======
-
-            diff = await pr.get_effective_pr_diff()
+
+            diff = await pr.get_effective_pr_diff("chat")
             user_story_description = await JiraManager(issue_id=pr.pr_details.issue_id).get_description_text()
->>>>>>> 9136e6f8
             comment_thread = await comment_service.fetch_comment_thread(chat_request)
             comment_context = {
                 "comment_thread": comment_thread,
