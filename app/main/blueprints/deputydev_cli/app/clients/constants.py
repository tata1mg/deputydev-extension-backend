LIMIT = 0
LIMIT_PER_HOST = 0
TTL_DNS_CACHE = 10
TIMEOUT = 100
<<<<<<< HEAD
HOST = "https://api.deputydev.ai"
# HOST = "http://localhost:8084"
APP_VERSION = "1.0.0"
FRONTEND_URL = "http://localhost:3000"
# FRONTEND_URL = "https://deputydev.ai"
=======
# HOST = "https://api.deputydev.ai"
HOST = "http://localhost:8084"
APP_VERSION = "1.0.0"
>>>>>>> b42a9109
<|MERGE_RESOLUTION|>--- conflicted
+++ resolved
@@ -2,14 +2,8 @@
 LIMIT_PER_HOST = 0
 TTL_DNS_CACHE = 10
 TIMEOUT = 100
-<<<<<<< HEAD
-HOST = "https://api.deputydev.ai"
-# HOST = "http://localhost:8084"
-APP_VERSION = "1.0.0"
-FRONTEND_URL = "http://localhost:3000"
-# FRONTEND_URL = "https://deputydev.ai"
-=======
 # HOST = "https://api.deputydev.ai"
 HOST = "http://localhost:8084"
 APP_VERSION = "1.0.0"
->>>>>>> b42a9109
+FRONTEND_URL = "http://localhost:3000"
+# FRONTEND_URL = "https://deputydev.ai"