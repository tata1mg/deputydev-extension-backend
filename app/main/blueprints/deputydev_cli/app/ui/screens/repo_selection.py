import os
from pathlib import Path
from typing import Any, Dict, Optional, Tuple

from prompt_toolkit import PromptSession, print_formatted_text
from prompt_toolkit.completion import (
    CompleteEvent,
    Completer,
    Completion,
    ThreadedCompleter,
)
from prompt_toolkit.document import Document
from prompt_toolkit.formatted_text import FormattedText
from prompt_toolkit.validation import ValidationError

from app.common.services.repo.local_repo.base_local_repo import BaseLocalRepo
from app.common.services.repo.local_repo.factory import LocalRepoFactory
from app.common.services.repo.local_repo.managers.git_repo import GitRepo
from app.main.blueprints.deputydev_cli.app.managers.features.dataclasses.main import (
    RegisteredRepo,
)
from app.main.blueprints.deputydev_cli.app.managers.initialization.main import (
    InitializationManager,
)
from app.main.blueprints.deputydev_cli.app.ui.screens.base_screen_handler import (
    BaseScreenHandler,
)
from app.main.blueprints.deputydev_cli.app.ui.screens.common.validators import (
    AsyncValidator,
    validate_existing_text_arg_or_get_input,
)
from app.main.blueprints.deputydev_cli.app.ui.screens.dataclasses.main import (
    AppContext,
    ScreenType,
)


class RepoPathCompleter(Completer):
    def get_completions(self, document: Document, complete_event: CompleteEvent):
        text = document.text
        # if text is empty, show nothing
        if not text:
            return

        # if text is at least one character, show all file paths which start with the text
        abs_text_path = text

        last_path_component = abs_text_path.split("/")[-1]
        if last_path_component:
            abs_text_path = abs_text_path[: -len(last_path_component)]

        current_yields = 0
        for root, dirs, _ in os.walk(abs_text_path, topdown=True):
            for dir in dirs:
                abs_current_file_path = os.path.join(root, dir)
                if abs_current_file_path.startswith(abs_text_path + last_path_component):

                    if current_yields >= 7:
                        return
                    yield Completion(
                        abs_current_file_path[len(abs_text_path) :],
                        start_position=-len(last_path_component),
                    )
                    current_yields += 1
            # prevent os.walk from going into subdirectories
            dirs[:] = []


class RepoPathValidator(AsyncValidator):
    def __init__(self, app_context: AppContext) -> None:
        self.app_context = app_context
        super().__init__()

    async def validation_core(self, input_text: str) -> None:
        if not input_text:
            raise ValidationError(
                message="Repository path cannot be empty",
                cursor_position=len(input_text),
            )

        # check if the path is a valid directory
        if not Path(input_text).is_dir():
            raise ValidationError(
                message="Invalid path. Please enter a valid directory path",
                cursor_position=len(input_text),
            )

        # try to initialize the repo
        try:
            init_manager = InitializationManager(
                input_text,
                auth_token=self.app_context.auth_token,
                one_dev_client=self.app_context.one_dev_client,
                process_executor=self.app_context.process_executor,
            )
            init_manager.get_local_repo()
        except Exception:
            raise ValidationError(
                message=f"Repo is not initializable at : {input_text}",
                cursor_position=len(input_text),
            )


class BranchNameValidator(AsyncValidator):
    def __init__(self, local_repo: GitRepo) -> None:
        self.local_repo = local_repo
        super().__init__()

    async def validation_core(self, input_text: str) -> None:
        if not input_text:
            raise ValidationError(message="Branch name cannot be empty", cursor_position=len(input_text))

        # check if the branch exists
        if not self.local_repo.branch_exists(input_text):
            raise ValidationError(
                message=f"Branch {input_text} does not exist. Please create it before selecting",
                cursor_position=len(input_text),
            )


class RepoSelection(BaseScreenHandler):
    def __init__(self, app_context: AppContext) -> None:
        super().__init__(app_context)
        self.session: PromptSession[str] = PromptSession()

    @property
    def screen_type(self) -> ScreenType:
        return ScreenType.REPO_SELECTION

    async def render(self, **kwargs: Dict[str, Any]) -> Tuple[AppContext, ScreenType]:
        # check if current directory is git repo
        current_dir_repo: Optional[BaseLocalRepo] = None
        if not self.app_context.args.repo_path:
            try:
                current_dir_repo = LocalRepoFactory.get_local_repo(str(Path.cwd()))
            except Exception:
                pass
        repo_path, _is_existing_arg_valid = await validate_existing_text_arg_or_get_input(
            session=self.session,
            arg_name="repo_path",
            prompt_message="Enter the path to the repository: ",
            validator=RepoPathValidator(self.app_context),
            app_context=self.app_context,
            default=current_dir_repo.repo_path if current_dir_repo and isinstance(current_dir_repo, GitRepo) else "",
            completer=ThreadedCompleter(RepoPathCompleter()),
            only_complete_on_completer_selection=True,
        )
        if self.app_context.init_manager:
            # repeat initialization
            if self.app_context.init_manager.repo_path != repo_path:
                self.app_context.init_manager = InitializationManager(
                    repo_path,
                    auth_token=self.app_context.auth_token,
                    one_dev_client=self.app_context.one_dev_client,
                    process_executor=self.app_context.process_executor,
                    weaviate_client=self.app_context.init_manager.weaviate_client,
                )
        else:
            self.app_context.init_manager = InitializationManager(
                repo_path,
                auth_token=self.app_context.auth_token,
                one_dev_client=self.app_context.one_dev_client,
                process_executor=self.app_context.process_executor,
            )
        self.app_context.local_repo = self.app_context.init_manager.get_local_repo()

        # if local repo is a git repo, get the branch to use
        if isinstance(self.app_context.local_repo, GitRepo):
            (branch_name, _is_existing_arg_valid,) = await validate_existing_text_arg_or_get_input(
                session=self.session,
                arg_name="working_branch",
                prompt_message="Branch to checkout and use: ",
                validator=BranchNameValidator(self.app_context.local_repo),
                app_context=self.app_context,
                default=self.app_context.local_repo.get_active_branch(),
            )
            self.app_context.local_repo.checkout_branch(branch_name)

            # check if repo is registered
            try:
                repo_details = await self.app_context.one_dev_client.get_registered_repo_details(
                    payload={
                        "repo_name": self.app_context.local_repo.get_repo_name(),
                        "vcs_type": self.app_context.local_repo.get_vcs_type(),
                        "workspace_slug": self.app_context.local_repo.get_origin_remote_url()
                        .split(":")[-1]
<<<<<<< HEAD
                        .split("/")[0],
=======
                        .split("/")[0]
                        if "https://" not in self.app_context.local_repo.get_origin_remote_url()
                        else self.app_context.local_repo.get_origin_remote_url().split("/")[-2],
>>>>>>> 3e5f8a87
                    },
                    headers={"Authorization": f"Bearer {self.app_context.auth_token}"},
                )
                if repo_details.get("repo_id") and repo_details.get("repo_url"):
                    self.app_context.registered_repo_details = RegisteredRepo(
                        repo_id=repo_details["repo_id"],
                        repo_url=repo_details["repo_url"],
                    )
            except Exception:
                pass

        # print a summary of the selected repo and branch if applicable

        print_formatted_text(FormattedText([("#4e9a06", "Selected repository:")]))
        print_formatted_text(
            FormattedText(
                [
                    (
                        "#4e9a06",
                        f"Repository path: {self.app_context.local_repo.repo_path}",
                    )
                ]
            )
        )
        if isinstance(self.app_context.local_repo, GitRepo):
            print_formatted_text(
                FormattedText(
                    [
                        (
                            "#4e9a06",
                            f"Branch: {self.app_context.local_repo.get_active_branch()}",
                        )
                    ]
                )
            )
            print_formatted_text(FormattedText([("#4e9a06", "Repository type: Git")]))
            # if self.app_context.registered_repo_details:
            #     print_formatted_text(
            #         FormattedText(
            #             [
            #                 (
            #                     "#4e9a06",
            #                     f"Repository is registered with ID: {self.app_context.registered_repo_details.repo_id}",
            #                 )
            #             ]
            #         )
            #     )
            # else:
            #     print_formatted_text(FormattedText([("#c4a000", "Repository is not registered")]))
        else:
            print_formatted_text(FormattedText([("#4e9a06", "Repository type: Non-VCS")]))
            print_formatted_text(
                FormattedText(
                    [
                        (
                            "#c4a000",
                            "Some functionality may be limited (PR creation, etc.)",
                        )
                    ]
                )
            )

        return self.app_context, ScreenType.DEFAULT<|MERGE_RESOLUTION|>--- conflicted
+++ resolved
@@ -184,13 +184,9 @@
                         "vcs_type": self.app_context.local_repo.get_vcs_type(),
                         "workspace_slug": self.app_context.local_repo.get_origin_remote_url()
                         .split(":")[-1]
-<<<<<<< HEAD
-                        .split("/")[0],
-=======
                         .split("/")[0]
                         if "https://" not in self.app_context.local_repo.get_origin_remote_url()
                         else self.app_context.local_repo.get_origin_remote_url().split("/")[-2],
->>>>>>> 3e5f8a87
                     },
                     headers={"Authorization": f"Bearer {self.app_context.auth_token}"},
                 )
