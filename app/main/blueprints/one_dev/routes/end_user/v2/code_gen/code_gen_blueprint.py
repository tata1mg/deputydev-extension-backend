import asyncio
import json
import uuid
from typing import Any, Dict, List, Optional

import aiohttp
from deputydev_core.utils.app_logger import AppLogger
from deputydev_core.utils.config_manager import ConfigManager
from deputydev_core.utils.constants.error_codes import APIErrorCodes
from sanic import Blueprint, response
from torpedo import Request, send_response
from torpedo.types import ResponseDict

from app.backend_common.caches.code_gen_tasks_cache import (
    CodeGenTasksCache,
)
from app.backend_common.caches.websocket_connections_cache import (
    WebsocketConnectionCache,
)
from app.backend_common.repository.chat_attachments.repository import ChatAttachmentsRepository
from app.backend_common.service_clients.aws_api_gateway.aws_api_gateway_service_client import (
    AWSAPIGatewayServiceClient,
    SocketClosedException,
)
from app.backend_common.service_clients.exceptions import (
    LLMThrottledError,
)
from app.backend_common.services.chat_file_upload.chat_file_upload import ChatFileUpload
from app.backend_common.services.llm.dataclasses.main import StreamingEventType
from app.main.blueprints.one_dev.services.cancellation.cancellation_service import CancellationService
from app.main.blueprints.one_dev.services.query_solver.dataclasses.main import (
    InlineEditInput,
    QuerySolverInput,
    StreamErrorData,
    TerminalCommandEditInput,
    UserQueryEnhancerInput,
)
from app.main.blueprints.one_dev.services.query_solver.inline_editor import (
    InlineEditGenerator,
)
from app.main.blueprints.one_dev.services.query_solver.query_solver import QuerySolver
from app.main.blueprints.one_dev.services.query_solver.terminal_command_editor import (
    TerminalCommandEditGenerator,
)
from app.main.blueprints.one_dev.services.query_solver.user_query_enhancer import (
    UserQueryEnhancer,
)
from app.main.blueprints.one_dev.utils.authenticate import authenticate, get_auth_data
from app.main.blueprints.one_dev.utils.cancellation_checker import (
    CancellationChecker,
)
from app.main.blueprints.one_dev.utils.client.client_validator import (
    validate_client_version,
    validate_version,
)
from app.main.blueprints.one_dev.utils.client.dataclasses.main import ClientData
from app.main.blueprints.one_dev.utils.dataclasses.main import AuthData
from app.main.blueprints.one_dev.utils.session import (
    ensure_session_id,
    get_valid_session_data,
)

code_gen_v2_bp = Blueprint("code_gen_v2_bp", url_prefix="/code-gen")

local_testing_stream_buffer: Dict[str, List[str]] = {}


@code_gen_v2_bp.route("/generate-code-non-stream", methods=["POST"])
@validate_client_version
@authenticate
@ensure_session_id(auto_create=True)
async def solve_user_query_non_stream(  # noqa: C901
    _request: Request, client_data: ClientData, auth_data: AuthData, session_id: int, **kwargs: Any
) -> ResponseDict | response.JSONResponse:
    payload = QuerySolverInput(**_request.json, session_id=session_id)
    AppLogger.log_info(f"Starting new non-stream query for session {session_id}")
    # Store the active query and LLM model for potential cancellation
    session_data = {}
    if payload.query:
        session_data["query"] = payload.query
    if payload.llm_model:
        session_data["llm_model"] = payload.llm_model.value
    if session_data:
        await CodeGenTasksCache.set_session_data(session_id, session_data)
    blocks: List[Dict[str, Any]] = []
    # Add stream start block
    start_data = {"type": "STREAM_START"}
    if auth_data.session_refresh_token:
        start_data["new_session_data"] = auth_data.session_refresh_token
    blocks.append(start_data)

    # Create a task for this non-streaming request too for potential cancellation
    async def solve_query_task() -> List[Dict[str, Any]]:
        try:
            try:
                data = await QuerySolver().solve_query(payload=payload, client_data=client_data)
                last_block = None
                async for data_block in data:
                    last_block = data_block
                    blocks.append(data_block.model_dump(mode="json"))
                if last_block and last_block.type != StreamingEventType.TOOL_USE_REQUEST_END:
                    blocks.append({"type": "QUERY_COMPLETE"})
                    await CodeGenTasksCache.cleanup_session_data(session_id)
                blocks.append({"type": "STREAM_END"})
            except asyncio.CancelledError:
                blocks.append({"type": "STREAM_CANCELLED", "message": "LLM processing cancelled"})
                raise
            except Exception as ex:  # noqa: BLE001
                AppLogger.log_error(f"Error in solving query: {ex}")
                blocks.append({"type": "STREAM_ERROR", "message": str(ex)})
        except Exception as e:  # noqa: BLE001
            AppLogger.log_error(f"Error in solving query: {e}")
        return blocks

    # Create and execute task without global tracking
    task = asyncio.create_task(solve_query_task())
    try:
        blocks = await task
    except asyncio.CancelledError:
        blocks.append({"type": "STREAM_CANCELLED", "message": "LLM processing cancelled"})
    except Exception as ex:  # noqa: BLE001
        AppLogger.log_error(f"Error in solving query: {ex}")
        blocks.append({"type": "STREAM_ERROR", "message": str(ex)})
    return send_response({"status": "SUCCESS", "blocks": blocks})


@code_gen_v2_bp.route("/generate-code", methods=["POST"])
async def solve_user_query(_request: Request, **kwargs: Any) -> ResponseDict | response.JSONResponse:  # noqa: C901
    connection_id: str = _request.headers["connectionid"]  # type: ignore
    connection_data: Any = await WebsocketConnectionCache.get(connection_id)
    if connection_data is None:
        raise ValueError(f"No connection data found for connection ID: {connection_id}")
    client_data = ClientData(**connection_data["client_data"])
    auth_error: bool
    auth_data: Optional[AuthData] = None
    _request.headers["Authorization"] = f"""Bearer {_request.json.get("auth_token", "")}"""
    _request.headers["X-Session-ID"] = str(_request.json.get("session_id", ""))
    _request.headers["X-Session-Type"] = str(_request.json.get("session_type", ""))
    auth_data: Optional[AuthData] = None
    auth_error: bool = False
    try:
        auth_data, _ = await get_auth_data(_request)
    except Exception:  # noqa: BLE001
        auth_error = True
        auth_data = None
    if auth_data:
        session_data = await get_valid_session_data(_request, client_data, auth_data, auto_create=True)
        _request.json["session_id"] = session_data.id
    is_local: bool = _request.headers.get("X-Is-Local") == "true"
    connection_id_gone = False
    aws_client = AWSAPIGatewayServiceClient()
    await aws_client.init_client(
        endpoint=f"{ConfigManager.configs['AWS_API_GATEWAY']['CODE_GEN_WEBSOCKET_WEBHOOK_ENDPOINT']}",
    )

    async def push_to_connection_stream(data: Dict[str, Any]) -> None:
        nonlocal connection_id
        nonlocal is_local
        nonlocal connection_id_gone
        nonlocal aws_client

        if not connection_id_gone:
            if is_local:
                local_testing_stream_buffer.setdefault(connection_id, []).append(json.dumps(data))
            else:
                try:
                    await aws_client.post_to_connection(
                        connection_id=connection_id,
                        message=json.dumps(data),
                    )
                except SocketClosedException:
                    connection_id_gone = True

    is_valid, upgrade_version, client_download_link = validate_version(
        client=client_data.client, client_version=client_data.client_version
    )
    if not is_valid:
        error_data = StreamErrorData(
            type="STREAM_ERROR",
            message={
                "error_code": APIErrorCodes.INVALID_CLIENT_VERSION.value,
                "upgrade_version": upgrade_version,
                **({"client_download_link": client_download_link} if client_download_link else {}),
            },
            status="INVALID_CLIENT_VERSION",
        )
        await push_to_connection_stream(error_data.model_dump(mode="json"))
        return send_response({"status": "INVALID_CLIENT_VERSION"})
    if auth_error or not auth_data:
        error_data = {"type": "STREAM_ERROR", "message": "Unable to authenticate user", "status": "NOT_VERIFIED"}
        await push_to_connection_stream(error_data)
        return send_response({"status": "SESSION_EXPIRED"})
    user_team_id = auth_data.user_team_id
    payload_dict = _request.json
    if payload_dict.get("type") == "PAYLOAD_ATTACHMENT" and payload_dict.get("attachment_id"):
        attachment_id = payload_dict["attachment_id"]
        # 1. Lookup attachment
        attachment_data = await ChatAttachmentsRepository.get_attachment_by_id(attachment_id=attachment_id)
        if not attachment_data or getattr(attachment_data, "status", None) == "deleted":
            raise ValueError(f"Attachment with ID {attachment_id} not found or already deleted.")
        s3_key = attachment_data.s3_key
        # 2. Fetch & decode S3 payload
        try:
            object_bytes = await ChatFileUpload.get_file_data_by_s3_key(s3_key=s3_key)
            s3_payload = json.loads(object_bytes.decode("utf-8"))
        except (json.JSONDecodeError, UnicodeDecodeError) as e:
            raise ValueError(f"Failed to decode JSON payload from S3 for attachment {attachment_id}: {e}")

        # 3. Merge session fields from envelope (envelope wins)
        for field in ("session_id", "session_type", "auth_token"):
            if field in payload_dict:
                s3_payload[field] = payload_dict[field]
        payload_dict = s3_payload
        # 4. Delete S3 file and update DB (best effort; won't block downstream even if fails)
        try:
            await ChatFileUpload.delete_file_by_s3_key(s3_key=s3_key)
        except Exception:  # noqa: BLE001
            AppLogger.log_error(f"Failed to delete S3 file {s3_key} after fetching S3 payload.")
            pass
        try:
            await ChatAttachmentsRepository.update_attachment_status(
                attachment_id=attachment_id,
                status="deleted",
            )
        except Exception:  # noqa: BLE001
            AppLogger.log_error(f"Failed to delete attachment {attachment_id} after fetching S3 payload.")
            pass
    payload = QuerySolverInput(
        **payload_dict,
        user_team_id=user_team_id,
    )
    # HACK: Prevent cancellation of newer query for session_id
    # TODO: Cancellation shall be on query_id instead of session_id
    await CodeGenTasksCache.cleanup_session_data(payload.session_id)

    # Store the active query and LLM model for potential cancellation
    session_data = {}
    if payload.query:
        session_data["query"] = payload.query
        if payload.llm_model:
            session_data["llm_model"] = payload.llm_model.value
        if session_data:
            await CodeGenTasksCache.set_session_data(payload.session_id, session_data)

    async def solve_query() -> None:
        nonlocal payload
        nonlocal connection_id
        nonlocal client_data
        task_checker = CancellationChecker(payload.session_id)
        try:
            await task_checker.start_monitoring()
            # push stream start message
            start_data = {"type": "STREAM_START"}
            if auth_data.session_refresh_token:
                start_data["new_session_data"] = auth_data.session_refresh_token
            await push_to_connection_stream(start_data)
            data = await QuerySolver().solve_query(
                payload=payload, client_data=client_data, save_to_redis=True, task_checker=task_checker
            )
            last_block = None
            # push data to stream
            async for data_block in data:
                # Check if task was cancelled via Redis checker

                last_block = data_block
                await push_to_connection_stream(data_block.model_dump(mode="json"))

            # TODO: Sugar code this part
            if last_block and last_block.type != StreamingEventType.TOOL_USE_REQUEST_END:
                query_end_data = {"type": "QUERY_COMPLETE"}
                await CodeGenTasksCache.cleanup_session_data(payload.session_id)
                await push_to_connection_stream(query_end_data)
            # push stream end message
            end_data = {"type": "STREAM_END"}
            await push_to_connection_stream(end_data)
<<<<<<< HEAD

        except LLMThrottledError as ex:
            AppLogger.log_error(
                f"Throttled by LLM provider: {getattr(ex, 'provider', None)} | "
                f"model: {getattr(ex, 'model', None)} | "
                f"detail: {ex.detail}"
            )
            error_data: Dict[str, Any] = {
                "type": "STREAM_ERROR",
                "status": "LLM_THROTTLED",
                "provider": getattr(ex, "provider", None),
                "model": getattr(ex, "model", None),
                "retry_after": ex.retry_after,
                "message": "This chat is currently being throttled. You can wait, or switch to a different model.",
                "detail": ex.detail,
            }
            await push_to_connection_stream(error_data)

        except asyncio.CancelledError:
            cancel_data = {"type": "STREAM_CANCELLED", "message": "LLM processing cancelled "}
=======
        except asyncio.CancelledError as ex:
            cancel_data = {"type": "STREAM_ERROR", "message": f"LLM processing error: {str(ex)}"}
>>>>>>> 4bbc46b5
            await push_to_connection_stream(cancel_data)
        except Exception as ex:  # noqa: BLE001
            AppLogger.log_error(f"Error in solving query: {ex}")
            # push error message to stream
            error_data = {"type": "STREAM_ERROR", "message": f"LLM processing error: {str(ex)}"}
            await push_to_connection_stream(error_data)
        finally:
            await task_checker.stop_monitoring()
            await aws_client.close()

    asyncio.create_task(solve_query())
    return send_response({"status": "SUCCESS"})


@code_gen_v2_bp.route("/generate-enhanced-user-query", methods=["POST"])
@validate_client_version
@authenticate
@ensure_session_id(auto_create=True)
async def generate_enhanced_user_query(
    _request: Request, session_id: int, **kwargs: Any
) -> ResponseDict | response.JSONResponse:
    input_data = UserQueryEnhancerInput(**_request.json, session_id=session_id)

    result = await UserQueryEnhancer().get_enhanced_user_query(
        payload=input_data,
    )

    return send_response(result, headers=kwargs.get("response_headers"))


@code_gen_v2_bp.route("/generate-inline-edit", methods=["POST"])
@validate_client_version
@authenticate
@ensure_session_id(auto_create=True)
async def generate_inline_edit(
    _request: Request, client_data: ClientData, auth_data: AuthData, session_id: int, **kwargs: Any
) -> ResponseDict | response.JSONResponse:
    data = await InlineEditGenerator().create_and_start_job(
        payload=InlineEditInput(**_request.json, session_id=session_id, auth_data=auth_data),
        client_data=client_data,
    )
    return send_response({"job_id": data, "session_id": session_id})


@code_gen_v2_bp.route("/terminal-command-edit", methods=["POST"])
@validate_client_version
@authenticate
@ensure_session_id(auto_create=False)
async def terminal_command_edit(
    _request: Request, client_data: ClientData, auth_data: AuthData, session_id: int, **kwargs: Any
) -> ResponseDict | response.JSONResponse:
    input_data = TerminalCommandEditInput(**_request.json, session_id=session_id, auth_data=auth_data)
    result = await TerminalCommandEditGenerator().get_new_terminal_command(
        payload=input_data,
        client_data=client_data,
    )
    return send_response(result)


@code_gen_v2_bp.route("/cancel", methods=["POST"])
@validate_client_version
@authenticate
@ensure_session_id(auto_create=False)
async def cancel_chat(
    _request: Request, client_data: ClientData, auth_data: AuthData, session_id: int, **kwargs: Any
) -> ResponseDict | response.JSONResponse:
    await CancellationService().cancel(session_id)
    await CodeGenTasksCache.cancel_session(session_id)
    return send_response(
        {
            "status": "SUCCESS",
            "message": "LLM processing cancelled successfully ",
            "cancelled_session_id": session_id,
        }
    )


# This is for testing purposes only
# This mocks the AWS api gateway connection


@code_gen_v2_bp.websocket("/generate-code-local-connection")
async def sse_websocket(request: Request, ws: Any) -> None:
    try:
        async with aiohttp.ClientSession() as session:
            # generate a random connectionid
            connection_id = uuid.uuid4().hex
            # first mock connecting to the server using /connect endpoint
            self_host_url = f"http://{ConfigManager.configs['HOST']}:{ConfigManager.configs['PORT']}"
            url = f"{self_host_url}/end_user/v1/websocket-connection/connect"

            # Convert starlette request headers to dict
            headers: Dict[str, str] = {**dict(request.headers), "connectionid": connection_id}

            connection_response = await session.post(url, headers=headers)
            connection_data = await connection_response.json()
            if connection_data.get("status") != "SUCCESS":
                raise Exception("Connection failed")

            while True:
                try:
                    # now receive the data
                    raw_payload = await ws.recv()
                    payload = json.loads(raw_payload)

                    # then get a stream of data from the /generate-code endpoint
                    await session.post(
                        f"{self_host_url}/end_user/v2/code-gen/generate-code",
                        headers={"connectionid": connection_id, "X-Is-Local": "true"},
                        json=payload,
                    )

                    # iterate over message response and send the data to the client
                    while True:
                        if local_testing_stream_buffer.get(connection_id):
                            data = local_testing_stream_buffer[connection_id].pop(0)
                            await ws.send(data)
                            if data == json.dumps({"type": "STREAM_END"}):
                                # remove the connectionid from stream buffer
                                del local_testing_stream_buffer[connection_id]
                                break
                        else:
                            await asyncio.sleep(0.2)
                except Exception as e:  # noqa: BLE001
                    AppLogger.log_error(f"Error in websocket connection: {e}")
                    break

    except Exception as _ex:  # noqa: BLE001
        AppLogger.log_error(f"Error in websocket connection: {_ex}")<|MERGE_RESOLUTION|>--- conflicted
+++ resolved
@@ -273,7 +273,6 @@
             # push stream end message
             end_data = {"type": "STREAM_END"}
             await push_to_connection_stream(end_data)
-<<<<<<< HEAD
 
         except LLMThrottledError as ex:
             AppLogger.log_error(
@@ -292,12 +291,8 @@
             }
             await push_to_connection_stream(error_data)
 
-        except asyncio.CancelledError:
-            cancel_data = {"type": "STREAM_CANCELLED", "message": "LLM processing cancelled "}
-=======
         except asyncio.CancelledError as ex:
             cancel_data = {"type": "STREAM_ERROR", "message": f"LLM processing error: {str(ex)}"}
->>>>>>> 4bbc46b5
             await push_to_connection_stream(cancel_data)
         except Exception as ex:  # noqa: BLE001
             AppLogger.log_error(f"Error in solving query: {ex}")
