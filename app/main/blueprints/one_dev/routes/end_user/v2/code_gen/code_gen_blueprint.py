import asyncio
import json
from typing import Any

from sanic import Blueprint
from torpedo import Request, send_response

from app.main.blueprints.one_dev.services.query_solver.dataclasses.main import (
    InlineEditInput,
    QuerySolverInput,
)
from app.main.blueprints.one_dev.services.query_solver.inline_editor import (
    InlineEditGenerator,
)
from app.main.blueprints.one_dev.services.query_solver.query_solver import QuerySolver
from app.main.blueprints.one_dev.utils.authenticate import authenticate
from app.main.blueprints.one_dev.utils.client.client_validator import (
    validate_client_version,
)
from app.main.blueprints.one_dev.utils.client.dataclasses.main import ClientData
from app.main.blueprints.one_dev.utils.dataclasses.main import AuthData
from app.main.blueprints.one_dev.utils.session import ensure_session_id

code_gen_v2_bp = Blueprint("code_gen_v2_bp", url_prefix="/code-gen")


@code_gen_v2_bp.route("/generate-code")
@validate_client_version
@authenticate
@ensure_session_id(session_type="CODE_GENERATION_V2")
async def solve_user_query(
    _request: Request, client_data: ClientData, auth_data: AuthData, session_id: int, **kwargs: Any
):
    response = await _request.respond()
    print(_request.json)
    payload = QuerySolverInput(**_request.json, session_id=session_id)
    print("previous_query_ids")
    print(payload.previous_query_ids)
    response.content_type = "text/event-stream"
    if kwargs.get("response_headers"):
        response.headers = kwargs.get("response_headers")
    data = await QuerySolver().solve_query(payload=payload)

    async for data_block in data:
        await response.send("data: " + json.dumps(data_block.model_dump(mode="json")) + "\r\n\r\n")

    await response.eof()


@code_gen_v2_bp.route("/generate-inline-edit", methods=["POST"])
@validate_client_version
@authenticate
@ensure_session_id(session_type="CODE_GENERATION_V2")
async def generate_inline_edit(
    _request: Request, client_data: ClientData, auth_data: AuthData, session_id: int, **kwargs: Any
):
    data = await InlineEditGenerator().create_and_start_job(
        payload=InlineEditInput(**_request.json, session_id=session_id, auth_data=auth_data)
    )
<<<<<<< HEAD
    return send_response({"job_id": data}, headers=kwargs.get("response_headers"))
=======
    return send_response({"job_id": data})


@code_gen_v2_bp.route("/sse-stream")
async def sse_stream(request):
    response = await request.respond()
    response.content_type = "text/event-stream"
    print("Streaming...")
    async def event_generator():
        for i in range(1, 6):  # Send 5 events, one every second
            yield f"data: Event {i}\n\n"
            await asyncio.sleep(1)  # Simulate data generation delay

        yield "data: [DONE]\n\n"  # End event

    async for data_block in event_generator():
        await response.send("data: " + data_block)

    await response.eof()

@code_gen_v2_bp.websocket("/sse-websocket")
async def sse_websocket(request, ws):
    response = await request.respond()
    # response.content_type = "text/event-stream"
    print("Streaming...")
    async def event_generator():
        for i in range(1, 6):  # Send 5 events, one every second
            yield f"data: Event {i}\n\n"
            await asyncio.sleep(1)  # Simulate data generation delay

        yield "data: [DONE]\n\n"  # End event

    async for data_block in event_generator():
        await ws.send("data: " + data_block)
>>>>>>> fd9c2750
<|MERGE_RESOLUTION|>--- conflicted
+++ resolved
@@ -57,9 +57,6 @@
     data = await InlineEditGenerator().create_and_start_job(
         payload=InlineEditInput(**_request.json, session_id=session_id, auth_data=auth_data)
     )
-<<<<<<< HEAD
-    return send_response({"job_id": data}, headers=kwargs.get("response_headers"))
-=======
     return send_response({"job_id": data})
 
 
@@ -93,5 +90,4 @@
         yield "data: [DONE]\n\n"  # End event
 
     async for data_block in event_generator():
-        await ws.send("data: " + data_block)
->>>>>>> fd9c2750
+        await ws.send("data: " + data_block)