--- conflicted
+++ resolved
@@ -124,30 +124,25 @@
     # Create and execute task without global tracking
     task = asyncio.create_task(solve_query_task())
 
-<<<<<<< HEAD
+
     try:
         blocks = await task
     except asyncio.CancelledError:
         blocks.append({"type": "STREAM_CANCELLED", "message": "LLM processing cancelled"})
-=======
+
     except Exception as ex:  # noqa: BLE001
         AppLogger.log_error(f"Error in solving query: {ex}")
         blocks.append({"type": "STREAM_ERROR", "message": str(ex)})
->>>>>>> 3c0221d5
+
 
     return send_response({"status": "SUCCESS", "blocks": blocks})
 
 
 @code_gen_v2_bp.route("/generate-code", methods=["POST"])
-<<<<<<< HEAD
-async def solve_user_query(_request: Request, **kwargs: Any):
-
-    connection_id: str = _request.headers["connectionid"]
-      
-=======
+
 async def solve_user_query(_request: Request, **kwargs: Any) -> ResponseDict | response.JSONResponse:  # noqa: C901
     connection_id: str = _request.headers["connectionid"]  # type: ignore
->>>>>>> 3c0221d5
+
     connection_data: Any = await WebsocketConnectionCache.get(connection_id)
     if connection_data is None:
         raise ValueError(f"No connection data found for connection ID: {connection_id}")
@@ -174,12 +169,9 @@
         endpoint=f"{ConfigManager.configs['AWS_API_GATEWAY']['CODE_GEN_WEBSOCKET_WEBHOOK_ENDPOINT']}",
     )
 
-<<<<<<< HEAD
-
-    async def push_to_connection_stream(data: Dict[str, Any]):
-=======
+
     async def push_to_connection_stream(data: Dict[str, Any]) -> None:
->>>>>>> 3c0221d5
+
         nonlocal connection_id
         nonlocal is_local
         nonlocal connection_id_gone
@@ -265,7 +257,7 @@
         user_team_id=user_team_id,
     )
 
-<<<<<<< HEAD
+
     # Store the active query and LLM model for potential cancellation
     session_data = {}
     if payload.query:
@@ -275,10 +267,8 @@
         if session_data:
             await CodeGenTasksCache.set_session_data(payload.session_id, session_data)
 
-    async def solve_query():
-=======
+
     async def solve_query() -> None:
->>>>>>> 3c0221d5
         nonlocal payload
         nonlocal connection_id
         nonlocal client_data
@@ -309,17 +299,15 @@
             # push stream end message
             end_data = {"type": "STREAM_END"}
             await push_to_connection_stream(end_data)
-<<<<<<< HEAD
-            
+
                 
         except asyncio.CancelledError:
             cancel_data = {"type": "STREAM_CANCELLED", "message": "LLM processing cancelled "}
             await push_to_connection_stream(cancel_data)
         except Exception as ex:
-=======
+
         except Exception as ex:  # noqa: BLE001
             AppLogger.log_error(f"Error in solving query: {ex}")
->>>>>>> 3c0221d5
             # push error message to stream
             error_data = {"type": "STREAM_ERROR", "message": f"LLM processing error: {str(ex)}"}
             await push_to_connection_stream(error_data)
