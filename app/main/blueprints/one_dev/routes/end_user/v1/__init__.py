--- conflicted
+++ resolved
@@ -1,6 +1,7 @@
-from sanic import Blueprint
+from sanic import Blueprint  # noqa: N999
 
 from .auth.auth_blueprint import auth_v1_bp
+from .binary_upload.binary_upload_blueprint import binary_upload_v1_bp
 from .chunks.chunks_blueprint import chunks_v1_bp
 from .code_gen.code_gen_blueprint import code_gen_v1_bp
 from .configs.config_blueprint import config_v1_bp
@@ -15,11 +16,6 @@
 from .websocket_connection.websocket_connection_blueprint import (
     websocket_connection_v1_bp,
 )
-<<<<<<< HEAD
-from .file_upload.file_upload_blueprint import file_upload_v1_bp
-from .binary_upload.binary_upload_blueprint import binary_upload_v1_bp
-=======
->>>>>>> d49f26f9
 
 blueprints = [
     auth_v1_bp,
@@ -35,6 +31,6 @@
     websearch_v1_bp,
     extension_settings_v1_bp,
     file_upload_v1_bp,
-    binary_upload_v1_bp
+    binary_upload_v1_bp,
 ]
 common_v1_bp = Blueprint.group(*blueprints, url_prefix="v1")