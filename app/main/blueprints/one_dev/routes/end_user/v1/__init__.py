--- conflicted
+++ resolved
@@ -13,12 +13,9 @@
 from .websocket_connection.websocket_connection_blueprint import (
     websocket_connection_v1_bp,
 )
-<<<<<<< HEAD
 from .feedbacks.feedbacks_blueprint import feedbacks_v1_bp
 from .urls.urls_blueprint import urls_v1_bp
 from .web_search.web_search import websearch_v1_bp
-=======
->>>>>>> 10fc28b8
 
 blueprints = [
     auth_v1_bp,
@@ -31,10 +28,7 @@
     websocket_connection_v1_bp,
     feedbacks_v1_bp,
     urls_v1_bp,
-<<<<<<< HEAD
     websearch_v1_bp,
-=======
     extension_settings_v1_bp,
->>>>>>> 10fc28b8
 ]
 common_v1_bp = Blueprint.group(*blueprints, url_prefix="v1")