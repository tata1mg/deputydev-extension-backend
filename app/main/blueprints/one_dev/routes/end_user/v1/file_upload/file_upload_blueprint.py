from typing import Any

from sanic import Blueprint
from torpedo import Request, send_response
from torpedo.exceptions import HTTPRequestException

from app.backend_common.repository.chat_attachments.repository import ChatAttachmentsRepository
from app.backend_common.services.chat_file_upload.chat_file_upload import ChatFileUpload
from app.main.blueprints.one_dev.models.dto.file_upload_input import (
    FileDeleteInput,
    FileUploadGetInput,
    FileUploadPostInput,
)
from app.main.blueprints.one_dev.utils.authenticate import authenticate
from app.main.blueprints.one_dev.utils.client.client_validator import validate_client_version
from app.main.blueprints.one_dev.utils.dataclasses.main import AuthData

file_upload_v1_bp = Blueprint("file_upload_v1_bp", url_prefix="/file-upload")


@file_upload_v1_bp.route("/get-presigned-post-url", methods=["POST"])
@validate_client_version
@authenticate
async def get_presigned_post_url(_request: Request, auth_data: AuthData, **kwargs: Any):
    payload = FileUploadPostInput(**_request.custom_json())
    try:
        presigned_urls = await ChatFileUpload.get_presigned_urls_for_upload(
            file_name=payload.file_name,
            file_type=payload.file_type,
            folder=payload.folder,
        )
        return send_response(presigned_urls.model_dump(mode="json"), headers=kwargs.get("response_headers"))
    except Exception as _ex:
        raise HTTPRequestException(
            f"Error generating presigned URL: {_ex}",
        )


@file_upload_v1_bp.route("/get-presigned-get-url", methods=["POST"])
@validate_client_version
@authenticate
async def get_presigned_get_url(_request: Request, auth_data: AuthData, **kwargs: Any):
    payload = FileUploadGetInput(**_request.custom_json())

    try:
        attachment = await ChatAttachmentsRepository.get_attachment_by_id(
            attachment_id=payload.attachment_id,
        )
        if not attachment:
            raise HTTPRequestException(f"Attachment with ID {payload.attachment_id} not found.")
<<<<<<< HEAD
        presigned_get_url = await ChatFileUpload.get_presigned_url_for_fetch_by_s3_key(
            s3_key=***REMOVED***
        )
        return send_response({"download_url": presigned_get_url, "file_name": attachment.file_name}, headers=kwargs.get("response_headers"))
=======
        presigned_get_url = await ChatFileUpload.get_presigned_url_for_fetch_by_s3_key(s3_key=***REMOVED***)
        return send_response({"download_url": presigned_get_url, "file_name": attachment.file_name})
>>>>>>> 4578b7f5
    except Exception as _ex:
        raise HTTPRequestException(
            f"Error generating presigned URL: {_ex}",
        )


@file_upload_v1_bp.route("/delete-file", methods=["POST"])
@validate_client_version
@authenticate
async def delete_attachment(_request: Request, auth_data: AuthData, **kwargs: Any):
    payload = FileDeleteInput(**_request.custom_json())

    try:
        await ChatAttachmentsRepository.update_attachment_status(
            attachment_id=payload.attachment_id,
            status="deleted",
        )
        return send_response({"message": "Attachment deleted successfully."}, headers=kwargs.get("response_headers"))
    except Exception as _ex:
        raise HTTPRequestException(
            f"Error deleting attachment: {_ex}",
        )<|MERGE_RESOLUTION|>--- conflicted
+++ resolved
@@ -48,15 +48,8 @@
         )
         if not attachment:
             raise HTTPRequestException(f"Attachment with ID {payload.attachment_id} not found.")
-<<<<<<< HEAD
-        presigned_get_url = await ChatFileUpload.get_presigned_url_for_fetch_by_s3_key(
-            s3_key=***REMOVED***
-        )
+        presigned_get_url = await ChatFileUpload.get_presigned_url_for_fetch_by_s3_key(s3_key=***REMOVED***)
         return send_response({"download_url": presigned_get_url, "file_name": attachment.file_name}, headers=kwargs.get("response_headers"))
-=======
-        presigned_get_url = await ChatFileUpload.get_presigned_url_for_fetch_by_s3_key(s3_key=***REMOVED***)
-        return send_response({"download_url": presigned_get_url, "file_name": attachment.file_name})
->>>>>>> 4578b7f5
     except Exception as _ex:
         raise HTTPRequestException(
             f"Error generating presigned URL: {_ex}",
