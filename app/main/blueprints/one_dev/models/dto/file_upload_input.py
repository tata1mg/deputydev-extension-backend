from typing import Literal, Annotated
from pydantic import BaseModel, Field


class FileUploadPostInput(BaseModel):
    file_name: str
<<<<<<< HEAD
    file_size: conint(ge=1, le=5 * 1024 * 1024)
    file_type: Literal["image/jpeg", "image/jpg", "image/png", "image/webp"]
=======
    file_size: Annotated[int, Field(ge=1, le=5 * 1024 * 1024 * 1024)]
    file_type: Literal["image/jpeg", "image/jpg", "image/png", "image/webp", "application/json"]
    folder : Literal["image", "payload"] = "image"
>>>>>>> e17c2bfe


class FileUploadGetInput(BaseModel):
    attachment_id: int

class FileDeleteInput(BaseModel):
    attachment_id: int<|MERGE_RESOLUTION|>--- conflicted
+++ resolved
@@ -4,14 +4,9 @@
 
 class FileUploadPostInput(BaseModel):
     file_name: str
-<<<<<<< HEAD
-    file_size: conint(ge=1, le=5 * 1024 * 1024)
-    file_type: Literal["image/jpeg", "image/jpg", "image/png", "image/webp"]
-=======
-    file_size: Annotated[int, Field(ge=1, le=5 * 1024 * 1024 * 1024)]
+    file_size: Annotated[int, Field(ge=1, le=5 * 1024 * 1024)]
     file_type: Literal["image/jpeg", "image/jpg", "image/png", "image/webp", "application/json"]
     folder : Literal["image", "payload"] = "image"
->>>>>>> e17c2bfe
 
 
 class FileUploadGetInput(BaseModel):
