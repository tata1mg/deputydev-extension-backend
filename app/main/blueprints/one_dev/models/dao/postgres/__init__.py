--- conflicted
+++ resolved
@@ -1,15 +1,8 @@
-<<<<<<< HEAD
-__all__ = ["SessionChats", "Job", "JobFeedback", "QuerySummaries", "Url"]
-=======
-__all__ = ["SessionChats", "Job", "JobFeedback", "QuerySummaries", "ExtensionFeedback"]
->>>>>>> fa9aeac3
+__all__ = ["SessionChats", "Job", "JobFeedback", "QuerySummaries", "ExtensionFeedback", "Url"]
 
 from .job import Job
 from .job_feedback import JobFeedback
 from .query_summaries import QuerySummaries
 from .session_chats import SessionChats
-<<<<<<< HEAD
-from .urls import Url
-=======
 from .extension_feedbacks import ExtensionFeedback
->>>>>>> fa9aeac3
+from .urls import Url