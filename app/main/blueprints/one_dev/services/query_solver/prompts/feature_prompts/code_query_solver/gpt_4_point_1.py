--- conflicted
+++ resolved
@@ -419,11 +419,9 @@
 
         return system_message
 
-<<<<<<< HEAD
+
     def get_prompt(self) -> UserAndSystemMessages:  # noqa : C901
-=======
-    def get_prompt(self) -> UserAndSystemMessages:  # noqa: C901
->>>>>>> aee7fa8e
+
         system_message = self.get_system_prompt()
 
         focus_chunks_message = ""
@@ -585,76 +583,9 @@
             system_message=system_message,
         )
 
-<<<<<<< HEAD
-    def tool_usage_guidelines(self, is_write_mode: bool = False) -> str:
-=======
-    def get_repository_context(self) -> str:
-        working_repo = next(repo for repo in self.params.get("repositories") if repo.is_working_repository)
-        context_repos = [repo for repo in self.params.get("repositories") if not repo.is_working_repository]
-        context_repos_str = ""
-        for index, context_repo in enumerate(context_repos):
-            context_repos_str += f"""
-              Context Repository {index + 1}:
-                - Absolute Repository Path: {context_repo.repo_path}
-                - Repository Name: {context_repo.repo_name}
-                - Root Directory Context: 
-                  {context_repo.root_directory_context}
-
-            """
-
-        return f"""
-        ====
-        You are working with two types of repositories:
-        1. **Working Repository**
-           - Absolute Repository Path: {working_repo.repo_path}
-           - Repository Name: {working_repo.repo_name}
-           - Root Directory Context: 
-             {working_repo.root_directory_context}
-        
-        2. **Context Repositories**
-             {context_repos_str}
-        
-        Guidelines for Handling User Queries Across Repositories
-        
-        Important Instructions
-        - Before responding to a user query, analyze whether it should be handled using the working repository or a context repository.
-        - If a context repository is involved:
-          - Determine whether the requested operation is a read or write.
-          - Only read operations are allowed on context repositories.
-          - Write operations must be strictly avoided on context repositories.
-        
-        Examples
-        
-        Example 1
-        - User Query: “Can you refactor autocomplete method in search service?”
-        - Working Repository: athena_service
-        - Context Repositories: search_service, cache_wrapper
-        - Analysis:
-          - The service name (search service) is explicitly mentioned and it matches a context repository.
-          - This is a write operation.
-          - Correct response: Inform the user that write operations are not permitted on context repositories.
-        
-        Example 2
-        - User Query: “Can you refactor autocomplete method?”
-        - Working Repository: athena_service
-        - Context Repositories: search_service, cache_wrapper
-        - Analysis:
-          - No service name is mentioned.
-          - Since it's a write operation, you should proceed using the working repository.
-        
-        Example 3
-        - User Query: “Can you find references for autocomplete method?”
-        - Working Repository: athena_service
-        - Context Repositories: search_service, cache_wrapper
-        - Analysis:
-          - This is a read operation.
-          - No service name is mentioned.
-          - Correct action: Search across all relevant repositories (working + context), and return results grouped per repository.
-        ====
-        """
 
     def tool_usage_guidelines(self, is_write_mode: bool) -> str:
->>>>>>> aee7fa8e
+
         write_mode_guidelines = ""
         if is_write_mode:
             write_mode_guidelines = """
