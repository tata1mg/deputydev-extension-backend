--- conflicted
+++ resolved
@@ -223,11 +223,7 @@
                 {self.tool_usage_guidelines(is_write_mode=True)}
 
                 DO NOT PROVIDE TERMS LIKE existing code, previous code here etc. in case of editing file. The diffs should be cleanly applicable to the current code.
-
-                <summary_rule>
-                At the end, include a summary (max 20 words) under the "summary" key. (IMPORTANT)
-                Do NOT prefix it with any phrases. Just place it in the "summary" key as a raw string.
-                </summary_rule>"""
+                """
             )
         else:
             system_message = textwrap.dedent(
@@ -411,34 +407,6 @@
 
         if self.params.get("write_mode") is True:
             user_message = textwrap.dedent(f"""
-<<<<<<< HEAD
-=======
-            You are expected to answer the user query in a structured JSON format, adhering to the given schema.
-
-            If you are thinking something, please provide that with thinking key.
-            Please answer the user query in the best way possible. If you need to display normal code snippets then send in given format within <code_block>.
-
-            <file_editing_guidelines>
-            First explain the changes you are going to make in the file to user in text blocks.
-            If you need to edit a file, please please use the tool replace_in_file.
-            If you need to create a new file, please use the tool write_to_file.
-            If you need to run a command, please use the tool execute_command. 
-            Do not use execute_command tool reading files, instead use the file_path_searcher, grep_search and iterative_file_reader tools.
-            Do not use execute_command tool for creating or modifying files, instead use the replace_in_file or write_to_file tool.                                                                        
-            </file_editing_guidelines>
-                                           
-            <extra_important>
-            Do not send the diff in code block for replacing in file.
-            Do not send is_diff true code blocks after modying the file with replace_in_file or write_to_file. NEVER.
-            only normal code blocks with is_diff false are allowed.
-            User doesn't want to see the diff or the code you updated so no need to show them in code_block, editing via tool is enough.
-            </extra_important>
-                                           
-            {self.tool_usage_guidelines(is_write_mode=True)}
-
-            DO NOT PROVIDE TERMS LIKE existing code, previous code here etc. in case of editing file. The diffs should be cleanly applicable to the current code.
-
->>>>>>> e2728f8b
             Here is the user's query for editing - {self.params.get("query")}. 
             
             Important instructions:
@@ -446,54 +414,6 @@
             """)
         else:
             user_message = textwrap.dedent(f"""
-<<<<<<< HEAD
-            <summary_rule>
-            At the end, include a summary (max 20 words) under the "summary" key.
-            Do NOT prefix it with any phrases. Just place it in the "summary" key as a raw string.
-            </summary_rule>
-=======
-            You are expected to answer the user query in a structured JSON format, adhering to the given schema.
-
-            <code_block_guidelines>
-            There are two types of code blocks you can use:
-            1. Code block with a full snippet (set "is_diff": false)
-            2. Code block with a unified diff (set "is_diff": true) — preferred where applicable
-            
-            Use diff-style code blocks only if:
-            - You are certain about the current file path and line structure.
-            - You include full, clean diffs as per `diff -U0` rules:
-            - Start with: `--- path/to/file.py` and `+++ path/to/file.py`
-            - Use `@@ ... @@` hunk headers
-            - Mark lines to remove with `-` and lines to add with `+`
-            - Indentation and spacing must be exact
-            - Do not include unchanged lines
-            
-            Do NOT use diff blocks if:
-            - File path is unclear or not yet created (use full snippets instead).
-                                           
-            <important> 
-                1. Diff code blocks can ONLY be applied to the Working Repository. Never create diffs for Context Repositories.
-                2. DO NOT PROVIDE DIFF CODE BLOCKS UNTIL YOU HAVE EXACT CURRENT CHANGES TO APPLY THE DIFF AGAINST. 
-                3. PREFER PROVIDING DIFF CODE BLOCKS WHENEVER POSSIBLE.
-                4. If you're creating a new file, provide a diff block ALWAYS
-                5. Use absolute path in file_path
-            </important>
-            </code_block_guidelines>
-            
-            <response_formatting_rules>
-            - Always provide output as a JSON object following the schema.
-            - Do NOT wrap the output in XML or markdown.
-            - Always alternate between text and code blocks if an explanation is needed.
-            - Never use phrases like "previous code", "existing function", etc. in diffs.
-            - All explanations go into `"content"` under `"type": "text"`.
-            - All code goes into `"code"` under `"type": "code_block"`.
-            - If you use a `"file_path"` in a code block, use an exact string like `"/Users/vaibhavmeena/DeputyDev/src/tools/grep_search.py"`.
-            </response_formatting_rules>
-            
-            {self.tool_usage_guidelines(is_write_mode=False)}
-            
->>>>>>> e2728f8b
-            
             User Query: {self.params.get("query")}. 
             
             Important instructions:
