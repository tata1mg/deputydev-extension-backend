--- conflicted
+++ resolved
@@ -1,9 +1,5 @@
 import re
-<<<<<<< HEAD
 from typing import Any, AsyncIterator, Dict, List, Optional, Tuple
-=======
-from typing import Any, AsyncIterator, Dict, List, Tuple
->>>>>>> 986a90e5
 
 from pydantic import BaseModel
 
@@ -179,7 +175,6 @@
                     )
                 )
             )
-<<<<<<< HEAD
 
             if not self.is_diff:
                 self.text_buffer = (
@@ -194,14 +189,6 @@
                     .replace(is_diff_block.group(0), "")
                 )
                 self.text_buffer = ""
-=======
-            self.text_buffer = (
-                self.text_buffer.replace(programming_language_block.group(0), "")
-                .replace(file_path_block.group(0), "")
-                .replace(is_diff_block.group(0), "")
-            )
-            self.text_buffer = self.text_buffer.strip()
->>>>>>> 986a90e5
             self.start_event_completed = True
 
         if self.start_event_completed and self.text_buffer:
@@ -353,11 +340,7 @@
     @classmethod
     async def get_parsed_streaming_events(cls, llm_response: StreamingResponse) -> AsyncIterator[BaseModel]:
         return cls.parse_streaming_text_block_events(
-<<<<<<< HEAD
             events=llm_response.content, parsers=[ThinkingParser(), CodeBlockParser(), SummaryParser()]
-        )
-=======
-            events=llm_response.content, parsers=[ThinkingParser(), CodeBlockParser()]
         )
 
     @classmethod
@@ -424,5 +407,4 @@
         # Remove any remaining tags from the code
         code = re.sub(r"<.*?>", "", code)
 
-        return {"language": language, "file_path": file_path, "code": code}
->>>>>>> 986a90e5
+        return {"language": language, "file_path": file_path, "code": code}