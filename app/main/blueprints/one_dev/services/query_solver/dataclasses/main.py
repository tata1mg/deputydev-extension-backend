--- conflicted
+++ resolved
@@ -57,13 +57,10 @@
     user_team_id: Optional[int] = None
     session_type: Optional[str] = None
     urls: Optional[List[Url]] = []
-<<<<<<< HEAD
+    os_name: Optional[str] = None
+    shell: Optional[str] = None
     search_web: Optional[bool] = False
     llm_model: LLMModel
-=======
-    os_name: Optional[str] = None
-    shell: Optional[str] = None
->>>>>>> 8bf7e9eb
 
     @field_validator("deputy_dev_rules")
     def character_limit(cls, v: Optional[str]):
