--- conflicted
+++ resolved
@@ -51,12 +51,9 @@
     deputy_dev_rules: Optional[str] = None
     user_team_id: Optional[int] = None
     session_type: Optional[str] = None
-<<<<<<< HEAD
+    urls: Optional[List[Url]] = []
     os_name: str
     shell: str
-=======
-    urls: Optional[List[Url]] = []
->>>>>>> dcb94cf3
 
     @field_validator("deputy_dev_rules")
     def character_limit(cls, v: Optional[str]):
