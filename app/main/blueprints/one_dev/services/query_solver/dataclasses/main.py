from enum import Enum
from typing import Any, Dict, List, Literal, Optional

from deputydev_core.services.chunking.chunk_info import ChunkInfo
from deputydev_core.utils.config_manager import ConfigManager
from pydantic import BaseModel, field_validator

from app.main.blueprints.one_dev.utils.dataclasses.main import AuthData

MAX_DEPUTY_DEV_RULES_LENGTH = ConfigManager.configs["MAX_DEPUTY_DEV_RULES_LENGTH"]


class ToolUseResponseInput(BaseModel):
    tool_name: str
    tool_use_id: str
    response: Dict[str, Any]


class FocusItemTypes(Enum):
    FUNCTION = "function"
    CLASS = "class"
    FILE = "file"
    DIRECTORY = "directory"
    CODE_SNIPPET = "code_snippet"
    URL = "url"


class DetailedFocusItem(BaseModel):
    type: FocusItemTypes
    value: Optional[str] = None
    chunks: List[ChunkInfo] = []
    path: Optional[str] = ""
    url: Optional[str] = ""


class Url(BaseModel):
    value: str
    url: str
    type: str
    keyword: str


class LLMModel(Enum):
    CLAUDE_3_POINT_5_SONNET = "CLAUDE_3_POINT_5_SONNET"
    GEMINI_2_POINT_5_PRO = "GEMINI_2_POINT_5_PRO"
    GPT_4_POINT_1 = "GPT_4_POINT_1"


<<<<<<< HEAD
class ToolMetadataTypes(Enum):
    MCP = "MCP"


class MCPToolMetadata(BaseModel):
    type: Literal[ToolMetadataTypes.MCP]
    server_id: str
    tool_name: str


class ClientTool(BaseModel):
    name: str
    description: str
    input_schema: Dict[str, Any]
    tool_metadata: MCPToolMetadata
=======
class Attachment(BaseModel):
    attachment_id: int
>>>>>>> 33eccc7d


class QuerySolverInput(BaseModel):
    query: Optional[str] = None
    focus_items: List[DetailedFocusItem] = []
    write_mode: bool = False
    session_id: int
    tool_use_failed: Optional[bool] = None
    tool_use_response: Optional[ToolUseResponseInput] = None
    previous_query_ids: List[int] = []
    deputy_dev_rules: Optional[str] = None
    user_team_id: Optional[int] = None
    session_type: Optional[str] = None
    urls: Optional[List[Url]] = []
    os_name: Optional[str] = None
    shell: Optional[str] = None
    vscode_env: Optional[str] = None
    search_web: Optional[bool] = False
    llm_model: Optional[LLMModel] = LLMModel.CLAUDE_3_POINT_5_SONNET
<<<<<<< HEAD
    client_tools: List[ClientTool] = []
=======
    attachments: List[Attachment] = []
>>>>>>> 33eccc7d

    @field_validator("deputy_dev_rules")
    def character_limit(cls, v: Optional[str]):
        if v is None:
            return None
        if len(v) > MAX_DEPUTY_DEV_RULES_LENGTH:
            return None
        return v


class CodeSelectionInput(BaseModel):
    selected_text: str
    file_path: str


class InlineEditInput(BaseModel):
    session_id: int
    query: Optional[str] = None
    tool_use_response: Optional[ToolUseResponseInput] = None
    tool_choice: Literal["none", "auto", "required"] = "auto"
    code_selection: Optional[CodeSelectionInput] = None
    auth_data: AuthData
    deputy_dev_rules: Optional[str] = None
    relevant_chunks: List[Any] = []
    llm_model: Optional[LLMModel] = LLMModel.CLAUDE_3_POINT_5_SONNET

    @field_validator("deputy_dev_rules")
    def character_limit(cls, v: Optional[str]):
        if v is None:
            return None
        if len(v) > MAX_DEPUTY_DEV_RULES_LENGTH:
            return None
        return v


class TerminalCommandEditInput(BaseModel):
    session_id: int
    query: str
    old_terminal_command: str
    os_name: str
    shell: str
    auth_data: AuthData


class ResponseMetadataContent(BaseModel):
    query_id: int
    session_id: int


class ResponseMetadataBlock(BaseModel):
    content: ResponseMetadataContent
    type: str


class UserQueryEnhancerInput(BaseModel):
    session_id: int
    user_query: str<|MERGE_RESOLUTION|>--- conflicted
+++ resolved
@@ -46,7 +46,6 @@
     GPT_4_POINT_1 = "GPT_4_POINT_1"
 
 
-<<<<<<< HEAD
 class ToolMetadataTypes(Enum):
     MCP = "MCP"
 
@@ -62,10 +61,8 @@
     description: str
     input_schema: Dict[str, Any]
     tool_metadata: MCPToolMetadata
-=======
 class Attachment(BaseModel):
     attachment_id: int
->>>>>>> 33eccc7d
 
 
 class QuerySolverInput(BaseModel):
@@ -85,11 +82,8 @@
     vscode_env: Optional[str] = None
     search_web: Optional[bool] = False
     llm_model: Optional[LLMModel] = LLMModel.CLAUDE_3_POINT_5_SONNET
-<<<<<<< HEAD
     client_tools: List[ClientTool] = []
-=======
     attachments: List[Attachment] = []
->>>>>>> 33eccc7d
 
     @field_validator("deputy_dev_rules")
     def character_limit(cls, v: Optional[str]):
