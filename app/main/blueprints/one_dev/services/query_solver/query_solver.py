import asyncio
from typing import Any, AsyncIterator, Dict, List, Optional

from deputydev_core.services.chunking.chunk_info import ChunkInfo
from deputydev_core.utils.app_logger import AppLogger
from pydantic import BaseModel

from app.backend_common.models.dto.message_thread_dto import (
    LLModels,
    MessageCallChainCategory,
    MessageThreadDTO,
    MessageType,
    ToolUseResponseContent,
    ToolUseResponseData,
)
from app.backend_common.repository.extension_sessions.repository import (
    ExtensionSessionsRepository,
)
from app.backend_common.repository.message_threads.repository import (
    MessageThreadsRepository,
)
from app.backend_common.services.llm.dataclasses.main import (
    NonStreamingParsedLLMCallResponse,
    ParsedLLMCallResponse,
    PromptCacheConfig,
    StreamingParsedLLMCallResponse,
)
from app.backend_common.services.llm.handler import LLMHandler
from app.main.blueprints.one_dev.constants.tool_fallback import EXCEPTION_RAISED_FALLBACK
from app.main.blueprints.one_dev.models.dto.query_summaries import QuerySummaryData
from app.main.blueprints.one_dev.services.query_solver.agents.base_query_solver_agent import QuerySolverAgent
from app.main.blueprints.one_dev.services.query_solver.agents.custom_query_solver_agent import (
    CustomQuerySolverAgent,
)
from app.main.blueprints.one_dev.services.query_solver.agents.default_query_solver_agent import (
    DefaultQuerySolverAgentInstance,
)
from app.main.blueprints.one_dev.services.query_solver.dataclasses.main import (
    DetailedDirectoryItem,
    DetailedFocusItem,
    QuerySolverInput,
    ResponseMetadataBlock,
    ResponseMetadataContent,
    ToolUseResponseInput,
)
from app.main.blueprints.one_dev.services.query_solver.prompts.dataclasses.main import (
    PromptFeatures,
)
from app.main.blueprints.one_dev.services.query_solver.prompts.feature_prompts.code_query_solver.dataclasses.main import (
    StreamingContentBlockType,
)
from app.main.blueprints.one_dev.services.repository.query_solver_agents.repository import QuerySolverAgentsRepository
from app.main.blueprints.one_dev.services.repository.query_summaries.query_summary_dto import (
    QuerySummarysRepository,
)
from app.main.blueprints.one_dev.utils.cancellation_checker import (
    CancellationChecker,
)
from app.main.blueprints.one_dev.utils.client.dataclasses.main import ClientData
from app.main.blueprints.one_dev.utils.version import compare_version

from .agent_selector.agent_selector import QuerySolverAgentSelector
from .prompts.factory import PromptFeatureFactory


class QuerySolver:
    async def _generate_session_summary(
        self,
        session_id: int,
        query: str,
        focus_items: List[DetailedFocusItem],
        directory_items: Optional[List[DetailedDirectoryItem]],
        llm_handler: LLMHandler[PromptFeatures],
        user_team_id: int,
        session_type: str,
    ) -> None:
        current_session = await ExtensionSessionsRepository.find_or_create(session_id, user_team_id, session_type)
        if current_session and current_session.summary:
            return

        # if no summary, first generate a summary by directly putting first 100 characters of the query.
        # this will be used as a placeholder until the LLM generates a more detailed summary.
        brief_query_preview = query[:100]
        await ExtensionSessionsRepository.update_session_summary(
            session_id=session_id, summary=f"{brief_query_preview}..."
        )

        # then generate a more detailed summary using LLM
        llm_response = await llm_handler.start_llm_query(
            prompt_feature=PromptFeatures.SESSION_SUMMARY_GENERATOR,
            llm_model=LLModels.GEMINI_2_POINT_5_FLASH,
            prompt_vars={"query": query, "focus_items": focus_items, "directory_items": directory_items},
            previous_responses=[],
            tools=[],
            stream=False,
            session_id=session_id,
            call_chain_category=MessageCallChainCategory.SYSTEM_CHAIN,
        )

        if not isinstance(llm_response, NonStreamingParsedLLMCallResponse):
            raise ValueError("Expected NonStreamingParsedLLMCallResponse")

        generated_summary = llm_response.parsed_content[0].get("summary")
        await ExtensionSessionsRepository.update_session_summary(session_id=session_id, summary=generated_summary)

    async def get_previous_message_thread_ids(self, session_id: int, previous_query_ids: List[int]) -> List[int]:
        all_previous_responses = await MessageThreadsRepository.get_message_threads_for_session(
            session_id, call_chain_category=MessageCallChainCategory.CLIENT_CHAIN
        )
        all_previous_responses.sort(key=lambda x: x.id, reverse=False)

        if not all_previous_responses:
            return []

        if not previous_query_ids:
            return [response.id for response in all_previous_responses]

        return [
            response.id
            for response in all_previous_responses
            if response.query_id in previous_query_ids or response.id in previous_query_ids
        ]

    async def _update_query_summary(self, query_id: int, summary: str, session_id: int) -> None:
        existing_summary = await QuerySummarysRepository.get_query_summary(session_id=session_id, query_id=query_id)
        if existing_summary:
            new_updated_summary = existing_summary.summary + "\n" + summary
            await QuerySummarysRepository.update_query_summary(
                session_id=session_id, query_id=query_id, summary=new_updated_summary
            )
        else:
            await QuerySummarysRepository.create_query_summary(
                QuerySummaryData(
                    session_id=session_id,
                    query_id=query_id,
                    summary=summary,
                )
            )

    async def get_final_stream_iterator(
        self, llm_response: ParsedLLMCallResponse, session_id: int
    ) -> AsyncIterator[BaseModel]:
        query_summary: Optional[str] = None

        async def _streaming_content_block_generator() -> AsyncIterator[BaseModel]:
            nonlocal llm_response
            nonlocal query_summary
            if not isinstance(llm_response, StreamingParsedLLMCallResponse):
                raise ValueError("Expected StreamingParsedLLMCallResponse")

            yield ResponseMetadataBlock(
                content=ResponseMetadataContent(query_id=llm_response.query_id, session_id=session_id),
                type="RESPONSE_METADATA",
            )

            async for data_block in llm_response.parsed_content:
                # Check if the current task is cancelled
                current_task = asyncio.current_task()
                if current_task and current_task.cancelled():
                    raise asyncio.CancelledError("Task cancelled in QuerySolver")

                if data_block.type in [
                    StreamingContentBlockType.SUMMARY_BLOCK_START,
                    StreamingContentBlockType.SUMMARY_BLOCK_DELTA,
                    StreamingContentBlockType.SUMMARY_BLOCK_END,
                ]:
                    if data_block.type == StreamingContentBlockType.SUMMARY_BLOCK_DELTA:
                        query_summary = (query_summary or "") + data_block.content.summary_delta

                    elif data_block.type == StreamingContentBlockType.SUMMARY_BLOCK_END and query_summary:
                        asyncio.create_task(
                            self._update_query_summary(llm_response.query_id, query_summary, session_id)
                        )

                else:
                    yield data_block

            # wait till the data has been stored in order to ensure that no race around occurs in submitting tool response
            await llm_response.llm_response_storage_task

        return _streaming_content_block_generator()

    async def _generate_dynamic_query_solver_agents(self) -> List[CustomQuerySolverAgent]:
        # get all the intents from the database
        all_agents = await QuerySolverAgentsRepository.get_query_solver_agents()
        if not all_agents:
            return []

        # create a list of agent classes based on the data from the database
        agent_classes: List[CustomQuerySolverAgent] = []
        for agent_data in all_agents:
            agent_class = CustomQuerySolverAgent(
                agent_name=agent_data.name,
                agent_description=agent_data.description,
                allowed_tools=agent_data.allowed_first_party_tools,
                prompt_intent=agent_data.prompt_intent,
            )
            agent_classes.append(agent_class)

        return agent_classes

    async def get_last_query_message_for_session(self, session_id: int) -> Optional[MessageThreadDTO]:
        """
        Get the last query message for the session.
        """
        try:
            messages = await MessageThreadsRepository.get_message_threads_for_session(
                session_id, call_chain_category=MessageCallChainCategory.CLIENT_CHAIN
            )
            last_query_message = None
            for message in messages:
                if message.message_type == MessageType.QUERY and message.prompt_type in [
                    "CODE_QUERY_SOLVER",
                    "CUSTOM_CODE_QUERY_SOLVER",
                ]:
                    last_query_message = message
            return last_query_message
        except Exception as ex:  # noqa: BLE001
            AppLogger.log_error(f"Error occurred while fetching last query message for session {session_id}: {ex}")
            return None

    async def _get_agent_instance_by_name(
        self, agent_name: str, all_agents: List[QuerySolverAgent]
    ) -> QuerySolverAgent:
        """
        Get the agent instance by its name.
        """
        for agent in all_agents:
            if agent.agent_name == agent_name:
                return agent
        return DefaultQuerySolverAgentInstance

    async def solve_query(
        self,
        payload: QuerySolverInput,
        client_data: ClientData,
        save_to_redis: bool = False,
        task_checker: Optional[CancellationChecker] = None,
    ) -> AsyncIterator[BaseModel]:
        llm_handler = LLMHandler(
            prompt_factory=PromptFeatureFactory,
            prompt_features=PromptFeatures,
            cache_config=PromptCacheConfig(conversation=True, tools=True, system_message=True),
        )
        use_absolute_path = compare_version(
            client_data.client_version, "8.3.0", ">"
        )  # remove after 9.0.0. force upgrade  # noqa: N806

        parallel_tool_use_enabled = compare_version(client_data.client_version, "8.4.0", ">=")

        # TODO: remove this after 9.0.0. force upgrade
        if payload.query is None and payload.batch_tool_responses is None and payload.tool_use_response is not None:
            payload.batch_tool_responses = [payload.tool_use_response]

        if payload.query:
            asyncio.create_task(
                self._generate_session_summary(
                    session_id=payload.session_id,
                    query=payload.query,
                    focus_items=payload.focus_items,
                    directory_items=payload.directory_items,
                    llm_handler=llm_handler,
                    user_team_id=payload.user_team_id,
                    session_type=payload.session_type,
                )
            )

            previous_responses = await self.get_previous_message_thread_ids(
                payload.session_id, payload.previous_query_ids
            )
            last_query_message = await self.get_last_query_message_for_session(payload.session_id)
            all_custom_agents = await self._generate_dynamic_query_solver_agents()
            agent_selector = QuerySolverAgentSelector(
                user_query=payload.query,
                focus_items=payload.focus_items,
                directory_items=payload.directory_items if payload.directory_items else [],
                last_agent=last_query_message.metadata.get("agent_name")
                if last_query_message and last_query_message.metadata
                else None,
                all_agents=[*all_custom_agents, DefaultQuerySolverAgentInstance],
                llm_handler=llm_handler,
                session_id=payload.session_id,
            )

            agent_instance = (
                (await agent_selector.select_agent() or DefaultQuerySolverAgentInstance)
                if all_custom_agents
                else DefaultQuerySolverAgentInstance
            )
            if not agent_instance:
                raise ValueError("No suitable agent found for the query.")

            prompt_vars_to_use: Dict[str, Any] = {
                "query": payload.query,
                "focus_items": payload.focus_items,
                "directory_items": payload.directory_items,
                "deputy_dev_rules": payload.deputy_dev_rules,
                "write_mode": payload.write_mode,
                "urls": [url.model_dump() for url in payload.urls],
                "os_name": payload.os_name,
                "shell": payload.shell,
                "vscode_env": payload.vscode_env,
                "repositories": payload.repositories,
                "use_absolute_path": use_absolute_path,  # remove after 9.0.0. force upgrade,
                "parallel_tool_use_enabled": parallel_tool_use_enabled,  # remove after 9.0.0. force upgrade
            }

            model_to_use = LLModels(payload.llm_model.value)
            llm_inputs = agent_instance.get_llm_inputs(
                payload=payload, _client_data=client_data, llm_model=model_to_use, previous_messages=previous_responses
            )

            prompt_vars_to_use = {**prompt_vars_to_use, **llm_inputs.extra_prompt_vars}

            llm_response = await llm_handler.start_llm_query(
                prompt_feature=PromptFeatures(llm_inputs.prompt.prompt_type),
                llm_model=model_to_use,
                prompt_vars=prompt_vars_to_use,
                attachments=payload.attachments,
                previous_responses=llm_inputs.previous_messages,
                tools=llm_inputs.tools,
                stream=True,
                session_id=payload.session_id,
                save_to_redis=save_to_redis,
                checker=task_checker,
                parallel_tool_calls=parallel_tool_use_enabled,
                prompt_handler_instance=llm_inputs.prompt(params=prompt_vars_to_use),
                metadata={
                    "agent_name": agent_instance.agent_name,
                },
            )
            return await self.get_final_stream_iterator(llm_response, session_id=payload.session_id)

        elif payload.batch_tool_responses:
            prompt_vars: Dict[str, Any] = {
                "os_name": payload.os_name,
                "shell": payload.shell,
                "vscode_env": payload.vscode_env,
                "write_mode": payload.write_mode,
                "deputy_dev_rules": payload.deputy_dev_rules,
                "parallel_tool_use_enabled": parallel_tool_use_enabled,  # remove after 9.0.0. force upgrade
            }
<<<<<<< HEAD
            tool_response = payload.tool_use_response.response
            if not payload.tool_use_failed:
                if payload.tool_use_response.tool_name == "focused_snippets_searcher":
                    tool_response = {
                        "chunks": [
                            ChunkInfo(**chunk).get_xml()
                            for search_response in tool_response["batch_chunks_search"]["response"]
                            for chunk in search_response["chunks"]
                        ],
                    }

                if payload.tool_use_response.tool_name == "iterative_file_reader":
                    tool_response = {
                        "file_content_with_line_numbers": ChunkInfo(**tool_response["data"]["chunk"]).get_xml(),
                        "eof_reached": tool_response["data"]["eof_reached"],
                    }

                if payload.tool_use_response.tool_name == "grep_search":
                    tool_response = {
                        "matched_contents": "".join(
                            [
                                f"<match_obj>{ChunkInfo(**matched_block['chunk_info']).get_xml()}<match_line>{matched_block['matched_line']}</match_line></match_obj>"
                                for matched_block in tool_response["data"]
                            ]
                        ),
                    }

            if payload.tool_use_failed:
                error_response = {
                    "error_message": EXCEPTION_RAISED_FALLBACK.format(
                        tool_name=payload.tool_use_response.tool_name,
                        error_type=tool_response.get("error_type", "Unknown"),
                        error_message=tool_response.get("error_message", "An error occurred while using the tool."),
                    )
                }
                tool_response = error_response
=======

            tool_responses = []
            for resp in payload.batch_tool_responses:
                if not payload.tool_use_failed:
                    response_data = self._format_tool_response(resp)
                else:
                    if resp.tool_name not in {"replace_in_file", "write_to_file"}:
                        response_data = {
                            "error_message": EXCEPTION_RAISED_FALLBACK.format(
                                tool_name=resp.tool_name,
                                error_type=resp.response.get("error_type", "Unknown") if resp.response else "Unknown",
                                error_message=resp.response.get(
                                    "error_message", "An error occurred while using the tool."
                                )
                                if resp.response
                                else "An error occurred while using the tool.",
                            )
                        }
                    else:
                        response_data = resp.response

                tool_responses.append(
                    ToolUseResponseData(
                        content=ToolUseResponseContent(
                            tool_name=resp.tool_name,
                            tool_use_id=resp.tool_use_id,
                            response=response_data,
                        )
                    )
                )

            last_query_message = await self.get_last_query_message_for_session(payload.session_id)
            agent_name = (
                last_query_message.metadata.get("agent_name")
                if last_query_message and last_query_message.metadata
                else None
            )
            agent_instance: QuerySolverAgent = await self._get_agent_instance_by_name(
                agent_name=agent_name or DefaultQuerySolverAgentInstance.agent_name,
                all_agents=[*await self._generate_dynamic_query_solver_agents(), DefaultQuerySolverAgentInstance],
            )
            llm_inputs = agent_instance.get_llm_inputs(
                payload=payload,
                _client_data=client_data,
                llm_model=LLModels(payload.llm_model.value if payload.llm_model else LLModels.CLAUDE_3_POINT_5_SONNET),
                previous_messages=None,
            )
>>>>>>> bd565fd5

            llm_response = await llm_handler.submit_batch_tool_use_response(
                session_id=payload.session_id,
                tool_use_responses=tool_responses,
                tools=llm_inputs.tools,
                stream=True,
                prompt_vars=prompt_vars,
                checker=task_checker,
                parallel_tool_calls=parallel_tool_use_enabled,
            )

            return await self.get_final_stream_iterator(llm_response, session_id=payload.session_id)

        else:
            raise ValueError("Invalid input")

    def _format_tool_response(self, tool_use_response: ToolUseResponseInput) -> Dict[str, Any]:
        """Handle and structure tool responses based on tool type."""
        tool_response = tool_use_response.response

        if tool_use_response.tool_name == "focused_snippets_searcher":
            return {
                "chunks": [
                    ChunkInfo(**chunk).get_xml()
                    for search_response in tool_response["batch_chunks_search"]["response"]
                    for chunk in search_response["chunks"]
                ],
            }

        if tool_use_response.tool_name == "iterative_file_reader":
            return {
                "file_content_with_line_numbers": ChunkInfo(**tool_response["data"]["chunk"]).get_xml(),
                "eof_reached": tool_response["data"]["eof_reached"],
            }

        if tool_use_response.tool_name == "grep_search":
            return {
                "matched_contents": "".join(
                    [
                        f"<match_obj>{ChunkInfo(**matched_block['chunk_info']).get_xml()}<match_line>{matched_block['matched_line']}</match_line></match_obj>"
                        for matched_block in tool_response["data"]
                    ]
                ),
            }

        return tool_response if tool_response else {}<|MERGE_RESOLUTION|>--- conflicted
+++ resolved
@@ -340,44 +340,6 @@
                 "deputy_dev_rules": payload.deputy_dev_rules,
                 "parallel_tool_use_enabled": parallel_tool_use_enabled,  # remove after 9.0.0. force upgrade
             }
-<<<<<<< HEAD
-            tool_response = payload.tool_use_response.response
-            if not payload.tool_use_failed:
-                if payload.tool_use_response.tool_name == "focused_snippets_searcher":
-                    tool_response = {
-                        "chunks": [
-                            ChunkInfo(**chunk).get_xml()
-                            for search_response in tool_response["batch_chunks_search"]["response"]
-                            for chunk in search_response["chunks"]
-                        ],
-                    }
-
-                if payload.tool_use_response.tool_name == "iterative_file_reader":
-                    tool_response = {
-                        "file_content_with_line_numbers": ChunkInfo(**tool_response["data"]["chunk"]).get_xml(),
-                        "eof_reached": tool_response["data"]["eof_reached"],
-                    }
-
-                if payload.tool_use_response.tool_name == "grep_search":
-                    tool_response = {
-                        "matched_contents": "".join(
-                            [
-                                f"<match_obj>{ChunkInfo(**matched_block['chunk_info']).get_xml()}<match_line>{matched_block['matched_line']}</match_line></match_obj>"
-                                for matched_block in tool_response["data"]
-                            ]
-                        ),
-                    }
-
-            if payload.tool_use_failed:
-                error_response = {
-                    "error_message": EXCEPTION_RAISED_FALLBACK.format(
-                        tool_name=payload.tool_use_response.tool_name,
-                        error_type=tool_response.get("error_type", "Unknown"),
-                        error_message=tool_response.get("error_message", "An error occurred while using the tool."),
-                    )
-                }
-                tool_response = error_response
-=======
 
             tool_responses = []
             for resp in payload.batch_tool_responses:
@@ -425,7 +387,6 @@
                 llm_model=LLModels(payload.llm_model.value if payload.llm_model else LLModels.CLAUDE_3_POINT_5_SONNET),
                 previous_messages=None,
             )
->>>>>>> bd565fd5
 
             llm_response = await llm_handler.submit_batch_tool_use_response(
                 session_id=payload.session_id,
