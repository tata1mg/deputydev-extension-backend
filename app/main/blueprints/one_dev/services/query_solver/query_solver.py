--- conflicted
+++ resolved
@@ -265,12 +265,6 @@
             prompt_features=PromptFeatures,
             cache_config=PromptCacheConfig(conversation=True, tools=True, system_message=True),
         )
-<<<<<<< HEAD
-=======
-        use_absolute_path = compare_version(
-            client_data.client_version, "8.3.0", ">"
-        )  # remove after 9.0.0. force upgrade  # noqa: N806
->>>>>>> f5125c0c
 
         # TODO: remove this after 9.0.0. force upgrade
         if payload.query is None and payload.batch_tool_responses is None and payload.tool_use_response is not None:
@@ -290,7 +284,7 @@
             )
             chat_handler = ChatHistoryHandler(
                 previous_chat_payload=PreviousChatPayload(query=payload.query, session_id=payload.session_id),
-                llm_model=LLModels(payload.llm_model.value if payload.llm_model else LLModels.CLAUDE_3_POINT_5_SONNET),
+                llm_model=LLModels(payload.llm_model.value if payload.llm_model else LLModels.CLAUDE_3_POINT_7_SONNET),
             )
             relevant_previous_messages, agent_instance = await asyncio.gather(
                 chat_handler.get_relevant_previous_chats(),
@@ -308,10 +302,6 @@
                 "shell": payload.shell,
                 "vscode_env": payload.vscode_env,
                 "repositories": payload.repositories,
-<<<<<<< HEAD
-=======
-                "use_absolute_path": use_absolute_path,  # remove after 9.0.0. force upgrade,
->>>>>>> f5125c0c
             }
 
             model_to_use = LLModels(payload.llm_model.value)
