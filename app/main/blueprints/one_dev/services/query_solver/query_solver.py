--- conflicted
+++ resolved
@@ -1,9 +1,5 @@
 import asyncio
-<<<<<<< HEAD
 from typing import Any, AsyncIterator, Dict, List, Optional, Type
-=======
-from typing import Any, AsyncIterator, Dict, List, Optional
->>>>>>> 6a768a94
 
 from deputydev_core.services.chunking.chunk_info import ChunkInfo
 from pydantic import BaseModel
@@ -48,41 +44,6 @@
 from app.main.blueprints.one_dev.services.query_solver.prompts.feature_prompts.code_query_solver.dataclasses.main import (
     StreamingContentBlockType,
 )
-<<<<<<< HEAD
-=======
-from app.main.blueprints.one_dev.services.query_solver.tools.ask_user_input import (
-    ASK_USER_INPUT,
-)
-from app.main.blueprints.one_dev.services.query_solver.tools.create_new_workspace import (
-    CREATE_NEW_WORKSPACE,
-)
-from app.main.blueprints.one_dev.services.query_solver.tools.execute_command import (
-    EXECUTE_COMMAND,
-)
-from app.main.blueprints.one_dev.services.query_solver.tools.file_path_searcher import (
-    FILE_PATH_SEARCHER,
-)
-from app.main.blueprints.one_dev.services.query_solver.tools.focused_snippets_searcher import (
-    FOCUSED_SNIPPETS_SEARCHER,
-)
-from app.main.blueprints.one_dev.services.query_solver.tools.grep_search import (
-    GREP_SEARCH,
-)
-from app.main.blueprints.one_dev.services.query_solver.tools.iterative_file_reader import (
-    ITERATIVE_FILE_READER,
-)
-from app.main.blueprints.one_dev.services.query_solver.tools.public_url_content_reader import (
-    PUBLIC_URL_CONTENT_READER,
-)
-from app.main.blueprints.one_dev.services.query_solver.tools.related_code_searcher import (
-    RELATED_CODE_SEARCHER,
-)
-from app.main.blueprints.one_dev.services.query_solver.tools.replace_in_file import REPLACE_IN_FILE
-from app.main.blueprints.one_dev.services.query_solver.tools.web_search import (
-    WEB_SEARCH,
-)
-from app.main.blueprints.one_dev.services.query_solver.tools.write_to_file import WRITE_TO_FILE
->>>>>>> 6a768a94
 from app.main.blueprints.one_dev.services.repository.query_summaries.query_summary_dto import (
     QuerySummarysRepository,
 )
@@ -229,8 +190,6 @@
             prompt_features=PromptFeatures,
             cache_config=PromptCacheConfig(conversation=True, tools=True, system_message=True),
         )
-<<<<<<< HEAD
-=======
         use_absolute_path = compare_version(
             client_data.client_version, "8.3.0", ">"
         )  # remove after 9.0.0. force upgrade  # noqa: N806
@@ -245,7 +204,6 @@
             and payload.tool_use_response is not None
         ):
             payload.batch_tool_responses = [payload.tool_use_response]
->>>>>>> 6a768a94
 
         if payload.query:
             asyncio.create_task(
@@ -259,7 +217,6 @@
                     session_type=payload.session_type,
                 )
             )
-<<<<<<< HEAD
 
             previous_responses = await self.get_previous_message_thread_ids(
                 payload.session_id, payload.previous_query_ids
@@ -290,6 +247,9 @@
                 "os_name": payload.os_name,
                 "shell": payload.shell,
                 "vscode_env": payload.vscode_env,
+                "repositories": payload.repositories,
+                "use_absolute_path": use_absolute_path,  # remove after 9.0.0. force upgrade,
+                "parallel_tool_use_enabled": parallel_tool_use_enabled,  # remove after 9.0.0. force upgrade
             }
 
             model_to_use = LLModels(payload.llm_model.value)
@@ -301,25 +261,6 @@
                 prompt_feature=PromptFeatures(llm_inputs.prompt.prompt_type),
                 llm_model=model_to_use,
                 prompt_vars=prompt_vars_to_use,
-=======
-            llm_response = await llm_handler.start_llm_query(
-                prompt_feature=PromptFeatures.CODE_QUERY_SOLVER,
-                llm_model=LLModels(payload.llm_model.value),
-                prompt_vars={
-                    "query": payload.query,
-                    "focus_items": payload.focus_items,
-                    "directory_items": payload.directory_items,
-                    "deputy_dev_rules": payload.deputy_dev_rules,
-                    "write_mode": payload.write_mode,
-                    "urls": [url.model_dump() for url in payload.urls],
-                    "os_name": payload.os_name,
-                    "shell": payload.shell,
-                    "vscode_env": payload.vscode_env,
-                    "repositories": payload.repositories,
-                    "use_absolute_path": use_absolute_path,  # remove after 9.0.0. force upgrade,
-                    "parallel_tool_use_enabled": parallel_tool_use_enabled,  # remove after 9.0.0. force upgrade
-                },
->>>>>>> 6a768a94
                 attachments=payload.attachments,
                 previous_responses=llm_inputs.previous_messages,
                 tools=llm_inputs.tools,
@@ -327,21 +268,13 @@
                 session_id=payload.session_id,
                 save_to_redis=save_to_redis,
                 checker=task_checker,
-<<<<<<< HEAD
+                parallel_tool_calls=parallel_tool_use_enabled,
                 prompt_handler_instance=llm_inputs.prompt(params=prompt_vars_to_use),
-            )
-            return await self.get_final_stream_iterator(llm_response, session_id=payload.session_id)
-
-        elif payload.tool_use_response:
-            prompt_vars: Dict[str, Any] = {
-=======
-                parallel_tool_calls=parallel_tool_use_enabled,
             )
             return await self.get_final_stream_iterator(llm_response, session_id=payload.session_id)
 
         elif payload.batch_tool_responses:
             prompt_vars = {
->>>>>>> 6a768a94
                 "os_name": payload.os_name,
                 "shell": payload.shell,
                 "vscode_env": payload.vscode_env,
@@ -349,42 +282,6 @@
                 "deputy_dev_rules": payload.deputy_dev_rules,
                 "parallel_tool_use_enabled": parallel_tool_use_enabled,  # remove after 9.0.0. force upgrade
             }
-<<<<<<< HEAD
-            tool_response = payload.tool_use_response.response
-            if not payload.tool_use_failed:
-                if payload.tool_use_response.tool_name == "focused_snippets_searcher":
-                    tool_response = {
-                        "chunks": [
-                            ChunkInfo(**chunk).get_xml()
-                            for search_response in tool_response["batch_chunks_search"]["response"]
-                            for chunk in search_response["chunks"]
-                        ],
-                    }
-
-                if payload.tool_use_response.tool_name == "iterative_file_reader":
-                    tool_response: Dict[str, Any] = {
-                        "file_content_with_line_numbers": ChunkInfo(**tool_response["data"]["chunk"]).get_xml(),
-                        "eof_reached": tool_response["data"]["eof_reached"],
-                    }
-
-                if payload.tool_use_response.tool_name == "grep_search":
-                    tool_response = {
-                        "matched_contents": "".join(
-                            [
-                                f"<match_obj>{ChunkInfo(**matched_block['chunk_info']).get_xml()}<match_line>{matched_block['matched_line']}</match_line></match_obj>"
-                                for matched_block in tool_response["data"]
-                            ]
-                        ),
-                    }
-
-            if payload.tool_use_failed:
-                if payload.tool_use_response.tool_name not in {"replace_in_file", "write_to_file"}:
-                    error_response = {
-                        "error_message": EXCEPTION_RAISED_FALLBACK.format(
-                            tool_name=payload.tool_use_response.tool_name,
-                            error_type=tool_response.get("error_type", "Unknown"),
-                            error_message=tool_response.get("error_message", "An error occurred while using the tool."),
-=======
 
             tool_responses = []
             for resp in payload.batch_tool_responses:
@@ -412,26 +309,14 @@
                             tool_name=resp.tool_name,
                             tool_use_id=resp.tool_use_id,
                             response=response_data,
->>>>>>> 6a768a94
                         )
                     )
                 )
 
             llm_response = await llm_handler.submit_batch_tool_use_response(
                 session_id=payload.session_id,
-<<<<<<< HEAD
-                tool_use_response=ToolUseResponseData(
-                    content=ToolUseResponseContent(
-                        tool_name=payload.tool_use_response.tool_name,
-                        tool_use_id=payload.tool_use_response.tool_use_id,
-                        response=tool_response,
-                    )
-                ),
+                tool_use_responses=tool_responses,
                 tools=DefaultQuerySolverAgent().get_all_tools(payload=payload, _client_data=client_data),
-=======
-                tool_use_responses=tool_responses,
-                tools=tools_to_use,
->>>>>>> 6a768a94
                 stream=True,
                 prompt_vars=prompt_vars,
                 checker=task_checker,
