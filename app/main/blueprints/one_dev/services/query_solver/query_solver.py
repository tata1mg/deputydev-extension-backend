import asyncio
from typing import AsyncIterator, List, Optional

from deputydev_core.services.chunking.chunk_info import ChunkInfo
from deputydev_core.utils.config_manager import ConfigManager
from pydantic import BaseModel

from app.backend_common.models.dto.message_thread_dto import (
    LLModels,
    MessageCallChainCategory,
    ToolUseResponseContent,
    ToolUseResponseData,
)
from app.backend_common.repository.extension_sessions.repository import (
    ExtensionSessionsRepository,
)
from app.backend_common.repository.message_threads.repository import (
    MessageThreadsRepository,
)
from app.backend_common.services.llm.dataclasses.main import (
    ConversationTool,
    NonStreamingParsedLLMCallResponse,
    ParsedLLMCallResponse,
    PromptCacheConfig,
    StreamingParsedLLMCallResponse,
)
from app.backend_common.services.llm.handler import LLMHandler
from app.main.blueprints.one_dev.constants.tool_fallback import EXCEPTION_RAISED_FALLBACK
from app.main.blueprints.one_dev.models.dto.query_summaries import QuerySummaryData
from app.main.blueprints.one_dev.services.query_solver.dataclasses.main import (
    ClientTool,
    DetailedFocusItem,
    MCPToolMetadata,
    QuerySolverInput,
    ResponseMetadataBlock,
    ResponseMetadataContent,
)
from app.main.blueprints.one_dev.services.query_solver.prompts.dataclasses.main import (
    PromptFeatures,
)
from app.main.blueprints.one_dev.services.query_solver.prompts.feature_prompts.code_query_solver.dataclasses.main import (
    StreamingContentBlockType,
)
from app.main.blueprints.one_dev.services.query_solver.tools.ask_user_input import (
    ASK_USER_INPUT,
)
from app.main.blueprints.one_dev.services.query_solver.tools.create_new_workspace import (
    CREATE_NEW_WORKSPACE,
)
from app.main.blueprints.one_dev.services.query_solver.tools.execute_command import (
    EXECUTE_COMMAND,
)
from app.main.blueprints.one_dev.services.query_solver.tools.file_editor import REPLACE_IN_FILE
from app.main.blueprints.one_dev.services.query_solver.tools.file_path_searcher import (
    FILE_PATH_SEARCHER,
)
from app.main.blueprints.one_dev.services.query_solver.tools.focused_snippets_searcher import (
    FOCUSED_SNIPPETS_SEARCHER,
)
from app.main.blueprints.one_dev.services.query_solver.tools.grep_search import (
    GREP_SEARCH,
)
from app.main.blueprints.one_dev.services.query_solver.tools.iterative_file_reader import (
    ITERATIVE_FILE_READER,
)
from app.main.blueprints.one_dev.services.query_solver.tools.public_url_content_reader import (
    PUBLIC_URL_CONTENT_READER,
)
from app.main.blueprints.one_dev.services.query_solver.tools.related_code_searcher import (
    RELATED_CODE_SEARCHER,
)
from app.main.blueprints.one_dev.services.query_solver.tools.web_search import (
    WEB_SEARCH,
)

from app.main.blueprints.one_dev.services.query_solver.tools.write_to_file import WRITE_TO_FILE
from app.main.blueprints.one_dev.services.repository.query_summaries.query_summary_dto import (
    QuerySummarysRepository,
)
from app.main.blueprints.one_dev.utils.client.dataclasses.main import ClientData

from app.main.blueprints.one_dev.utils.version import compare_version



from .prompts.factory import PromptFeatureFactory


class QuerySolver:
    async def _generate_session_summary(
        self,
        session_id: int,
        query: str,
        focus_items: List[DetailedFocusItem],
        llm_handler: LLMHandler[PromptFeatures],
        user_team_id: int,
        session_type: str,
    ):
        current_session = await ExtensionSessionsRepository.find_or_create(session_id, user_team_id, session_type)
        if current_session and current_session.summary:
            return

        # if no summary, first generate a summary by directly putting first 100 characters of the query.
        # this will be used as a placeholder until the LLM generates a more detailed summary.
        brief_query_preview = query[:100]
        await ExtensionSessionsRepository.update_session_summary(
            session_id=session_id, summary=f"{brief_query_preview}..."
        )

        # then generate a more detailed summary using LLM
        llm_response = await llm_handler.start_llm_query(
            prompt_feature=PromptFeatures.SESSION_SUMMARY_GENERATOR,
            llm_model=LLModels.CLAUDE_3_POINT_5_SONNET,
            prompt_vars={"query": query, "focus_items": focus_items},
            previous_responses=[],
            tools=[],
            stream=False,
            session_id=session_id,
            call_chain_category=MessageCallChainCategory.SYSTEM_CHAIN,
        )

        if not isinstance(llm_response, NonStreamingParsedLLMCallResponse):
            raise ValueError("Expected NonStreamingParsedLLMCallResponse")

        generated_summary = llm_response.parsed_content[0].get("summary")
        await ExtensionSessionsRepository.update_session_summary(session_id=session_id, summary=generated_summary)

    async def get_previous_message_thread_ids(self, session_id: int, previous_query_ids: List[int]) -> List[int]:
        all_previous_responses = await MessageThreadsRepository.get_message_threads_for_session(
            session_id, call_chain_category=MessageCallChainCategory.CLIENT_CHAIN
        )
        all_previous_responses.sort(key=lambda x: x.id, reverse=False)

        if not all_previous_responses:
            return []

        if not previous_query_ids:
            return [response.id for response in all_previous_responses]

        return [
            response.id
            for response in all_previous_responses
            if response.query_id in previous_query_ids or response.id in previous_query_ids
        ]

    async def _update_query_summary(self, query_id: int, summary: str, session_id: int) -> None:
        existing_summary = await QuerySummarysRepository.get_query_summary(session_id=session_id, query_id=query_id)
        if existing_summary:
            new_updated_summary = existing_summary.summary + "\n" + summary
            await QuerySummarysRepository.update_query_summary(
                session_id=session_id, query_id=query_id, summary=new_updated_summary
            )
        else:
            await QuerySummarysRepository.create_query_summary(
                QuerySummaryData(
                    session_id=session_id,
                    query_id=query_id,
                    summary=summary,
                )
            )

    async def get_final_stream_iterator(
        self, llm_response: ParsedLLMCallResponse, session_id: int
    ) -> AsyncIterator[BaseModel]:
        query_summary: Optional[str] = None

        async def _streaming_content_block_generator():
            nonlocal llm_response
            nonlocal query_summary
            if not isinstance(llm_response, StreamingParsedLLMCallResponse):
                raise ValueError("Expected StreamingParsedLLMCallResponse")

            yield ResponseMetadataBlock(
                content=ResponseMetadataContent(query_id=llm_response.query_id, session_id=session_id),
                type="RESPONSE_METADATA",
            )

            async for data_block in llm_response.parsed_content:
                # Check if the current task is cancelled
                if asyncio.current_task() and asyncio.current_task().cancelled():
                    raise asyncio.CancelledError("Task cancelled in QuerySolver")
                    
                if data_block.type in [
                    StreamingContentBlockType.SUMMARY_BLOCK_START,
                    StreamingContentBlockType.SUMMARY_BLOCK_DELTA,
                    StreamingContentBlockType.SUMMARY_BLOCK_END,
                ]:
                    if data_block.type == StreamingContentBlockType.SUMMARY_BLOCK_DELTA:
                        query_summary = (query_summary or "") + data_block.content.summary_delta

                    elif data_block.type == StreamingContentBlockType.SUMMARY_BLOCK_END and query_summary:
                        asyncio.create_task(
                            self._update_query_summary(llm_response.query_id, query_summary, session_id)
                        )

                else:
                    yield data_block

            # wait till the data has been stored in order to ensure that no race around occurs in submitting tool response
            await llm_response.llm_response_storage_task

        return _streaming_content_block_generator()

    def generate_conversation_tool_from_client_tool(self, client_tool: ClientTool) -> ConversationTool:
        # check if tool is MCP type tool
        if isinstance(client_tool.tool_metadata, MCPToolMetadata):
            description_extra = f"This tool is provided by a third party MCP server - {client_tool.tool_metadata.server_id}. Please ensure that any data passed to this tool is exactly what is required to be sent to this tool to function properly. Do not supply any sensitive data to this tool which can be misused by the MCP server. In case of ambiguity, ask the user for clarification."
            return ConversationTool(
                name=client_tool.name,
                description=description_extra + "\n" + client_tool.description,
                input_schema=client_tool.input_schema,
            )
        raise ValueError(
            f"Unsupported tool metadata type: {type(client_tool.tool_metadata)} for tool {client_tool.name}"
        )

<<<<<<< HEAD
    async def solve_query(self, payload: QuerySolverInput, client_data: ClientData, save_to_redis:bool = False) -> AsyncIterator[BaseModel]:
        print(payload.model_dump(mode="json"))
        tools_to_use = [ASK_USER_INPUT, FOCUSED_SNIPPETS_SEARCHER, FILE_PATH_SEARCHER]
=======
    def _get_all_tools(self, payload: QuerySolverInput, _client_data: ClientData) -> List[ConversationTool]:
        tools_to_use = [
            ASK_USER_INPUT,
            FOCUSED_SNIPPETS_SEARCHER,
            FILE_PATH_SEARCHER,
            ITERATIVE_FILE_READER,
            GREP_SEARCH,
            EXECUTE_COMMAND,
            CREATE_NEW_WORKSPACE,
            PUBLIC_URL_CONTENT_READER,
        ]

>>>>>>> 4cfeebf7
        if ConfigManager.configs["IS_RELATED_CODE_SEARCHER_ENABLED"]:
            tools_to_use.append(RELATED_CODE_SEARCHER)
        if payload.search_web:
            tools_to_use.append(WEB_SEARCH)
        if payload.write_mode:
            tools_to_use.append(REPLACE_IN_FILE)
            tools_to_use.append(WRITE_TO_FILE)

        for client_tool in payload.client_tools:
            tools_to_use.append(self.generate_conversation_tool_from_client_tool(client_tool))

        return tools_to_use

    async def solve_query(self, payload: QuerySolverInput, client_data: ClientData) -> AsyncIterator[BaseModel]:
        tools_to_use = self._get_all_tools(payload=payload, _client_data=client_data)
        llm_handler = LLMHandler(
            prompt_factory=PromptFeatureFactory,
            prompt_features=PromptFeatures,
            cache_config=PromptCacheConfig(conversation=True, tools=True, system_message=True),
        )

        if payload.query:
            asyncio.create_task(
                self._generate_session_summary(
                    session_id=payload.session_id,
                    query=payload.query,
                    focus_items=payload.focus_items,
                    llm_handler=llm_handler,
                    user_team_id=payload.user_team_id,
                    session_type=payload.session_type,
                )
            )

            llm_response = await llm_handler.start_llm_query(
                prompt_feature=PromptFeatures.CODE_QUERY_SOLVER,
                llm_model=LLModels(payload.llm_model.value),
                prompt_vars={
                    "query": payload.query,
                    "focus_items": payload.focus_items,
                    "deputy_dev_rules": payload.deputy_dev_rules,
                    "write_mode": payload.write_mode,
                    "urls": [url.model_dump() for url in payload.urls],
                    "os_name": payload.os_name,
                    "shell": payload.shell,
                    "vscode_env": payload.vscode_env,
                },
                attachments=payload.attachments,
                previous_responses=await self.get_previous_message_thread_ids(
                    payload.session_id, payload.previous_query_ids
                ),
                tools=tools_to_use,
                stream=True,
                session_id=payload.session_id,
                save_to_redis= save_to_redis
            )
            return await self.get_final_stream_iterator(llm_response, session_id=payload.session_id)

        elif payload.tool_use_response:
            prompt_vars = {
                "os_name": payload.os_name,
                "shell": payload.shell,
                "vscode_env": payload.vscode_env,
                "write_mode": payload.write_mode,
                "deputy_dev_rules": payload.deputy_dev_rules,
            }
            tool_response = payload.tool_use_response.response
            if not payload.tool_use_failed:
                if payload.tool_use_response.tool_name == "focused_snippets_searcher":
                    tool_response = {
                        "chunks": [
                            ChunkInfo(**chunk).get_xml()
                            for search_response in tool_response["batch_chunks_search"]["response"]
                            for chunk in search_response["chunks"]
                        ],
                    }

                if payload.tool_use_response.tool_name == "iterative_file_reader":
                    tool_response = {
                        "file_content_with_line_numbers": ChunkInfo(**tool_response["data"]["chunk"]).get_xml(),
                        "eof_reached": tool_response["data"]["eof_reached"],
                    }

                if payload.tool_use_response.tool_name == "grep_search":
                    tool_response = {
                        "matched_contents": "".join(
                            [
                                f"<match_obj>{ChunkInfo(**matched_block['chunk_info']).get_xml()}<match_line>{matched_block['matched_line']}</match_line></match_obj>"
                                for matched_block in tool_response["data"]
                            ]
                        ),
                    }

            if payload.tool_use_failed:
                if payload.tool_use_response.tool_name not in {"replace_in_file", "write_to_file"}:
                    error_response = {
                        "error_message": EXCEPTION_RAISED_FALLBACK.format(
                            tool_name=payload.tool_use_response.tool_name,
                            error_type=tool_response.get("error_type", "Unknown"),
                            error_message=tool_response.get("error_message", "An error occurred while using the tool."),
                        )
                    }
                    tool_response = error_response

            llm_response = await llm_handler.submit_tool_use_response(
                session_id=payload.session_id,
                tool_use_response=ToolUseResponseData(
                    content=ToolUseResponseContent(
                        tool_name=payload.tool_use_response.tool_name,
                        tool_use_id=payload.tool_use_response.tool_use_id,
                        response=tool_response,
                    )
                ),
                tools=tools_to_use,
                stream=True,
                prompt_vars=prompt_vars,
            )
            return await self.get_final_stream_iterator(llm_response, session_id=payload.session_id)

        else:
            raise ValueError("Invalid input")<|MERGE_RESOLUTION|>--- conflicted
+++ resolved
@@ -214,11 +214,9 @@
             f"Unsupported tool metadata type: {type(client_tool.tool_metadata)} for tool {client_tool.name}"
         )
 
-<<<<<<< HEAD
-    async def solve_query(self, payload: QuerySolverInput, client_data: ClientData, save_to_redis:bool = False) -> AsyncIterator[BaseModel]:
+    async def solve_query(self, payload: QuerySolverInput, client_data: ClientData, ) -> AsyncIterator[BaseModel]:
         print(payload.model_dump(mode="json"))
         tools_to_use = [ASK_USER_INPUT, FOCUSED_SNIPPETS_SEARCHER, FILE_PATH_SEARCHER]
-=======
     def _get_all_tools(self, payload: QuerySolverInput, _client_data: ClientData) -> List[ConversationTool]:
         tools_to_use = [
             ASK_USER_INPUT,
@@ -231,7 +229,6 @@
             PUBLIC_URL_CONTENT_READER,
         ]
 
->>>>>>> 4cfeebf7
         if ConfigManager.configs["IS_RELATED_CODE_SEARCHER_ENABLED"]:
             tools_to_use.append(RELATED_CODE_SEARCHER)
         if payload.search_web:
@@ -245,7 +242,7 @@
 
         return tools_to_use
 
-    async def solve_query(self, payload: QuerySolverInput, client_data: ClientData) -> AsyncIterator[BaseModel]:
+    async def solve_query(self, payload: QuerySolverInput, client_data: ClientData, save_to_redis:bool = False) -> AsyncIterator[BaseModel]:
         tools_to_use = self._get_all_tools(payload=payload, _client_data=client_data)
         llm_handler = LLMHandler(
             prompt_factory=PromptFeatureFactory,
