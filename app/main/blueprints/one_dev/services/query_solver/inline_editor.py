import asyncio
from typing import Any, Dict, List

from app.backend_common.models.dto.message_thread_dto import (
    LLModels,
    ToolUseResponseContent,
    ToolUseResponseData,
)
from app.backend_common.services.llm.dataclasses.main import (
    NonStreamingParsedLLMCallResponse,
)
from app.backend_common.services.llm.handler import LLMHandler
from app.main.blueprints.one_dev.models.dto.job import JobDTO
from app.main.blueprints.one_dev.services.query_solver.dataclasses.main import (
    InlineEditInput,
)
from app.main.blueprints.one_dev.services.query_solver.prompts.dataclasses.main import (
    PromptFeatures,
)
<<<<<<< HEAD
from app.main.blueprints.one_dev.services.query_solver.tools.focused_snippets_searcher import FOCUSED_SNIPPETS_SEARCHER
from app.main.blueprints.one_dev.services.query_solver.tools.related_code_searcher import RELATED_CODE_SEARCHER
=======
from app.main.blueprints.one_dev.services.query_solver.tools.focused_snippets_searcher import (
    FOCUSED_SNIPPETS_SEARCHER,
)
from app.main.blueprints.one_dev.services.query_solver.tools.related_code_searcher import (
    RELATED_CODE_SEARCHER,
)
>>>>>>> 6c188b02
from app.main.blueprints.one_dev.services.repository.code_generation_job.main import (
    JobService,
)
from app.main.blueprints.one_dev.utils.client.dataclasses.main import ClientData
from app.main.blueprints.one_dev.utils.version import compare_version

from .prompts.factory import PromptFeatureFactory

MIN_TOOL_USE_SUPPORTED_VERSION = "1.2.0"


class InlineEditGenerator:
    def _get_response_from_parsed_llm_response(self, parsed_llm_response: List[Dict[str, Any]]) -> Dict[str, Any]:
        code_snippets: List[Dict[str, Any]] = []
        tool_use_request: Dict[str, Any] = {}
        for response in parsed_llm_response:
            if "code_snippets" in response:
                code_snippets.extend(response["code_snippets"])
            if "type" in response and response["type"] == "TOOL_USE_REQUEST":
                tool_use_request = response

        return {
            "code_snippets": code_snippets if code_snippets else None,
            "tool_use_request": tool_use_request if tool_use_request else None,
        }

    async def get_inline_edit_diff_suggestion(
        self, payload: InlineEditInput, client_data: ClientData
    ) -> Dict[str, Any]:
        llm_handler = LLMHandler(prompt_factory=PromptFeatureFactory, prompt_features=PromptFeatures)
<<<<<<< HEAD
        tools_to_use = [RELATED_CODE_SEARCHER, FOCUSED_SNIPPETS_SEARCHER]
=======

        tools_to_use = []
        if compare_version(client_data.client_version, MIN_TOOL_USE_SUPPORTED_VERSION, ">="):
            tools_to_use = [RELATED_CODE_SEARCHER, FOCUSED_SNIPPETS_SEARCHER]
>>>>>>> 6c188b02

        if payload.tool_use_response:
            llm_response = await llm_handler.submit_tool_use_response(
                session_id=payload.session_id,
                tool_use_response=ToolUseResponseData(
                    content=ToolUseResponseContent(
                        tool_name=payload.tool_use_response.tool_name,
                        tool_use_id=payload.tool_use_response.tool_use_id,
                        response=payload.tool_use_response.response,
                    )
                ),
                tools=tools_to_use,
                stream=False,
            )

            if not isinstance(llm_response, NonStreamingParsedLLMCallResponse):
                raise ValueError("LLM response is not of type NonStreamingParsedLLMCallResponse")

            return self._get_response_from_parsed_llm_response(
                parsed_llm_response=llm_response.parsed_content,
            )

        if payload.query and payload.code_selection:
            llm_response = await llm_handler.start_llm_query(
                prompt_feature=PromptFeatures.INLINE_EDITOR,
                llm_model=LLModels.CLAUDE_3_POINT_5_SONNET,
                prompt_vars={
                    "query": payload.query,
                    "code_selection": payload.code_selection,
                    "deputy_dev_rules": payload.deputy_dev_rules,
                    "relevant_chunks": payload.relevant_chunks,
                },
                previous_responses=[],
                tools=tools_to_use,
                stream=False,
                session_id=payload.session_id,
            )

            if not isinstance(llm_response, NonStreamingParsedLLMCallResponse):
                raise ValueError("LLM response is not of type NonStreamingParsedLLMCallResponse")

            return self._get_response_from_parsed_llm_response(
                parsed_llm_response=llm_response.parsed_content,
            )

        raise ValueError("Either query and code selection or tool use response must be provided")

    async def start_job(self, payload: InlineEditInput, job_id: int, client_data: ClientData) -> int:
        try:
            data = await self.get_inline_edit_diff_suggestion(payload=payload, client_data=client_data)
            await JobService.db_update(
                {
                    "id": job_id,
                },
                {
                    "status": "COMPLETED",
                    "final_output": data,
                },
            )
        except Exception as ex:
            await JobService.db_update(
                {
                    "id": job_id,
                },
                {
                    "status": "FAILED",
                    "final_output": str(ex),
                },
            )

    async def create_and_start_job(self, payload: InlineEditInput, client_data: ClientData) -> int:
        job = await JobService.db_create(
            JobDTO(
                type="INLINE_EDIT",
                session_id=str(payload.session_id),
                user_team_id=payload.auth_data.user_team_id,
                status="PENDING",
            )
        )
        asyncio.create_task(self.start_job(payload, job_id=job.id, client_data=client_data))
        return job.id<|MERGE_RESOLUTION|>--- conflicted
+++ resolved
@@ -17,17 +17,12 @@
 from app.main.blueprints.one_dev.services.query_solver.prompts.dataclasses.main import (
     PromptFeatures,
 )
-<<<<<<< HEAD
-from app.main.blueprints.one_dev.services.query_solver.tools.focused_snippets_searcher import FOCUSED_SNIPPETS_SEARCHER
-from app.main.blueprints.one_dev.services.query_solver.tools.related_code_searcher import RELATED_CODE_SEARCHER
-=======
 from app.main.blueprints.one_dev.services.query_solver.tools.focused_snippets_searcher import (
     FOCUSED_SNIPPETS_SEARCHER,
 )
 from app.main.blueprints.one_dev.services.query_solver.tools.related_code_searcher import (
     RELATED_CODE_SEARCHER,
 )
->>>>>>> 6c188b02
 from app.main.blueprints.one_dev.services.repository.code_generation_job.main import (
     JobService,
 )
@@ -58,14 +53,10 @@
         self, payload: InlineEditInput, client_data: ClientData
     ) -> Dict[str, Any]:
         llm_handler = LLMHandler(prompt_factory=PromptFeatureFactory, prompt_features=PromptFeatures)
-<<<<<<< HEAD
-        tools_to_use = [RELATED_CODE_SEARCHER, FOCUSED_SNIPPETS_SEARCHER]
-=======
 
         tools_to_use = []
         if compare_version(client_data.client_version, MIN_TOOL_USE_SUPPORTED_VERSION, ">="):
             tools_to_use = [RELATED_CODE_SEARCHER, FOCUSED_SNIPPETS_SEARCHER]
->>>>>>> 6c188b02
 
         if payload.tool_use_response:
             llm_response = await llm_handler.submit_tool_use_response(
