from typing import Any, Dict

from deputydev_core.utils.config_manager import ConfigManager
from deputydev_core.utils.constants.enums import ConfigConsumer
<<<<<<< HEAD

from app.main.blueprints.one_dev.services.config.dataclasses.main import ConfigType
=======
>>>>>>> 994e0312

from app.main.blueprints.one_dev.services.config.dataclasses.main import (
    ConfigParams,
    ConfigType,
)
from app.main.blueprints.one_dev.utils.client.dataclasses.main import ClientData

ConfigManager.configs


class ConfigFetcher:
    essential_configs = {
        ConfigConsumer.CLI: {
            "NUMBER_OF_WORKERS": 1,
            "HOST_AND_TIMEOUT": {
<<<<<<< HEAD
                # "HOST": "https://api.deputydev.ai",
                "HOST": "http://localhost:8084",
=======
                "HOST": ConfigManager.configs["ONE_DEV"]["HOST"],
>>>>>>> 994e0312
                "TIMEOUT": ConfigManager.configs["ONE_DEV"]["TIMEOUT"],
            },
            "DD_BROWSER_HOST": ConfigManager.configs["DD_BROWSER_HOST"],
        },
        ConfigConsumer.VSCODE_EXT: {
            "NUMBER_OF_WORKERS": 1,
            "HOST_AND_TIMEOUT": {
<<<<<<< HEAD
                # "HOST": "https://api.deputydev.ai",
                "HOST": "http://localhost:8084",
=======
                "HOST": ConfigManager.configs["ONE_DEV"]["HOST"],
>>>>>>> 994e0312
                "TIMEOUT": ConfigManager.configs["ONE_DEV"]["TIMEOUT"],
            },
            "DD_BROWSER_HOST": ConfigManager.configs["DD_BROWSER_HOST"],
            "BINARY": {},
        },
    }

    main_configs = {
        ConfigConsumer.CLI: {
            "CHUNKING": {
                "CHARACTER_SIZE": ConfigManager.configs["CHUNKING"]["CHARACTER_SIZE"],
                "NUMBER_OF_CHUNKS": ConfigManager.configs["CHUNKING"]["MAX_CHUNKS_CODE_GENERATION"],
                "IS_LLM_RERANKING_ENABLED": ConfigManager.configs["CHUNKING"]["IS_LLM_RERANKING_ENABLED"],
            },
            "EMBEDDING": {
                "MODEL": ConfigManager.configs["EMBEDDING"]["MODEL"],
                "TOKEN_LIMIT": ConfigManager.configs["EMBEDDING"]["TOKEN_LIMIT"],
                "MAX_PARALLEL_TASKS": 60,
            },
            "AUTH_TOKEN_ENV_VAR": "DEPUTYDEV_AUTH_TOKEN",
            "POLLING_INTERVAL": 5,
            "WEAVIATE_HOST": "127.0.0.1",
            "WEAVIATE_HTTP_PORT": 8079,
            "WEAVIATE_GRPC_PORT": 50050,
            "ENABLED_FEATURES": [
                "CODE_GENERATION",
                "DOCS_GENERATION",
                "TEST_GENERATION",
                "TASK_PLANNER",
                "ITERATIVE_CHAT",
                "GENERATE_AND_APPLY_DIFF",
                "PLAN_CODE_GENERATION",
            ],
            "PR_CREATION_ENABLED": True,
            "USE_NEW_CHUNKING": True,
            "USE_LLM_RE_RANKING": False,
            "USE_VECTOR_DB": True,
            "WEAVIATE_SCHEMA_VERSION": 5,
        },
        ConfigConsumer.BINARY: {
            "CHUNKING": {
                "CHARACTER_SIZE": ConfigManager.configs["BINARY"]["CHUNKING"]["CHARACTER_SIZE"],
                "NUMBER_OF_CHUNKS": ConfigManager.configs["BINARY"]["CHUNKING"]["MAX_CHUNKS_CODE_GENERATION"],
                "IS_LLM_RERANKING_ENABLED": ConfigManager.configs["BINARY"]["CHUNKING"]["IS_LLM_RERANKING_ENABLED"],
                "DEFAULT_MAX_CHUNKS_CODE_GENERATION": ConfigManager.configs["CHUNKING"][
                    "DEFAULT_MAX_CHUNKS_CODE_GENERATION"
                ],
            },
            "EMBEDDING": {
                "MODEL": ConfigManager.configs["BINARY"]["EMBEDDING"]["MODEL"],
                "TOKEN_LIMIT": ConfigManager.configs["BINARY"]["EMBEDDING"]["TOKEN_LIMIT"],
                "MAX_PARALLEL_TASKS": ConfigManager.configs["BINARY"]["EMBEDDING"]["MAX_PARALLEL_TASKS"],
            },
            "RELEVANT_CHUNKS": {
                "CHUNKING_ENABLED": ConfigManager.configs["BINARY"]["RELEVANT_CHUNKS"]["CHUNKING_ENABLED"]
            },
            "DEPUTY_DEV": {
                "HOST": ConfigManager.configs["ONE_DEV"]["HOST"],
                "TIMEOUT": ConfigManager.configs["ONE_DEV"]["TIMEOUT"],
                "LIMIT": ConfigManager.configs["ONE_DEV"]["LIMIT"],
                "LIMIT_PER_HOST": ConfigManager.configs["ONE_DEV"]["LIMIT_PER_HOST"],
                "TTL_DNS_CACHE": ConfigManager.configs["ONE_DEV"]["TTL_DNS_CACHE"],
            },
            "WEAVIATE_HOST": "127.0.0.1",
            "WEAVIATE_HTTP_PORT": ConfigManager.configs["BINARY"]["WEAVIATE"]["HTTP_PORT"],
            "WEAVIATE_GRPC_PORT": ConfigManager.configs["BINARY"]["WEAVIATE"]["GRPC_PORT"],
            "WEAVIATE_SCHEMA_VERSION": ConfigManager.configs["BINARY"]["WEAVIATE"]["SCHEMA_VERSION"],
            "NUMBER_OF_WORKERS": ConfigManager.configs["BINARY"]["EMBEDDING"]["NUMBER_OF_WORKERS"],
            "USE_GRACE_PERIOD_FOR_EMBEDDING": ConfigManager.configs["BINARY"]["USE_GRACE_PERIOD_FOR_EMBEDDING"],
            "AUTOCOMPLETE_SEARCH": {
                "PRE_FILTER_LIMIT": ConfigManager.configs["BINARY"]["AUTOCOMPLETE_SEARCH"]["PRE_FILTER_LIMIT"],
                "MAX_RECORDS_TO_RETURN": ConfigManager.configs["BINARY"]["AUTOCOMPLETE_SEARCH"][
                    "MAX_RECORDS_TO_RETURN"
                ],
            },
        },
        ConfigConsumer.VSCODE_EXT: {
            "RUDDER": {
                "WRITE_KEY": ConfigManager.configs["RUDDER"]["WRITE_KEY"],
                "DATA_PLANE_URL": ConfigManager.configs["RUDDER"]["DATA_PLANE_URL"],
            }
        },
    }

    @classmethod
    def fetch_configs(cls, params: ConfigParams, config_type: ConfigType, client_data: ClientData) -> Dict[str, Any]:
        if config_type == ConfigType.ESSENTIAL:
            if params.consumer in cls.essential_configs:
                config = cls.essential_configs[params.consumer]
                if params.consumer == ConfigConsumer.VSCODE_EXT:
                    cls.add_vscode_ext_config(config, params=params, config_type=config_type, client_data=client_data)
                return config
            else:
                raise ValueError(f"Essential configs not found for client {params.consumer}")

        if params.consumer in cls.main_configs:
            return cls.main_configs[params.consumer]
        else:
            raise ValueError(f"Main configs not found for {params.consumer}")

    @classmethod
    def add_vscode_ext_config(
        cls, base_config: Dict, params: ConfigParams, config_type: ConfigType, client_data: ClientData
    ):
        client_version = client_data.client_version
        arch = params.arch.value
        os = params.os.value
        if config_type == ConfigType.ESSENTIAL:
            base_config["BINARY"] = {
                **ConfigManager.configs["BINARY"]["FILE"][client_version][os][arch],
                "password": ConfigManager.configs["BINARY"]["PASSWORD"],
                "port_range": ConfigManager.configs["BINARY"]["PORT_RANGE"],
                "max_init_retry": ConfigManager.configs["BINARY"]["MAX_INIT_RETRY"],
                "max_alive_retry": ConfigManager.configs["BINARY"]["MAX_ALIVE_RETRY"],
            }<|MERGE_RESOLUTION|>--- conflicted
+++ resolved
@@ -2,11 +2,6 @@
 
 from deputydev_core.utils.config_manager import ConfigManager
 from deputydev_core.utils.constants.enums import ConfigConsumer
-<<<<<<< HEAD
-
-from app.main.blueprints.one_dev.services.config.dataclasses.main import ConfigType
-=======
->>>>>>> 994e0312
 
 from app.main.blueprints.one_dev.services.config.dataclasses.main import (
     ConfigParams,
@@ -22,12 +17,7 @@
         ConfigConsumer.CLI: {
             "NUMBER_OF_WORKERS": 1,
             "HOST_AND_TIMEOUT": {
-<<<<<<< HEAD
-                # "HOST": "https://api.deputydev.ai",
-                "HOST": "http://localhost:8084",
-=======
                 "HOST": ConfigManager.configs["ONE_DEV"]["HOST"],
->>>>>>> 994e0312
                 "TIMEOUT": ConfigManager.configs["ONE_DEV"]["TIMEOUT"],
             },
             "DD_BROWSER_HOST": ConfigManager.configs["DD_BROWSER_HOST"],
@@ -35,12 +25,7 @@
         ConfigConsumer.VSCODE_EXT: {
             "NUMBER_OF_WORKERS": 1,
             "HOST_AND_TIMEOUT": {
-<<<<<<< HEAD
-                # "HOST": "https://api.deputydev.ai",
-                "HOST": "http://localhost:8084",
-=======
                 "HOST": ConfigManager.configs["ONE_DEV"]["HOST"],
->>>>>>> 994e0312
                 "TIMEOUT": ConfigManager.configs["ONE_DEV"]["TIMEOUT"],
             },
             "DD_BROWSER_HOST": ConfigManager.configs["DD_BROWSER_HOST"],
