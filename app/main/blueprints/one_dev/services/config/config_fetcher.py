from typing import Any, Dict

from deputydev_core.utils.config_manager import ConfigManager
from deputydev_core.utils.constants.enums import ConfigConsumer
from app.backend_common.service_clients.aws.services.s3 import AWSS3ServiceClient
from app.main.blueprints.one_dev.services.config.dataclasses.main import (
    ConfigParams,
    ConfigType,
)
from app.main.blueprints.one_dev.utils.client.dataclasses.main import ClientData

ConfigManager.configs


class ConfigFetcher:
    essential_configs = {
        ConfigConsumer.CLI: {
            "NUMBER_OF_WORKERS": 1,
            "HOST_AND_TIMEOUT": {
                "HOST": ConfigManager.configs["ONE_DEV"]["HOST"],
                "TIMEOUT": ConfigManager.configs["ONE_DEV"]["TIMEOUT"],
            },
            "DD_BROWSER_HOST": ConfigManager.configs["DD_BROWSER_HOST"],
        },
        ConfigConsumer.VSCODE_EXT: {
            "NUMBER_OF_WORKERS": 1,
            "HOST_AND_TIMEOUT": {
                "HOST": ConfigManager.configs["ONE_DEV"]["HOST"],
                "TIMEOUT": ConfigManager.configs["ONE_DEV"]["TIMEOUT"],
            },
            "DD_BROWSER_HOST": ConfigManager.configs["DD_BROWSER_HOST"],
            "BINARY": {},
            "DD_HOST_WS": ConfigManager.configs["DD_HOST_WS"],
            "QUERY_SOLVER_ENDPOINT": ConfigManager.configs["QUERY_SOLVER_ENDPOINT"],
            "POLLING_MAX_ATTEMPTS": ConfigManager.configs["POLLING_MAX_ATTEMPTS"],
            "LLM_MODELS": ConfigManager.configs["CODE_GEN_LLM_MODELS"],
        },
    }

    main_configs = {
        ConfigConsumer.CLI: {
            "CHUNKING": {
                "CHARACTER_SIZE": ConfigManager.configs["CHUNKING"]["CHARACTER_SIZE"],
                "NUMBER_OF_CHUNKS": ConfigManager.configs["CHUNKING"]["MAX_CHUNKS_CODE_GENERATION"],
                "IS_LLM_RERANKING_ENABLED": ConfigManager.configs["CHUNKING"]["IS_LLM_RERANKING_ENABLED"],
            },
            "EMBEDDING": {
                "MODEL": ConfigManager.configs["EMBEDDING"]["MODEL"],
                "TOKEN_LIMIT": ConfigManager.configs["EMBEDDING"]["TOKEN_LIMIT"],
                "MAX_PARALLEL_TASKS": 60,
            },
            "AUTH_TOKEN_ENV_VAR": "DEPUTYDEV_AUTH_TOKEN",
            "POLLING_INTERVAL": 5,
            "WEAVIATE_HOST": "127.0.0.1",
            "WEAVIATE_HTTP_PORT": 8079,
            "WEAVIATE_GRPC_PORT": 50050,
            "ENABLED_FEATURES": [
                "CODE_GENERATION",
                "DOCS_GENERATION",
                "TEST_GENERATION",
                "TASK_PLANNER",
                "ITERATIVE_CHAT",
                "GENERATE_AND_APPLY_DIFF",
                "PLAN_CODE_GENERATION",
            ],
            "PR_CREATION_ENABLED": True,
            "USE_NEW_CHUNKING": True,
            "USE_LLM_RE_RANKING": False,
            "USE_VECTOR_DB": True,
            "WEAVIATE_SCHEMA_VERSION": 5,
        },
        ConfigConsumer.BINARY: {
            "CHUNKING": {
                "CHARACTER_SIZE": ConfigManager.configs["BINARY"]["CHUNKING"]["CHARACTER_SIZE"],
                "NUMBER_OF_CHUNKS": ConfigManager.configs["BINARY"]["CHUNKING"]["MAX_CHUNKS_CODE_GENERATION"],
                "IS_LLM_RERANKING_ENABLED": ConfigManager.configs["BINARY"]["CHUNKING"]["IS_LLM_RERANKING_ENABLED"],
                "DEFAULT_MAX_CHUNKS_CODE_GENERATION": ConfigManager.configs["CHUNKING"][
                    "DEFAULT_MAX_CHUNKS_CODE_GENERATION"
                ],
            },
            "MCP": {
                "MAX_TOOLS": ConfigManager.configs["BINARY"]["MCP"]["MAX_TOOLS"],
                "SERVER_CONNECTION_TIMEOUT": ConfigManager.configs["BINARY"]["MCP"]["SERVER_CONNECTION_TIMEOUT"],
                "TOOL_RESPONSE_TIMEOUT": ConfigManager.configs["BINARY"]["MCP"]["TOOL_RESPONSE_TIMEOUT"],
                "BUFFER_SIZE": ConfigManager.configs["BINARY"]["MCP"]["BUFFER_SIZE"],
            },
            "EMBEDDING": {
                "MODEL": ConfigManager.configs["BINARY"]["EMBEDDING"]["MODEL"],
                "TOKEN_LIMIT": ConfigManager.configs["BINARY"]["EMBEDDING"]["TOKEN_LIMIT"],
                "MAX_PARALLEL_TASKS": ConfigManager.configs["BINARY"]["EMBEDDING"]["MAX_PARALLEL_TASKS"],
                "MAX_BACKOFF": ConfigManager.configs["BINARY"]["EMBEDDING"]["MAX_BACKOFF"],
            },
            "RELEVANT_CHUNKS": {
                "CHUNKING_ENABLED": ConfigManager.configs["BINARY"]["RELEVANT_CHUNKS"]["CHUNKING_ENABLED"]
            },
            "DEPUTY_DEV": {
                "HOST": ConfigManager.configs["ONE_DEV"]["HOST"],
                "TIMEOUT": ConfigManager.configs["ONE_DEV"]["TIMEOUT"],
                "LIMIT": ConfigManager.configs["ONE_DEV"]["LIMIT"],
                "LIMIT_PER_HOST": ConfigManager.configs["ONE_DEV"]["LIMIT_PER_HOST"],
                "TTL_DNS_CACHE": ConfigManager.configs["ONE_DEV"]["TTL_DNS_CACHE"],
            },
            "WEAVIATE_HOST": "127.0.0.1",
            "WEAVIATE_STARTUP_TIMEOUT": ConfigManager.configs["BINARY"]["WEAVIATE"]["STARTUP_TIMEOUT"],
            "WEAVIATE_STARTUP_HEALTHCHECK_INTERVAL": ConfigManager.configs["BINARY"]["WEAVIATE"][
                "STARTUP_HEALTHCHECK_INTERVAL"
            ],
            "WEAVIATE_HTTP_PORT": ConfigManager.configs["BINARY"]["WEAVIATE"]["HTTP_PORT"],
            "WEAVIATE_GRPC_PORT": ConfigManager.configs["BINARY"]["WEAVIATE"]["GRPC_PORT"],
            "WEAVIATE_VERSION": ConfigManager.configs["BINARY"]["WEAVIATE"]["VERSION"],
            "WEAVIATE_CLIENT_TIMEOUTS": ConfigManager.configs["BINARY"]["WEAVIATE"]["CLIENT_TIMEOUTS"],
            "WEAVIATE_ENV_VARIABLES": ConfigManager.configs["BINARY"]["WEAVIATE"]["ENV_VARIABLES"],
            "NUMBER_OF_WORKERS": ConfigManager.configs["BINARY"]["EMBEDDING"]["NUMBER_OF_WORKERS"],
            "USE_GRACE_PERIOD_FOR_EMBEDDING": ConfigManager.configs["BINARY"]["USE_GRACE_PERIOD_FOR_EMBEDDING"],
            "AUTOCOMPLETE_SEARCH": {
                "PRE_FILTER_LIMIT": ConfigManager.configs["BINARY"]["AUTOCOMPLETE_SEARCH"]["PRE_FILTER_LIMIT"],
                "MAX_RECORDS_TO_RETURN": ConfigManager.configs["BINARY"]["AUTOCOMPLETE_SEARCH"][
                    "MAX_RECORDS_TO_RETURN"
                ],
            },
            "WEAVIATE_BASE_DIR": ConfigManager.configs["BINARY"]["WEAVIATE"]["BASE_DIR"],
            "WEAVIATE_EMBEDDED_DB_PATH": ConfigManager.configs["BINARY"]["WEAVIATE"]["EMBEDDED_DB_PATH"],  # DEPRECATED
            "WEAVIATE_EMBEDDED_DB_BINARY_PATH": ConfigManager.configs["BINARY"]["WEAVIATE"][
                "EMBEDDED_DB_BINARY_PATH"
            ],  # DEPRECATED
            "URL_CONTENT_READER": {
                "MAX_CONTENT_SIZE": ConfigManager.configs["BINARY"]["URL_CONTENT_READER"]["MAX_CONTENT_SIZE"],
                "SUMMARIZE_LARGE_CONTENT": ConfigManager.configs["BINARY"]["URL_CONTENT_READER"][
                    "SUMMARIZE_LARGE_CONTENT"
                ],
                "VALIDATE_CONTENT_UPDATION": ConfigManager.configs["BINARY"]["URL_CONTENT_READER"][
                    "VALIDATE_CONTENT_UPDATION"
                ],
                "BATCH_SIZE": ConfigManager.configs["BINARY"]["URL_CONTENT_READER"]["BATCH_SIZE"],
            },
        },
        ConfigConsumer.VSCODE_EXT: {
            "RUDDER": {
                "WRITE_KEY": ConfigManager.configs["RUDDER"]["WRITE_KEY"],
                "WRITE_KEY_ERROR_TRACKING": ConfigManager.configs["RUDDER"]["WRITE_KEY_ERROR_TRACKING"],
                "DATA_PLANE_URL": ConfigManager.configs["RUDDER"]["DATA_PLANE_URL"],
            },
            "VSCODE_IGNORE_FILES": {"EXCLUDE_DIRS": [], "EXCLUDE_EXTS": []},
            "VSCODE_LOGS_RETENTION_DAYS": 7,
            "CHAT_PAYLOAD_MAX_SIZE": ConfigManager.configs["CHAT_PAYLOAD_MAX_SIZE"],
            # TODO: remove after 7.0.0 force upgrade
            "CHAT_IMAGE_UPLOAD": {
<<<<<<< HEAD
                "MAX_BYTES": ConfigManager.configs["CHAT_IMAGE_UPLOAD"]["MAX_BYTES"],
                "SUPPORTED_MIMETYPES": ConfigManager.configs["CHAT_IMAGE_UPLOAD"]["SUPPORTED_MIMETYPES"],
                "MAX_FILES": ConfigManager.configs["CHAT_IMAGE_UPLOAD"]["MAX_FILES"],
=======
                "MAX_BYTES": ConfigManager.configs["CHAT_FILE_UPLOAD"]["MAX_BYTES"],
                "SUPPORTED_MIMETYPES": ConfigManager.configs["CHAT_FILE_UPLOAD"]["SUPPORTED_MIMETYPES"],
            },
            "CHAT_FILE_UPLOAD": {
                "MAX_BYTES": ConfigManager.configs["CHAT_FILE_UPLOAD"]["MAX_BYTES"],
                "SUPPORTED_MIMETYPES": ConfigManager.configs["CHAT_FILE_UPLOAD"]["SUPPORTED_MIMETYPES"],
>>>>>>> 11472ccd
            },
        },
    }

    @classmethod
    async def fetch_configs(cls, params: ConfigParams, config_type: ConfigType, client_data: ClientData) -> Dict[str, Any]:
        if config_type == ConfigType.ESSENTIAL:
            if params.consumer in cls.essential_configs:
                config = cls.essential_configs[params.consumer]
                if params.consumer == ConfigConsumer.VSCODE_EXT:
                    await cls.add_vscode_ext_config(config, params=params, config_type=config_type, client_data=client_data)
                return config
            else:
                raise ValueError(f"Essential configs not found for client {params.consumer}")

        if params.consumer in cls.main_configs:
            return cls.main_configs[params.consumer]
        else:
            raise ValueError(f"Main configs not found for {params.consumer}")

    @classmethod
    async def add_vscode_ext_config(
        cls, base_config: Dict[str, Any], params: ConfigParams, config_type: ConfigType, client_data: ClientData
    ):
        if not params.os or not params.arch:
            raise ValueError("os and arch are required for vscode extension config")
        client_version = client_data.client_version
        arch = params.arch.value
        os = params.os.value
        if config_type == ConfigType.ESSENTIAL:
            original_config = ConfigManager.configs["BINARY"]["FILE"]["latest"][os][arch]
            s3_key = ConfigManager.configs["BINARY"]["FILE"]["latest"][os][arch]["s3_key"]
            if client_version in ConfigManager.configs["BINARY"]["FILE"]:
                original_config = ConfigManager.configs["BINARY"]["FILE"][client_version][os][arch]
                s3_key = ConfigManager.configs["BINARY"]["FILE"][client_version][os][arch]["s3_key"]

            file_config = original_config.copy()
            file_config.pop("s3_key", None)

            file_config["download_link"] = await cls._generate_presigned_url_for_binary(s3_key)
            base_config["BINARY"] = {
                **file_config,
                "password": ConfigManager.configs["BINARY"]["PASSWORD"],
                "port_range": ConfigManager.configs["BINARY"]["PORT_RANGE"],
                "max_init_retry": ConfigManager.configs["BINARY"]["MAX_INIT_RETRY"],
                "max_alive_retry": ConfigManager.configs["BINARY"]["MAX_ALIVE_RETRY"],
            }
    
    @classmethod
    async def _generate_presigned_url_for_binary(cls, s3_key: str):
        """
        Generate presigned URL for binary download from S3
        """
        bucket_name = ConfigManager.configs["AWS_S3_BUCKET"]["AWS_BUCKET_NAME"]
        region = ConfigManager.configs["AWS_S3_BUCKET"]["AWS_REGION"]
        expiry = ConfigManager.configs["BINARY"]["PRESIGNED_URL_EXPIRY"]

        s3_client = AWSS3ServiceClient(bucket_name=bucket_name, region_name=region)
        presigned_url = await s3_client.create_presigned_get_url(s3_key=s3_key, expiry=expiry)
        return presigned_url<|MERGE_RESOLUTION|>--- conflicted
+++ resolved
@@ -145,18 +145,13 @@
             "CHAT_PAYLOAD_MAX_SIZE": ConfigManager.configs["CHAT_PAYLOAD_MAX_SIZE"],
             # TODO: remove after 7.0.0 force upgrade
             "CHAT_IMAGE_UPLOAD": {
-<<<<<<< HEAD
-                "MAX_BYTES": ConfigManager.configs["CHAT_IMAGE_UPLOAD"]["MAX_BYTES"],
-                "SUPPORTED_MIMETYPES": ConfigManager.configs["CHAT_IMAGE_UPLOAD"]["SUPPORTED_MIMETYPES"],
-                "MAX_FILES": ConfigManager.configs["CHAT_IMAGE_UPLOAD"]["MAX_FILES"],
-=======
                 "MAX_BYTES": ConfigManager.configs["CHAT_FILE_UPLOAD"]["MAX_BYTES"],
                 "SUPPORTED_MIMETYPES": ConfigManager.configs["CHAT_FILE_UPLOAD"]["SUPPORTED_MIMETYPES"],
+                "MAX_FILES": ConfigManager.configs["CHAT_IMAGE_UPLOAD"]["MAX_FILES"],
             },
             "CHAT_FILE_UPLOAD": {
                 "MAX_BYTES": ConfigManager.configs["CHAT_FILE_UPLOAD"]["MAX_BYTES"],
                 "SUPPORTED_MIMETYPES": ConfigManager.configs["CHAT_FILE_UPLOAD"]["SUPPORTED_MIMETYPES"],
->>>>>>> 11472ccd
             },
         },
     }
