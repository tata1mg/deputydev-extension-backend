--- conflicted
+++ resolved
@@ -88,16 +88,12 @@
             "WEAVIATE_SCHEMA_VERSION": 5,
             "NUMBER_OF_WORKERS": 1,
         },
-<<<<<<< HEAD
-        ConfigConsumer.VSCODE_EXT: {},
-=======
-        Clients.VSCODE_EXT: {
+        ConfigConsumer.VSCODE_EXT: {
             "RUDDER": {
                 "WRITE_KEY": ConfigManager.configs["RUDDER"]["WRITE_KEY"],
                 "DATA_PLANE_URL": ConfigManager.configs["RUDDER"]["DATA_PLANE_URL"],
             }
         },
->>>>>>> 414debad
     }
 
     @classmethod
