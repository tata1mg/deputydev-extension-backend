--- conflicted
+++ resolved
@@ -42,10 +42,6 @@
                 # "HOST": "http://localhost:8084",
                 "TIMEOUT": ConfigManager.configs["ONE_DEV"]["TIMEOUT"],
             },
-<<<<<<< HEAD
-            "TIKTOKEN_EMBEDDING_TOKEN_MODEL": "text-embedding-3-small",
             # "FRONTEND_URL": "http://localhost:3000",
             "FRONTEND_URL": "https://deputydev.ai",
-=======
->>>>>>> 0ad57b1c
         }