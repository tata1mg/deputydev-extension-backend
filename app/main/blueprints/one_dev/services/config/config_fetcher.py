from typing import Any, Dict

from deputydev_core.utils.config_manager import ConfigManager

from app.main.blueprints.one_dev.services.config.dataclasses.main import ConfigType
from app.main.blueprints.one_dev.utils.client.dataclasses.main import Clients

ConfigManager.configs


class ConfigFetcher:
    essential_configs = {
        Clients.CLI: {
            "NUMBER_OF_WORKERS": 1,
            "HOST_AND_TIMEOUT": {
                # "HOST": "https://api.deputydev.ai",
                "HOST": "http://localhost:8084",
                "TIMEOUT": ConfigManager.configs["ONE_DEV"]["TIMEOUT"],
            },
            "DD_BROWSER_HOST": ConfigManager.configs["DD_BROWSER_HOST"],
        },
        Clients.VSCODE_EXT: {
            "NUMBER_OF_WORKERS": 1,
            "HOST_AND_TIMEOUT": {
                # "HOST": "https://api.deputydev.ai",
                "HOST": "http://localhost:8084",
                "TIMEOUT": ConfigManager.configs["ONE_DEV"]["TIMEOUT"],
            },
            "DD_BROWSER_HOST": ConfigManager.configs["DD_BROWSER_HOST"],
        },
    }

    main_configs = {
        Clients.CLI: {
            "CHUNKING": {
                "CHARACTER_SIZE": ConfigManager.configs["CHUNKING"]["CHARACTER_SIZE"],
                "NUMBER_OF_CHUNKS": ConfigManager.configs["CHUNKING"]["MAX_CHUNKS_CODE_GENERATION"],
                "IS_LLM_RERANKING_ENABLED": ConfigManager.configs["CHUNKING"]["IS_LLM_RERANKING_ENABLED"],
            },
            "EMBEDDING": {
                "MODEL": ConfigManager.configs["EMBEDDING"]["MODEL"],
                "TOKEN_LIMIT": ConfigManager.configs["EMBEDDING"]["TOKEN_LIMIT"],
                "MAX_PARALLEL_TASKS": 60,
            },
            "AUTH_TOKEN_ENV_VAR": "DEPUTYDEV_AUTH_TOKEN",
            "POLLING_INTERVAL": 5,
            "WEAVIATE_HOST": "127.0.0.1",
            "WEAVIATE_HTTP_PORT": 8079,
            "WEAVIATE_GRPC_PORT": 50050,
            "ENABLED_FEATURES": [
                "CODE_GENERATION",
                "DOCS_GENERATION",
                "TEST_GENERATION",
                "TASK_PLANNER",
                "ITERATIVE_CHAT",
                "GENERATE_AND_APPLY_DIFF",
                "PLAN_CODE_GENERATION",
            ],
            "PR_CREATION_ENABLED": True,
            "USE_NEW_CHUNKING": True,
            "USE_LLM_RE_RANKING": False,
            "USE_VECTOR_DB": True,
            "WEAVIATE_SCHEMA_VERSION": 5,
        },
        Clients.BINARY: {
            "CHUNKING": {
                "CHARACTER_SIZE": ConfigManager.configs["CHUNKING"]["CHARACTER_SIZE"],
                "NUMBER_OF_CHUNKS": ConfigManager.configs["CHUNKING"]["MAX_CHUNKS_CODE_GENERATION"],
                "IS_LLM_RERANKING_ENABLED": ConfigManager.configs["CHUNKING"]["IS_LLM_RERANKING_ENABLED"],
                "DEFAULT_MAX_CHUNKS_CODE_GENERATION": ConfigManager.configs["CHUNKING"][
                    "DEFAULT_MAX_CHUNKS_CODE_GENERATION"]
            },
            "EMBEDDING": {
                "MODEL": ConfigManager.configs["EMBEDDING"]["MODEL"],
                "TOKEN_LIMIT": ConfigManager.configs["EMBEDDING"]["TOKEN_LIMIT"],
                "MAX_PARALLEL_TASKS": 60,
            },
            "RELEVANT_CHUNKS": {"CHUNKING_ENABLED": False},
            "DEPUTY_DEV": {
                "HOST": ConfigManager.configs["ONE_DEV"]["GATEWAY_HOST"],
                "TIMEOUT": 20,
                "LIMIT": 0,
                "LIMIT_PER_HOST": 0,
                "TTL_DNS_CACHE": 10,
            },
            "WEAVIATE_HOST": "127.0.0.1",
            "WEAVIATE_HTTP_PORT": 8079,
            "WEAVIATE_GRPC_PORT": 50050,
            "WEAVIATE_SCHEMA_VERSION": 5,
            "NUMBER_OF_WORKERS": 1,
<<<<<<< HEAD
            "USE_GRACE_PERIOD_FOR_EMBEDDING": ConfigManager.configs["USE_GRACE_PERIOD_FOR_EMBEDDING"]
=======
>>>>>>> a980025e
        },
        Clients.VSCODE_EXT: {},
    }

    @classmethod
    def fetch_configs(cls, consumer: Clients, config_type: ConfigType) -> Dict[str, Any]:
        if config_type == ConfigType.ESSENTIAL:
            if consumer in cls.essential_configs:
                return cls.essential_configs[consumer]
            else:
                raise ValueError(f"Essential configs not found for client {consumer}")

        if consumer in cls.main_configs:
            return cls.main_configs[consumer]
        else:
            raise ValueError(f"Main configs not found for {consumer}")<|MERGE_RESOLUTION|>--- conflicted
+++ resolved
@@ -88,10 +88,7 @@
             "WEAVIATE_GRPC_PORT": 50050,
             "WEAVIATE_SCHEMA_VERSION": 5,
             "NUMBER_OF_WORKERS": 1,
-<<<<<<< HEAD
             "USE_GRACE_PERIOD_FOR_EMBEDDING": ConfigManager.configs["USE_GRACE_PERIOD_FOR_EMBEDDING"]
-=======
->>>>>>> a980025e
         },
         Clients.VSCODE_EXT: {},
     }
