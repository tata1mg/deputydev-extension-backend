--- conflicted
+++ resolved
@@ -175,15 +175,11 @@
             Tuple[Dict, str]: Combined OpenAI PR comments filtered by confidence_filter_score and PR summary.
         """
 
-<<<<<<< HEAD
         pr_review_context, pr_summary_context = cls.create_user_message(pr_diff, pr_detail, relevant_chunk)
 
         # using tiktoken to count the total tokens consumed by characters from relevant chunks and pr diff
         cls.get_token_counts(pr_diff, relevant_chunk, pr_review_context)
 
-=======
-        pr_review_context, pr_summary_context = await cls.create_user_message(pr_diff, pr_detail, relevant_chunk)
->>>>>>> 5f655388
         pr_review_conversation_message = build_openai_conversation_message(
             system_message=Augmentation.SCRIT_PROMT.value, user_message=pr_review_context
         )
