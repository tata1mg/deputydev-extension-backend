--- conflicted
+++ resolved
@@ -12,12 +12,7 @@
 
     ISSUE_PATH = "issue"
 
-<<<<<<< HEAD
     async def get_issue_details(self, issue_id: int, fields: str = None):
-        return {}
-=======
-    async def get_issue_details(self, issue_id: str, fields: str = None):
->>>>>>> 024082cc
 
         # returns no response if issue_id is not present
         if not issue_id:
