import os
from concurrent.futures import ProcessPoolExecutor
from typing import Dict, List, Optional, Tuple

from sanic.log import logger

from app.common.services.chunking.chunk_info import ChunkInfo, ChunkSourceDetails
from app.common.services.chunking.chunker.base_chunker import BaseChunker
from app.common.services.chunking.reranker.base_chunk_reranker import BaseChunkReranker
from app.common.services.chunking.reranker.handlers.heuristic_based import (
    HeuristicBasedChunkReranker,
)
from app.common.services.chunking.utils.snippet_renderer import render_snippet_array
from app.common.services.embedding.base_embedding_manager import BaseEmbeddingManager
from app.common.services.repo.local_repo.base_local_repo import BaseLocalRepo
from app.common.services.repository.dataclasses.main import WeaviateSyncAndAsyncClients
from app.common.services.search.dataclasses.main import SearchTypes
from app.common.services.search.search import perform_search
<<<<<<< HEAD
from app.main.blueprints.deputy_dev.services.setting_service import SettingService
from app.main.blueprints.deputy_dev.utils import is_path_included
from torpedo import CONFIG
=======
from app.common.utils.file_utils import read_file
>>>>>>> 47485327


class ChunkingManger:
    @classmethod
    def build_focus_query(cls, user_query: str, custom_context_code_chunks: List[ChunkInfo]):
        if not custom_context_code_chunks:
            return user_query

        focus_query = f"{user_query}"
        for chunk in custom_context_code_chunks:
            focus_query += f"\n{chunk.content}"
        return focus_query

    @classmethod
    async def get_relevant_context_from_focus_files(
        cls,
        focus_file_paths: List[str],
        user_query: str,
        custom_context_code_chunks: List[ChunkInfo],
        chunkable_files_with_hashes: Dict[str, str],
        embedding_manager: BaseEmbeddingManager,
        process_executor: ProcessPoolExecutor,
        query_vector: Optional[List[float]] = None,
        search_type: SearchTypes = SearchTypes.VECTOR_DB_BASED,
        weaviate_client: Optional[WeaviateSyncAndAsyncClients] = None,
        usage_hash: Optional[str] = None,
        chunking_handler: Optional[BaseChunker] = None,
    ):
        filtered_files = {file_path: chunkable_files_with_hashes[file_path] for file_path in focus_file_paths}

        sorted_chunks, _ = await perform_search(
            query=cls.build_focus_query(user_query, custom_context_code_chunks),
            search_type=search_type,
            embedding_manager=embedding_manager,
            process_executor=process_executor,
            chunkable_files_with_hashes=filtered_files,
            query_vector=query_vector,
            weaviate_client=weaviate_client,
            usage_hash=usage_hash,
            chunking_handler=chunking_handler,
        )

        return custom_context_code_chunks + sorted_chunks

    @classmethod
    async def get_relevant_context_from_focus_snippets(
        cls, focus_code_chunks: List[str], local_repo: BaseLocalRepo
    ) -> List[ChunkInfo]:
        custom_context_chunks: List[ChunkInfo] = []
        for focus_code_chunk in focus_code_chunks:
            filepath, lines = focus_code_chunk.split(":")
            lines = lines.split("-")
            abs_filepath = os.path.join(local_repo.repo_path, filepath)
            file_content = read_file(abs_filepath)
            custom_context_chunks.append(
                ChunkInfo(
                    content=file_content,
                    source_details=ChunkSourceDetails(
                        file_path=abs_filepath, file_hash="", start_line=int(lines[0]), end_line=int(lines[1])
                    ),
                )
            )
        return custom_context_chunks

    @classmethod
    async def get_focus_chunk(
        cls,
        query: str,
        local_repo: BaseLocalRepo,
        custom_context_files: List[str],
        custom_context_code_chunks: List[str],
        chunkable_files_with_hashes: Dict[str, str],
        embedding_manager: BaseEmbeddingManager,
        process_executor: ProcessPoolExecutor,
        query_vector: Optional[List[float]] = None,
        search_type: SearchTypes = SearchTypes.VECTOR_DB_BASED,
        weaviate_client: Optional[WeaviateSyncAndAsyncClients] = None,
        usage_hash: Optional[str] = None,
        chunking_handler: Optional[BaseChunker] = None,
    ) -> List[ChunkInfo]:
        user_defined_chunks = []
        if custom_context_code_chunks:
            user_defined_chunks = await cls.get_relevant_context_from_focus_snippets(
                custom_context_code_chunks, local_repo
            )
        if custom_context_files:
            return await cls.get_relevant_context_from_focus_files(
                custom_context_files,
                query,
                user_defined_chunks,
                chunkable_files_with_hashes,
                embedding_manager,
                process_executor,
                query_vector,
                search_type=search_type,
                weaviate_client=weaviate_client,
                usage_hash=usage_hash,
                chunking_handler=chunking_handler,
            )
        else:
            return user_defined_chunks

    @classmethod
    async def get_related_chunk_from_codebase_repo(
        cls,
        query: str,
        focus_chunks: List[ChunkInfo],
        chunkable_files_with_hashes: Dict[str, str],
        embedding_manager: BaseEmbeddingManager,
        process_executor: ProcessPoolExecutor,
        query_vector: Optional[List[float]] = None,
        search_type: SearchTypes = SearchTypes.VECTOR_DB_BASED,
        weaviate_client: Optional[WeaviateSyncAndAsyncClients] = None,
        usage_hash: Optional[str] = None,
        chunking_handler: Optional[BaseChunker] = None,
    ) -> Tuple[List[ChunkInfo], int]:

        logger.info("Completed chunk creation")
        if focus_chunks:
            query = cls.build_focus_query(query, focus_chunks)

        sorted_chunks, input_tokens = await perform_search(
            query=query,
            query_vector=query_vector,
            chunkable_files_with_hashes=chunkable_files_with_hashes,
            search_type=search_type,
            chunking_handler=chunking_handler,
            embedding_manager=embedding_manager,
            process_executor=process_executor,
            weaviate_client=weaviate_client,
            usage_hash=usage_hash,
        )

        return sorted_chunks, input_tokens

    @classmethod
    async def get_relevant_chunks(
        cls,
        query: str,
        chunkable_files_with_hashes: Dict[str, str],
        local_repo: BaseLocalRepo,
        embedding_manager: BaseEmbeddingManager,
        process_executor: ProcessPoolExecutor,
        focus_files: List[str] = [],
        focus_chunks: List[str] = [],
        query_vector: Optional[List[float]] = None,
        only_focus_code_chunks: bool = False,
        search_type: SearchTypes = SearchTypes.VECTOR_DB_BASED,
<<<<<<< HEAD
        weaviate_client: Optional[WeaviateAsyncClient] = None,
    ) -> Tuple[dict, int]:
=======
        weaviate_client: Optional[WeaviateSyncAndAsyncClients] = None,
        usage_hash: Optional[str] = None,
        chunking_handler: Optional[BaseChunker] = None,
        reranker: Optional[BaseChunkReranker] = None,
    ) -> Tuple[str, int]:
>>>>>>> 47485327
        # Get all chunks from the repository
        focus_chunks_details = await cls.get_focus_chunk(
            query,
            local_repo,
            focus_files,
            focus_chunks,
            chunkable_files_with_hashes,
            embedding_manager,
            process_executor,
            query_vector,
            search_type=search_type,
            weaviate_client=weaviate_client,
            usage_hash=usage_hash,
            chunking_handler=chunking_handler,
        )
        if only_focus_code_chunks and focus_chunks_details:
            return render_snippet_array(focus_chunks_details), 0

        related_chunk, input_tokens = await cls.get_related_chunk_from_codebase_repo(
            query,
            focus_chunks_details,
            chunkable_files_with_hashes,
            embedding_manager,
            process_executor,
            query_vector,
            search_type=search_type,
            weaviate_client=weaviate_client,
            usage_hash=usage_hash,
            chunking_handler=chunking_handler,
        )
        # filter out the focus chunks from the related chunks if any, based on content
        related_chunk = [
            chunk for chunk in related_chunk if chunk.content not in [chunk.content for chunk in focus_chunks_details]
        ]
        # TODO: will update this after code finalization of relevant chunks
        return cls.agent_wise_relevant_chunks(related_chunk), input_tokens
        # if not use_llm_re_ranking:
        #     return await cls.sort_and_filter_chunks_by_heuristic(focus_chunks_details + related_chunk), input_tokens
        # else:
        #     return await cls.sort_and_filter_chunks_by_llm(focus_chunks_details, related_chunk, query), input_tokens

<<<<<<< HEAD
    @classmethod
    def agent_wise_relevant_chunks(cls, ranked_snippets_list):
        NO_OF_CHUNKS = CONFIG.config["CHUNKING"]["NUMBER_OF_CHUNKS"]
        agents = SettingService.get_uuid_wise_agents()
        remaining_agents = len(agents)

        relevant_chunks = {agent_id: [] for agent_id in agents}

        for snippet in ranked_snippets_list:
            if remaining_agents == 0:
                break

            path = snippet.denotation

            for agent_id, agent_info in agents.items():
                # Skip if the agent already has the required number of chunks
                if len(relevant_chunks[agent_id]) >= NO_OF_CHUNKS:
                    continue

                inclusions, exclusions = SettingService.get_agent_inclusion_exclusions(agent_id)

                # Check if the path is relevant
                if is_path_included(path, exclusions, inclusions):
                    relevant_chunks[agent_id].append(snippet)

                    # Decrement the counter when the agent reaches the chunk limit
                    if len(relevant_chunks[agent_id]) == NO_OF_CHUNKS:
                        remaining_agents -= 1

                        # Exit the loop early if all agents are fulfilled
                        if remaining_agents == 0:
                            break

        return relevant_chunks
=======
        reranker_to_use = reranker or HeuristicBasedChunkReranker()
        reranked_chunks = await reranker_to_use.rerank(focus_chunks_details, related_chunk, query)

        return render_snippet_array(reranked_chunks), input_tokens
>>>>>>> 47485327
<|MERGE_RESOLUTION|>--- conflicted
+++ resolved
@@ -16,13 +16,10 @@
 from app.common.services.repository.dataclasses.main import WeaviateSyncAndAsyncClients
 from app.common.services.search.dataclasses.main import SearchTypes
 from app.common.services.search.search import perform_search
-<<<<<<< HEAD
+from app.common.utils.file_utils import read_file
 from app.main.blueprints.deputy_dev.services.setting_service import SettingService
 from app.main.blueprints.deputy_dev.utils import is_path_included
 from torpedo import CONFIG
-=======
-from app.common.utils.file_utils import read_file
->>>>>>> 47485327
 
 
 class ChunkingManger:
@@ -160,27 +157,22 @@
 
     @classmethod
     async def get_relevant_chunks(
-        cls,
-        query: str,
-        chunkable_files_with_hashes: Dict[str, str],
-        local_repo: BaseLocalRepo,
-        embedding_manager: BaseEmbeddingManager,
-        process_executor: ProcessPoolExecutor,
-        focus_files: List[str] = [],
-        focus_chunks: List[str] = [],
-        query_vector: Optional[List[float]] = None,
-        only_focus_code_chunks: bool = False,
-        search_type: SearchTypes = SearchTypes.VECTOR_DB_BASED,
-<<<<<<< HEAD
-        weaviate_client: Optional[WeaviateAsyncClient] = None,
-    ) -> Tuple[dict, int]:
-=======
-        weaviate_client: Optional[WeaviateSyncAndAsyncClients] = None,
-        usage_hash: Optional[str] = None,
-        chunking_handler: Optional[BaseChunker] = None,
-        reranker: Optional[BaseChunkReranker] = None,
+            cls,
+            query: str,
+            chunkable_files_with_hashes: Dict[str, str],
+            local_repo: BaseLocalRepo,
+            embedding_manager: BaseEmbeddingManager,
+            process_executor: ProcessPoolExecutor,
+            focus_files: List[str] = [],
+            focus_chunks: List[str] = [],
+            query_vector: Optional[List[float]] = None,
+            only_focus_code_chunks: bool = False,
+            search_type: SearchTypes = SearchTypes.VECTOR_DB_BASED,
+            weaviate_client: Optional[WeaviateSyncAndAsyncClients] = None,
+            usage_hash: Optional[str] = None,
+            chunking_handler: Optional[BaseChunker] = None,
+            reranker: Optional[BaseChunkReranker] = None,
     ) -> Tuple[str, int]:
->>>>>>> 47485327
         # Get all chunks from the repository
         focus_chunks_details = await cls.get_focus_chunk(
             query,
@@ -215,14 +207,12 @@
         related_chunk = [
             chunk for chunk in related_chunk if chunk.content not in [chunk.content for chunk in focus_chunks_details]
         ]
-        # TODO: will update this after code finalization of relevant chunks
-        return cls.agent_wise_relevant_chunks(related_chunk), input_tokens
-        # if not use_llm_re_ranking:
-        #     return await cls.sort_and_filter_chunks_by_heuristic(focus_chunks_details + related_chunk), input_tokens
-        # else:
-        #     return await cls.sort_and_filter_chunks_by_llm(focus_chunks_details, related_chunk, query), input_tokens
-
-<<<<<<< HEAD
+
+        reranker_to_use = reranker or HeuristicBasedChunkReranker()
+        reranked_chunks = await reranker_to_use.rerank(focus_chunks_details, related_chunk, query)
+
+        return render_snippet_array(reranked_chunks), input_tokens
+
     @classmethod
     def agent_wise_relevant_chunks(cls, ranked_snippets_list):
         NO_OF_CHUNKS = CONFIG.config["CHUNKING"]["NUMBER_OF_CHUNKS"]
@@ -256,10 +246,4 @@
                         if remaining_agents == 0:
                             break
 
-        return relevant_chunks
-=======
-        reranker_to_use = reranker or HeuristicBasedChunkReranker()
-        reranked_chunks = await reranker_to_use.rerank(focus_chunks_details, related_chunk, query)
-
-        return render_snippet_array(reranked_chunks), input_tokens
->>>>>>> 47485327
+        return relevant_chunks