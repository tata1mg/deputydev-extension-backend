--- conflicted
+++ resolved
@@ -82,17 +82,6 @@
                 )
 
     def cleanup_old_chunks(self, last_used_lt: datetime, exclusion_chunk_hashes: List[str]) -> None:
-<<<<<<< HEAD
-        result = self.sync_collection.data.delete_many(
-            Filter.all_of(
-                [
-                    *[Filter.by_id().not_equal(generate_uuid5(chunk_hash)) for chunk_hash in exclusion_chunk_hashes],
-                    Filter.by_property("created_at").less_than(last_used_lt),
-                ]
-            )
-        )
-        AppLogger.log_debug(f"chunks deleted. successful - {result.successful}, failed - {result.failed}")
-=======
         batch_size = 1000
         while True:
             deletable_objects = self.sync_collection.query.fetch_objects(
@@ -118,5 +107,4 @@
                     [Filter.by_id().equal(obj.uuid) for obj in deletable_objects.objects],
                 )
             )
-            AppLogger.log_debug(f"chunks deleted. successful - {result.successful}, failed - {result.failed}")
->>>>>>> d7787504
+            AppLogger.log_debug(f"chunks deleted. successful - {result.successful}, failed - {result.failed}")