from torpedo import Request, send_response

from .headers import Headers


def http_v4_wrapper(func):
    async def wrapper(request: Request):
        headers = Headers(request.headers)
        response = await func(request, headers)
        return send_response(response.model_dump())
<<<<<<< HEAD
=======

>>>>>>> e4cb0875
    return wrapper<|MERGE_RESOLUTION|>--- conflicted
+++ resolved
@@ -8,8 +8,5 @@
         headers = Headers(request.headers)
         response = await func(request, headers)
         return send_response(response.model_dump())
-<<<<<<< HEAD
-=======
 
->>>>>>> e4cb0875
     return wrapper