--- conflicted
+++ resolved
@@ -3,10 +3,6 @@
 from typing import Any, Callable
 
 from sanic.log import logger
-<<<<<<< HEAD
-from app.backend_common.utils.sanic_wrapper import Request, send_response
-=======
->>>>>>> bdea658b
 
 
 def exception_logger(func: Callable[..., Any]) -> Callable[..., Any]:
