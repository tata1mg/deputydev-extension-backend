--- conflicted
+++ resolved
@@ -3,10 +3,6 @@
 from typing import Any, Callable
 
 from sanic.log import logger
-<<<<<<< HEAD
-from app.backend_common.utils.sanic_wrapper import Request, send_response
-=======
->>>>>>> 3c8d1e93
 
 
 def exception_logger(func: Callable[..., Any]) -> Callable[..., Any]:
