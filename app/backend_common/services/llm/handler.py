--- conflicted
+++ resolved
@@ -641,13 +641,9 @@
         call_chain_category: MessageCallChainCategory = MessageCallChainCategory.CLIENT_CHAIN,
         search_web: bool = False,
         save_to_redis: bool = False,
-<<<<<<< HEAD
         checker: Optional[CancellationChecker] = None,
+        parallel_tool_calls: bool = False,
         prompt_handler_instance: Optional[BasePrompt] = None,
-=======
-        checker: CancellationChecker = None,
-        parallel_tool_calls: bool = False,
->>>>>>> 1de154d4
     ) -> ParsedLLMCallResponse:
         """
         Start LLM query
