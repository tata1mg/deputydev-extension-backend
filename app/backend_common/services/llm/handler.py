import asyncio
import json
import traceback
from enum import Enum
from typing import Any, Dict, Generic, List, Optional, Sequence, Type, TypeVar, Union

import xxhash
from deputydev_core.utils.app_logger import AppLogger

from app.backend_common.exception import RetryException
from app.backend_common.models.dto.message_thread_dto import (
    ContentBlockCategory,
    LLModels,
    MessageCallChainCategory,
    MessageThreadActor,
    MessageThreadData,
    MessageThreadDTO,
    MessageType,
    ResponseData,
    TextBlockContent,
    TextBlockData,
    ToolUseRequestContent,
    ToolUseRequestData,
    ToolUseResponseData,
)
from app.backend_common.repository.message_threads.repository import (
    MessageThreadsRepository,
)
from app.backend_common.services.llm.base_llm_provider import BaseLLMProvider
from app.backend_common.services.llm.dataclasses.main import (
    ConversationRole,
    ConversationTool,
    ConversationTurn,
    LLMCallResponseTypes,
    NonStreamingParsedLLMCallResponse,
    NonStreamingResponse,
    ParsedLLMCallResponse,
    PromptCacheConfig,
    StreamingEventType,
    StreamingParsedLLMCallResponse,
    StreamingResponse,
    UnparsedLLMCallResponse,
    UserAndSystemMessages,
)
from app.backend_common.services.llm.prompts.base_prompt import BasePrompt
from app.backend_common.services.llm.prompts.base_prompt_feature_factory import (
    BasePromptFeatureFactory,
)
from app.backend_common.services.llm.providers.anthropic.llm_provider import Anthropic
from app.backend_common.services.llm.providers.google.llm_provider import Google
from app.backend_common.services.llm.providers.openai.llm_provider import OpenAI

PromptFeatures = TypeVar("PromptFeatures", bound=Enum)


class LLMHandler(Generic[PromptFeatures]):
    model_to_provider_class_map = {
        LLModels.CLAUDE_3_POINT_5_SONNET: Anthropic,
        LLModels.CLAUDE_3_POINT_7_SONNET: Anthropic,
        LLModels.GPT_4O: OpenAI,
        LLModels.GPT_40_MINI: OpenAI,
        LLModels.GEMINI_2_POINT_5_PRO: Google,
        LLModels.GEMINI_2_POINT_0_FLASH: Google,
    }

    def __init__(
        self,
        prompt_factory: Type[BasePromptFeatureFactory[PromptFeatures]],
        prompt_features: Type[PromptFeatures],
        cache_config: PromptCacheConfig = PromptCacheConfig(tools=False, system_message=False, conversation=False),
    ):
        self.prompt_handler_map = prompt_factory
        self.prompt_features = prompt_features
        self.cache_config = cache_config

    async def get_non_streaming_response_from_streaming_response(
        self, llm_response: StreamingResponse
    ) -> NonStreamingResponse:
        non_streaming_content_blocks: List[ResponseData] = []

        current_content_block: Optional[ResponseData] = None
        text_buffer: str = ""

        for event in await llm_response.accumulated_events:
            if event.type == StreamingEventType.TEXT_BLOCK_START:
                current_content_block = TextBlockData(
                    type=ContentBlockCategory.TEXT_BLOCK, content=TextBlockContent(text="")
                )
            elif event.type == StreamingEventType.TEXT_BLOCK_DELTA:
                if current_content_block and isinstance(current_content_block, TextBlockData):
                    current_content_block.content.text += event.content.text
            elif event.type == StreamingEventType.TEXT_BLOCK_END:
                if current_content_block and isinstance(current_content_block, TextBlockData):
                    non_streaming_content_blocks.append(current_content_block)
                    current_content_block = None
            elif event.type == StreamingEventType.TOOL_USE_REQUEST_START:
                current_content_block = ToolUseRequestData(
                    type=ContentBlockCategory.TOOL_USE_REQUEST,
                    content=ToolUseRequestContent(
                        tool_name=event.content.tool_name, tool_input={}, tool_use_id=event.content.tool_use_id
                    ),
                )
            elif event.type == StreamingEventType.TOOL_USE_REQUEST_DELTA:
                if current_content_block and isinstance(current_content_block, ToolUseRequestData):
                    text_buffer += event.content.input_params_json_delta
            elif event.type == StreamingEventType.TOOL_USE_REQUEST_END:
                if current_content_block and isinstance(current_content_block, ToolUseRequestData):
                    current_content_block.content.tool_input = json.loads(text_buffer)
                    non_streaming_content_blocks.append(current_content_block)
                    current_content_block = None
                    text_buffer = ""

        return NonStreamingResponse(
            type=LLMCallResponseTypes.NON_STREAMING,
            content=non_streaming_content_blocks,
            usage=await llm_response.usage,
        )

    async def store_llm_response_in_db(
        self,
        llm_response: UnparsedLLMCallResponse,
        session_id: int,
        prompt_type: str,
        prompt_category: str,
        llm_model: LLModels,
        query_id: int,
        call_chain_category: MessageCallChainCategory,
    ) -> None:
        response_to_use: NonStreamingResponse
        if llm_response.type == LLMCallResponseTypes.STREAMING:
            response_to_use = await self.get_non_streaming_response_from_streaming_response(llm_response)
        else:
            response_to_use = llm_response

        response_to_use.content.sort(key=lambda x: x.type.value)
        data_to_store: Sequence[ResponseData] = response_to_use.content
        data_hash = xxhash.xxh64(json.dumps([data.model_dump(mode="json") for data in data_to_store])).hexdigest()
        message_thread = MessageThreadData(
            session_id=session_id,
            actor=MessageThreadActor.ASSISTANT,
            query_id=query_id,
            message_type=MessageType.RESPONSE,
            conversation_chain=[],
            message_data=data_to_store,
            data_hash=data_hash,
            llm_model=llm_model,
            prompt_type=prompt_type,
            prompt_category=prompt_category,
            usage=response_to_use.usage,
            call_chain_category=call_chain_category,
        )
        await MessageThreadsRepository.create_message_thread(message_thread)

    async def store_llm_query_in_db(
        self,
        session_id: int,
        previous_responses: List[MessageThreadDTO],
        prompt_type: str,
        prompt_category: str,
        llm_model: LLModels,
        prompt_rendered_messages: UserAndSystemMessages,
        prompt_vars: Dict[str, Any],
        call_chain_category: MessageCallChainCategory,
    ) -> MessageThreadDTO:
        """
        Store LLM query in DB

        Parameters:
            :param prompt: User and system messages
            :param session_id: Session id
            :param previous_responses: List of previous conversation messages

        Returns:
            :return: Message thread
        """
        data_hash = xxhash.xxh64(prompt_rendered_messages.user_message).hexdigest()
        message_thread = MessageThreadData(
            session_id=session_id,
            actor=MessageThreadActor.USER,
            query_id=None,
            message_type=MessageType.QUERY,
            conversation_chain=[message.id for message in previous_responses],
            message_data=[
                TextBlockData(
                    type=ContentBlockCategory.TEXT_BLOCK,
                    content=TextBlockContent(text=prompt_rendered_messages.user_message),
                    content_vars=prompt_vars if prompt_vars else None,
                )
            ],
            data_hash=data_hash,
            prompt_type=prompt_type,
            prompt_category=prompt_category,
            llm_model=llm_model,
            call_chain_category=call_chain_category,
        )
        return await MessageThreadsRepository.create_message_thread(message_thread)

    async def store_user_feedback_in_db(
        self,
        session_id: int,
        previous_responses: List[MessageThreadDTO],
        prompt_type: str,
        prompt_category: str,
        llm_model: LLModels,
        feedback: str,
        call_chain_category: MessageCallChainCategory,
    ) -> MessageThreadDTO:
        """
        Store LLM query in DB

        Parameters:
            :param prompt: User and system messages
            :param session_id: Session id
            :param previous_responses: List of previous conversation messages

        Returns:
            :return: Message thread
        """
        data_hash = xxhash.xxh64(feedback).hexdigest()
        message_thread = MessageThreadData(
            session_id=session_id,
            actor=MessageThreadActor.USER,
            query_id=None,
            message_type=MessageType.RESPONSE,
            conversation_chain=[message.id for message in previous_responses],
            message_data=[
                TextBlockData(
                    type=ContentBlockCategory.TEXT_BLOCK,
                    content=TextBlockContent(text=feedback),
                )
            ],
            data_hash=data_hash,
            prompt_type=prompt_type,
            prompt_category=prompt_category,
            llm_model=llm_model,
            call_chain_category=call_chain_category,
        )
        return await MessageThreadsRepository.create_message_thread(message_thread)

    async def parse_llm_response_data(
        self, llm_response: UnparsedLLMCallResponse, prompt_handler: BasePrompt, query_id: int
    ) -> ParsedLLMCallResponse:
        if llm_response.type == LLMCallResponseTypes.STREAMING:
            parsed_stream = await prompt_handler.get_parsed_streaming_events(llm_response)
            return StreamingParsedLLMCallResponse(
                type=llm_response.type,
                content=llm_response.content,
                parsed_content=parsed_stream,
                usage=llm_response.usage,
                model_used=prompt_handler.model_name,
                prompt_vars={},
                prompt_id=prompt_handler.prompt_type,
                accumulated_events=llm_response.accumulated_events,
                query_id=query_id,
            )
        else:
            print(llm_response)
            parsed_content = prompt_handler.get_parsed_result(llm_response)
            return NonStreamingParsedLLMCallResponse(
                type=llm_response.type,
                content=llm_response.content,
                parsed_content=parsed_content,
                usage=llm_response.usage,
                model_used=prompt_handler.model_name,
                prompt_vars={},
                prompt_id=prompt_handler.prompt_type,
                query_id=query_id,
            )

    async def fetch_and_parse_llm_response(
        self,
        client: BaseLLMProvider,
        session_id: int,
        prompt_type: str,
        llm_model: LLModels,
        query_id: int,
        prompt_handler: BasePrompt,
        call_chain_category: MessageCallChainCategory,
        tools: Optional[List[ConversationTool]] = None,
        user_and_system_messages: Optional[UserAndSystemMessages] = None,
        tool_use_response: Optional[ToolUseResponseData] = None,
        previous_responses: List[MessageThreadDTO] = [],
        feedback: str = None,
        max_retry: int = 2,
        stream: bool = False,
        response_type: Optional[str] = None,
        **kwargs,
    ) -> ParsedLLMCallResponse:
        """
        Fetch LLM response and parse it with retry logic

        Parameters:
            :param client: LLM provider client
            :param session_id: Session id
            :param prompt_type: Type of prompt
            :param llm_model: LLM model to use
            :param query_id: Query id
            :param prompt_handler: Prompt handler
            :param call_chain_category: Call chain category
            :param tools: List of tools
            :param user_and_system_messages: User and system messages
            :param tool_use_response: Tool use response
            :param previous_responses: List of previous responses
            :param max_retry: Maximum number of retries
            :param stream: Stream response
            :param response_type: Response type

        Returns:
            :return: Parsed LLM response
        """
        for i in range(0, max_retry):
            try:
                llm_payload = client.build_llm_payload(
                    llm_model,
                    prompt=user_and_system_messages,
                    tool_use_response=tool_use_response,
                    previous_responses=previous_responses,
                    tools=tools,
                    cache_config=self.cache_config,
<<<<<<< HEAD
                    feedback=feedback,
=======
                    **kwargs,
>>>>>>> acd7553f
                )

                llm_response = await client.call_service_client(
                    llm_payload, llm_model, stream=stream, response_type=response_type
                )

                # start task for storing LLM message in DB
                if stream:
                    asyncio.create_task(
                        self.store_llm_response_in_db(
                            llm_response,
                            session_id,
                            prompt_type=prompt_type,
                            prompt_category=prompt_handler.prompt_category,
                            llm_model=llm_model,
                            query_id=query_id,
                            call_chain_category=call_chain_category,
                        )
                    )
                else:
                    await self.store_llm_response_in_db(
                        llm_response,
                        session_id,
                        prompt_type=prompt_type,
                        prompt_category=prompt_handler.prompt_category,
                        llm_model=llm_model,
                        query_id=query_id,
                        call_chain_category=call_chain_category,
                    )
<<<<<<< HEAD

=======
                )
>>>>>>> acd7553f
                # Parse the LLM response
                parsed_response = await self.parse_llm_response_data(
                    llm_response=llm_response, prompt_handler=prompt_handler, query_id=query_id
                )
                return parsed_response

            except GeneratorExit:
                # Properly handle GeneratorExit exception when the coroutine is cancelled
                AppLogger.log_warn("LLM response generation was cancelled")
                raise  # Re-raise to properly propagate the exception
            except asyncio.CancelledError:
                AppLogger.log_warn("LLM response task was cancelled")
                raise  # Re-raise to properly propagate the exception
            except json.JSONDecodeError as e:
                AppLogger.log_debug(traceback.format_exc())
                AppLogger.log_warn(f"Retry {i + 1}/{max_retry} JSON decode error: {e}")
                await asyncio.sleep(2)
            except ValueError as e:
                AppLogger.log_debug(traceback.format_exc())
                AppLogger.log_warn(f"Retry {i + 1}/{max_retry} Parse error: {e}")
                await asyncio.sleep(2)
            except Exception as e:
                AppLogger.log_debug(traceback.format_exc())
                AppLogger.log_warn(f"Retry {i + 1}/{max_retry} Error while fetching/parsing data from LLM: {e}")
                await asyncio.sleep(2)

        raise RetryException(f"Failed to get or parse response from LLM after {max_retry} retries")

    async def fetch_message_threads_from_conversation_turns(
        self,
        conversation_turns: List[ConversationTurn],
        session_id: int,
        prompt_handler: BasePrompt,
        call_chain_category: MessageCallChainCategory,
    ) -> List[MessageThreadDTO]:
        """
        Fetch message threads from conversation turns

        Parameters:
            :param conversation_turns: List of conversation turns

        Returns:
            :return: List of message threads
        """
        hashes_to_fetch: List[str] = []
        for turn in conversation_turns:
            if turn.content:
                hashes_to_fetch.append(xxhash.xxh64(str(turn.content)).hexdigest())

        db_message_threads = await MessageThreadsRepository.get_message_threads_for_session(
            session_id=session_id, call_chain_category=call_chain_category
        )
        db_message_threads_hash_map: Dict[str, MessageThreadDTO] = {
            message.data_hash: message for message in db_message_threads
        }

        message_threads_to_insert: List[MessageThreadData] = []
        for turn, hash in zip(conversation_turns, hashes_to_fetch):
            if hash not in db_message_threads_hash_map:
                message_thread = MessageThreadData(
                    session_id=session_id,
                    actor=(
                        MessageThreadActor.USER if turn.role == ConversationRole.USER else MessageThreadActor.ASSISTANT
                    ),
                    query_id=None,
                    message_type=MessageType.RESPONSE,
                    conversation_chain=[],
                    data_hash=hash,
                    message_data=[],
                    prompt_type=prompt_handler.prompt_type,
                    prompt_category=prompt_handler.prompt_category,
                    llm_model=prompt_handler.model_name,
                    call_chain_category=call_chain_category,
                )
                message_threads_to_insert.append(message_thread)

        recently_inserted_message_threads_map: Dict[str, MessageThreadDTO] = {}
        if message_threads_to_insert:
            inserted_message_threads = await MessageThreadsRepository.bulk_insert_message_threads(
                message_threads_to_insert
            )
            recently_inserted_message_threads_map: Dict[str, MessageThreadDTO] = {
                message.data_hash: message for message in inserted_message_threads
            }

        final_message_threads: List[MessageThreadDTO] = []
        for hash in hashes_to_fetch:
            final_message_threads.append(
                recently_inserted_message_threads_map[hash]
                if hash in recently_inserted_message_threads_map
                else db_message_threads_hash_map[hash]
            )

        return final_message_threads

    async def get_message_threads_from_message_thread_ids(
        self, message_thread_ids: List[int]
    ) -> List[MessageThreadDTO]:
        """
        Get message threads from message thread ids
        """

        if not message_thread_ids:
            return []

        db_message_threads = await MessageThreadsRepository.get_message_threads_by_ids(
            message_thread_ids=message_thread_ids
        )
        return db_message_threads

    async def get_conversation_chain_messages(
        self,
        session_id: int,
        call_chain_category: MessageCallChainCategory,
        prompt_handler: BasePrompt,
        previous_responses: Union[List[int], List[ConversationTurn]] = [],
    ) -> List[MessageThreadDTO]:
        """
        Get conversation chain messages

        Parameters:
            :param session_id: Session id
            :param previous_responses: List of previous conversation messages (can be list of conversation turn or list of message ids)

        Returns:
            :return: List of conversation messages
        """
        # return empty list if no previous responses
        if not previous_responses:
            return []

        # determine the type of previous_responses
        if isinstance(previous_responses[0], ConversationTurn):
            return await self.fetch_message_threads_from_conversation_turns(
                conversation_turns=previous_responses,
                session_id=session_id,
                prompt_handler=prompt_handler,
                call_chain_category=call_chain_category,
            )
        data = await self.get_message_threads_from_message_thread_ids(message_thread_ids=previous_responses)
        data.sort(key=lambda x: x.id)
        return data

    async def start_llm_query(
        self,
        session_id: int,
        prompt_feature: PromptFeatures,
        llm_model: LLModels,
        prompt_vars: Dict[str, Any],
        tools: Optional[List[ConversationTool]] = None,
        previous_responses: Union[List[int], List[ConversationTurn]] = [],
        stream: bool = False,
        call_chain_category: MessageCallChainCategory = MessageCallChainCategory.CLIENT_CHAIN,
        **kwargs,
    ) -> ParsedLLMCallResponse:
        """
        Start LLM query

        Parameters:
            :param prompt_handler: Prompt handler
            :param tools: List of tools
            :param previous_responses: List of previous conversation messages (can be list of conversation turn or list of message ids)
            :param stream: Stream response

        Returns:
            :return: Parsed LLM response
        """

        prompt_handler = self.prompt_handler_map.get_prompt(model_name=llm_model, feature=prompt_feature)(prompt_vars)

        if llm_model not in self.model_to_provider_class_map:
            raise ValueError(f"LLM model {llm_model} not supported")

        client = self.model_to_provider_class_map[llm_model]()
        user_and_system_messages = prompt_handler.get_prompt()

        conversation_chain_messages = await self.get_conversation_chain_messages(
            session_id=session_id,
            previous_responses=previous_responses,
            prompt_handler=prompt_handler,
            call_chain_category=call_chain_category,
        )

        prompt_thread = await self.store_llm_query_in_db(
            session_id=session_id,
            previous_responses=conversation_chain_messages,
            prompt_type=prompt_handler.prompt_type,
            prompt_category=prompt_handler.prompt_category,
            llm_model=prompt_handler.model_name,
            prompt_rendered_messages=user_and_system_messages,
            prompt_vars=prompt_vars,
            call_chain_category=call_chain_category,
        )
        return await self.fetch_and_parse_llm_response(
            client=client,
            session_id=session_id,
            prompt_type=prompt_handler.prompt_type,
            llm_model=prompt_handler.model_name,
            query_id=prompt_thread.id,
            prompt_handler=prompt_handler,
            call_chain_category=call_chain_category,
            tools=tools,
            user_and_system_messages=user_and_system_messages,
            previous_responses=conversation_chain_messages,
            max_retry=2,
            stream=stream,
            response_type=prompt_handler.response_type,
            **kwargs,
        )

    async def store_tool_use_ressponse_in_db(
        self,
        session_id: int,
        tool_use_response: ToolUseResponseData,
        prompt_type: str,
        prompt_category: str,
        llm_model: LLModels,
        previous_responses: List[MessageThreadDTO],
        query_id: int,
        call_chain_category: MessageCallChainCategory,
    ) -> MessageThreadDTO:
        """
        Store tool use response in DB
        """
        message_data = [tool_use_response]
        data_hash = xxhash.xxh64(json.dumps([item.model_dump(mode="json") for item in message_data])).hexdigest()
        message_thread = MessageThreadData(
            session_id=session_id,
            actor=MessageThreadActor.USER,
            query_id=query_id,
            message_type=MessageType.TOOL_RESPONSE,
            conversation_chain=[message.id for message in previous_responses],
            message_data=message_data,
            data_hash=data_hash,
            prompt_type=prompt_type,
            prompt_category=prompt_category,
            llm_model=llm_model,
            call_chain_category=call_chain_category,
        )
        return await MessageThreadsRepository.create_message_thread(message_thread)

    async def submit_tool_use_response(
        self,
        session_id: int,
        tool_use_response: ToolUseResponseData,
        tools: Optional[List[ConversationTool]] = None,
        stream: bool = False,
        call_chain_category: MessageCallChainCategory = MessageCallChainCategory.CLIENT_CHAIN,
        prompt_type=None,
    ) -> ParsedLLMCallResponse:
        """
        Submit tool use response to LLM

        Parameters:
            :param session_id: Session id
            :param tool_use_response: Tool use response data
            :param tools: List of tools
            :param stream: Stream response
            :return: Parsed LLM response

        Returns:
            ParsedLLMCallResponse: Parsed LLM response
        """

        session_messages = await MessageThreadsRepository.get_message_threads_for_session(
            session_id=session_id, call_chain_category=call_chain_category, prompt_type=prompt_type
        )
        session_messages.sort(key=lambda x: x.id)
        filtered_messages = [message for message in session_messages if message.message_type == MessageType.RESPONSE]

        detected_llm: Optional[LLModels] = None
        tool_use_request_message_id = None
        detected_prompt_handler: Optional[BasePrompt] = None
        selected_prev_query_ids = []
        main_query_id: int = 0
        for message in filtered_messages:
            for data in message.message_data:
                if (
                    data.type == ContentBlockCategory.TOOL_USE_REQUEST
                    and data.content.tool_use_id == tool_use_response.content.tool_use_id
                ):
                    tool_use_request_message_id = message.id
                    if message.message_type == MessageType.QUERY:
                        main_query_id = message.id
                        selected_prev_query_ids = message.conversation_chain
                    elif message.query_id:
                        main_query_id = message.query_id
                    else:
                        raise ValueError("Main query id not found")

                    detected_llm = message.llm_model
                    detected_prompt_handler = self.prompt_handler_map.get_prompt(
                        model_name=detected_llm, feature=self.prompt_features(message.prompt_type)
                    )({})
                    break

        if not tool_use_request_message_id or not detected_llm:
            raise ValueError(
                f"Tool use request message not found for tool use response id {tool_use_response.content.tool_use_id}"
            )

        if not detected_prompt_handler:
            raise ValueError("Prompt handler not found for prompt type")

        conversation_chain_messages = [
            message
            for message in session_messages
            if message.id <= tool_use_request_message_id
            and (
                (message.id in selected_prev_query_ids or message.query_id in selected_prev_query_ids)
                or not selected_prev_query_ids
            )
        ]

        await self.store_tool_use_ressponse_in_db(
            session_id=session_id,
            previous_responses=conversation_chain_messages,
            prompt_type=detected_prompt_handler.prompt_type,
            prompt_category=detected_prompt_handler.prompt_category,
            llm_model=detected_llm,
            tool_use_response=tool_use_response,
            query_id=main_query_id,
            call_chain_category=call_chain_category,
        )

        client = self.model_to_provider_class_map[detected_llm]()

        return await self.fetch_and_parse_llm_response(
            client=client,
            session_id=session_id,
            prompt_type=detected_prompt_handler.prompt_type,
            llm_model=detected_llm,
            query_id=main_query_id,
            prompt_handler=detected_prompt_handler,
            call_chain_category=call_chain_category,
            tools=tools,
            tool_use_response=tool_use_response,
            previous_responses=conversation_chain_messages,
            max_retry=2,
            stream=stream,
        )

    async def submit_feedback_response(
        self,
        session_id: int,
        feedback: str,
        tools: Optional[List[ConversationTool]] = None,
        stream: bool = False,
        call_chain_category: MessageCallChainCategory = MessageCallChainCategory.CLIENT_CHAIN,
        prompt_type=None,
    ) -> ParsedLLMCallResponse:

        session_messages = await MessageThreadsRepository.get_message_threads_for_session(
            session_id=session_id, call_chain_category=call_chain_category, prompt_type=prompt_type
        )
        session_messages.sort(key=lambda x: x.id)

        detected_llm = session_messages[0].llm_model
        detected_prompt_handler = self.prompt_handler_map.get_prompt(
            model_name=detected_llm, feature=self.prompt_features(prompt_type)
        )({})

        if not detected_prompt_handler:
            raise ValueError("Prompt handler not found for prompt type")

        conversation_chain_messages = session_messages
        # Feedback for last message of that session
        main_query_id = session_messages[-1].id

        await self.store_user_feedback_in_db(
            session_id=session_id,
            previous_responses=conversation_chain_messages,
            prompt_type=prompt_type,
            prompt_category=detected_prompt_handler.prompt_category,
            llm_model=detected_prompt_handler.model_name,
            feedback=feedback,
            call_chain_category=call_chain_category,
        )

        client = self.model_to_provider_class_map[detected_llm]()

        return await self.fetch_and_parse_llm_response(
            client=client,
            session_id=session_id,
            prompt_type=detected_prompt_handler.prompt_type,
            llm_model=detected_llm,
            query_id=main_query_id,
            prompt_handler=detected_prompt_handler,
            call_chain_category=call_chain_category,
            feedback=feedback,
            tools=tools,
            previous_responses=conversation_chain_messages,
            max_retry=2,
            stream=stream,
        )
<|MERGE_RESOLUTION|>--- conflicted
+++ resolved
@@ -317,11 +317,8 @@
                     previous_responses=previous_responses,
                     tools=tools,
                     cache_config=self.cache_config,
-<<<<<<< HEAD
                     feedback=feedback,
-=======
                     **kwargs,
->>>>>>> acd7553f
                 )
 
                 llm_response = await client.call_service_client(
@@ -351,11 +348,7 @@
                         query_id=query_id,
                         call_chain_category=call_chain_category,
                     )
-<<<<<<< HEAD
-
-=======
-                )
->>>>>>> acd7553f
+
                 # Parse the LLM response
                 parsed_response = await self.parse_llm_response_data(
                     llm_response=llm_response, prompt_handler=prompt_handler, query_id=query_id
