--- conflicted
+++ resolved
@@ -334,7 +334,6 @@
                 usage.output = invocation_metrics.get("outputTokenCount")
 
             return None, None, usage
-<<<<<<< HEAD
 
         if event["type"] == "content_block_start" and event["content_block"]["type"] == "thinking":
             return ExtendedThinkingBlockStart(), ContentBlockCategory.EXTENDED_THINKING, None
@@ -360,8 +359,6 @@
                 None,
             )
 
-=======
->>>>>>> 33eccc7d
         # parsers for tool use request blocks
         if event["type"] == "content_block_start" and event["content_block"]["type"] == "tool_use":
             return (
