import asyncio
import json
from typing import Any, Dict, List, Optional, Literal, AsyncIterator
from openai.types.responses.response_stream_event import ResponseStreamEvent
from openai.types.chat import ChatCompletion
from openai.types import responses
from app.backend_common.services.llm.dataclasses.main import (
    ConversationRole,
    ConversationTurn,
    LLMCallResponseTypes,
    StreamingEvent,
    StreamingEventType,
    StreamingResponse,
    TextBlockDelta,
    TextBlockDeltaContent,
    TextBlockEnd,
    TextBlockStart,
    ToolUseRequestDelta,
    ToolUseRequestDeltaContent,
    ToolUseRequestEnd,
    ToolUseRequestStart,
    ToolUseRequestStartContent,
    TextBlockStartContent,
)
from app.backend_common.constants.constants import LLMProviders
from app.backend_common.models.dto.message_thread_dto import (
    LLModels,
    LLMUsage,
    MessageThreadDTO,
    ResponseData,
    TextBlockContent,
    TextBlockData,
    ToolUseRequestContent,
    ToolUseRequestData,
    ToolUseResponseData,
    ContentBlockCategory,
    MessageThreadActor,
    MessageType,
    ToolUseResponseContent,
)
from app.backend_common.service_clients.openai.openai import OpenAIServiceClient
from app.backend_common.services.llm.base_llm_provider import BaseLLMProvider
from app.backend_common.services.llm.dataclasses.main import (
    ConversationTool,
    NonStreamingResponse,
    UnparsedLLMCallResponse,
    UserAndSystemMessages,
)


class OpenAI(BaseLLMProvider):
    def __init__(self):
        super().__init__(LLMProviders.OPENAI.value)
        self.anthropic_client = None

    def build_llm_payload(
        self,
        llm_model,
        prompt: Optional[UserAndSystemMessages] = None,
        tool_use_response: Optional[ToolUseResponseData] = None,
        previous_responses: List[MessageThreadDTO] = [],
        tools: Optional[List[ConversationTool]] = None,
<<<<<<< HEAD
        cache_config=None,
=======
        feedback: Optional[str] = None,
        cache_config: PromptCacheConfig = PromptCacheConfig(
            tools=True, system_message=True, conversation=True
        ),  # by default, OpenAI uses caching, we cannot configure it
>>>>>>> 21e4a77a
        **kwargs,
    ) -> Dict[str, Any]:
        """
        Formats the conversation for OpenAI's GPT model.

        Args:
            prompt (Dict[str, str]): A prompt object.
            previous_responses (List[Dict[str, str]] ): previous messages to pass to LLM

        Returns:
            List[Dict[str, str]]: A formatted list of message dictionaries.
        """
        model_config = self._get_model_config(llm_model)
        formatted_tools = []
        messages = []
        for tool in tools:
            tool = responses.FunctionToolParam(
                name=tool.name,
                parameters=tool.input_schema,
                description=tool.description,
                type="function",
                strict=False,
            )
            formatted_tools.append(tool)
        formatted_tools = sorted(formatted_tools, key=lambda x: x["name"]) if tools else []

        if previous_responses:
            messages = self.get_conversation_turns(previous_responses)

        if prompt:
            user_message = {"role": "user", "content": prompt.user_message}
            messages.append(user_message)

        if tool_use_response:
            tool_response = {
                "type": "function_call_output",
                "call_id": tool_use_response.content.tool_use_id,
                "output": json.dumps(tool_use_response.content.response),
            }
            messages.append(tool_response)

        return {
            "max_tokens": model_config["MAX_TOKENS"],
            "system_message": prompt.system_message if prompt else "",
            "conversation_messages": messages,
            "tools": formatted_tools,
        }

    def get_conversation_turns(self, previous_responses: List[MessageThreadDTO]) -> List[dict]:
        """
        Formats the conversation as required by the specific LLM.
        Args:
            previous_responses (List[MessageThreadDTO]): The previous conversation turns.
        Returns:
            List[ConversationTurn]: The formatted conversation turns.
        """
        conversation_turns = []
        last_tool_use_request: bool = False
        for message in previous_responses:
            if last_tool_use_request and not (
                message.actor == MessageThreadActor.USER and message.message_type == MessageType.TOOL_RESPONSE
            ):
                # remove the tool use request if the user has not responded to it
                conversation_turns.pop()
                last_tool_use_request = False
            role = ConversationRole.USER if message.actor == MessageThreadActor.USER else ConversationRole.ASSISTANT
            # sort message datas, keep text block first and tool use request last
            message_datas = list(message.message_data)
            message_datas.sort(key=lambda x: 0 if isinstance(x, TextBlockData) else 1)
            for message_data in message_datas:
                content_data = message_data.content
                if isinstance(content_data, TextBlockContent):
                    conversation_turns.append({"role": role.value, "content": content_data.text})
                    last_tool_use_request = False
                elif isinstance(content_data, ToolUseResponseContent):
                    if (
                        last_tool_use_request
                        and conversation_turns
                        and conversation_turns[-1].get("call_id") == content_data.tool_use_id
                    ):
                        conversation_turns.append(
                            {
                                "call_id": content_data.tool_use_id,
                                "output": json.dumps(content_data.response),
                                "type": "function_call_output",
                            }
                        )
                        last_tool_use_request = False
                else:
                    conversation_turns.append(
                        {
                            "call_id": content_data.tool_use_id,
                            "arguments": json.dumps(content_data.tool_input),
                            "name": content_data.tool_name,
                            "type": "function_call",
                        }
                    )
                    last_tool_use_request = True
        return conversation_turns

    def _parse_non_streaming_response(self, response: ChatCompletion) -> NonStreamingResponse:
        """
        Parses the response from OpenAI's GPT model.

        Args:
            response : The raw response from the GPT model.

        Returns:
            NonStreamingResponse: Parsed response
        """
        non_streaming_content_blocks: List[ResponseData] = []

        if response.choices[0].message.content:
            non_streaming_content_blocks.append(
                TextBlockData(content=TextBlockContent(text=response.choices[0].message.content))
            )

        if response.choices[0].message.tool_calls:
            for tool_call in response.choices[0].message.tool_calls:
                if tool_call.type != "function":
                    continue

                non_streaming_content_blocks.append(
                    ToolUseRequestData(
                        content=ToolUseRequestContent(
                            tool_input=tool_call.function.arguments,
                            tool_name=tool_call.function.name,
                            tool_use_id=tool_call.id,
                        )
                    )
                )

        return NonStreamingResponse(
            content=non_streaming_content_blocks,
            usage=(
                LLMUsage(
                    input=response.usage.prompt_tokens,
                    output=response.usage.completion_tokens,
                )
                if response.usage
                else LLMUsage(input=0, output=0)
            ),
        )

    async def call_service_client(
        self,
        llm_payload: Dict[str, Any],
        model: LLModels,
        stream: bool = False,
        response_type: Literal["text", "json_object", "json_schema"] = None,
    ) -> UnparsedLLMCallResponse:
        """
        Calls the OpenAI service client.

        Args:
            messages (List[Dict[str, str]]): Formatted conversation messages.

        Returns:
            str: The response from the GPT model.
        """
        if not response_type:
            response_type = "text"
        model_config = self._get_model_config(model)
        if stream:
            response = await OpenAIServiceClient().get_llm_stream_response(
                conversation_messages=llm_payload["conversation_messages"],
                model=model_config["NAME"],
                response_type=response_type,
                tools=llm_payload["tools"],
                instructions=llm_payload["system_message"],
            )
            return await self._parse_streaming_response(response)
        else:
            response = await OpenAIServiceClient().get_llm_non_stream_response(
                conversation_messages=llm_payload["conversation_messages"],
                model=model_config["NAME"],
                response_type=response_type,
            )
            return self._parse_non_streaming_response(response)

    async def _parse_streaming_response(self, response: AsyncIterator[ResponseStreamEvent]) -> StreamingResponse:
        usage = LLMUsage(input=0, output=0, cache_read=0, cache_write=0)
        streaming_completed = False
        accumulated_events = []

        async def stream_content() -> AsyncIterator[StreamingEvent]:
            nonlocal usage
            nonlocal streaming_completed
            nonlocal accumulated_events
            async for event in response:
                try:
                    event_block, event_block_category, event_usage = await self._get_parsed_stream_event(event)
                    if event_usage:
                        usage += event_usage
                    if event_block:
                        accumulated_events.append(event_block)
                        yield event_block
                except Exception:
                    pass

            streaming_completed = True

        async def get_usage() -> LLMUsage:
            nonlocal usage
            nonlocal streaming_completed
            while not streaming_completed:
                await asyncio.sleep(0.1)

            return usage

        async def get_accumulated_events() -> List[StreamingEvent]:
            nonlocal accumulated_events
            nonlocal streaming_completed
            while not streaming_completed:
                await asyncio.sleep(0.1)
            return accumulated_events

        return StreamingResponse(
            content=stream_content(),
            usage=asyncio.create_task(get_usage()),
            type=LLMCallResponseTypes.STREAMING,
            accumulated_events=asyncio.create_task(get_accumulated_events()),
        )

    async def _get_parsed_stream_event(self, event: ResponseStreamEvent):
        usage = LLMUsage(input=0, output=0, cache_read=0, cache_write=0)
        if event.type == "response.done":
            usage.input = event.response.usage.input_token_details.text_tokens
            usage.output = event.response.usage.output_tokens
            usage.cache_read = event.response.usage.input_tokens_details.cached_tokens
            return None, None, usage
        if event.type == "response.output_item.added" and event.item.type == "function_call":
            return (
                ToolUseRequestStart(
                    type=StreamingEventType.TOOL_USE_REQUEST_START,
                    content=ToolUseRequestStartContent(
                        tool_name=event.item.name,
                        tool_use_id=event.item.call_id,
                    ),
                ),
                ContentBlockCategory.TOOL_USE_REQUEST,
                None,
            )
        if event.type == "response.function_call_arguments.delta":
            return (
                ToolUseRequestDelta(
                    type=StreamingEventType.TOOL_USE_REQUEST_DELTA,
                    content=ToolUseRequestDeltaContent(
                        input_params_json_delta=event.delta,
                    ),
                ),
                ContentBlockCategory.TOOL_USE_REQUEST,
                None,
            )
        if event.type == "response.function_call_arguments.done":
            return (
                ToolUseRequestEnd(
                    type=StreamingEventType.TOOL_USE_REQUEST_END,
                ),
                ContentBlockCategory.TOOL_USE_REQUEST,
                None,
            )
        if event.type == "response.output_item.added" and event.item.type == "message":
            return (
                TextBlockStart(
                    type=StreamingEventType.TEXT_BLOCK_START, content=TextBlockStartContent(message_id=event.item.id)
                ),
                ContentBlockCategory.TEXT_BLOCK,
                None,
            )
        if event.type == "response.output_text.delta":
            return (
                TextBlockDelta(
                    type=StreamingEventType.TEXT_BLOCK_DELTA,
                    content=TextBlockDeltaContent(
                        text=event.delta,
                    ),
                ),
                ContentBlockCategory.TEXT_BLOCK,
                None,
            )
        if event.type == "response.output_text.done":
            return (
                TextBlockEnd(
                    type=StreamingEventType.TEXT_BLOCK_END,
                ),
                ContentBlockCategory.TEXT_BLOCK,
                None,
            )

        return None, None, None<|MERGE_RESOLUTION|>--- conflicted
+++ resolved
@@ -60,14 +60,8 @@
         tool_use_response: Optional[ToolUseResponseData] = None,
         previous_responses: List[MessageThreadDTO] = [],
         tools: Optional[List[ConversationTool]] = None,
-<<<<<<< HEAD
+        feedback: Optional[str] = None,
         cache_config=None,
-=======
-        feedback: Optional[str] = None,
-        cache_config: PromptCacheConfig = PromptCacheConfig(
-            tools=True, system_message=True, conversation=True
-        ),  # by default, OpenAI uses caching, we cannot configure it
->>>>>>> 21e4a77a
         **kwargs,
     ) -> Dict[str, Any]:
         """
