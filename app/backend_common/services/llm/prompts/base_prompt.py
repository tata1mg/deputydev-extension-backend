--- conflicted
+++ resolved
@@ -29,14 +29,10 @@
 
     @classmethod
     @abstractmethod
-<<<<<<< HEAD
     async def get_parsed_streaming_events(cls, llm_response: StreamingResponse) -> AsyncIterator[Any]:
-=======
-    async def get_parsed_streaming_events(cls, llm_response: StreamingResponse) -> AsyncIterator[BaseModel]:
         raise NotImplementedError("This method must be implemented in the child class")
 
     @classmethod
     @abstractmethod
     async def get_parsed_response_blocks(cls, response_block: List[MessageData]) -> List[BaseModel]:
->>>>>>> 1b6f7a81
         raise NotImplementedError("This method must be implemented in the child class")