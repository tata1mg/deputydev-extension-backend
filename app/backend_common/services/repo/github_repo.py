import base64
from typing import Optional, Tuple

import toml
from git.util import Actor
from torpedo import CONFIG

from app.backend_common.service_clients.github.github_repo_client import (
    GithubRepoClient,
)
from app.backend_common.services.credentials import AuthHandler
from app.backend_common.services.repo.base_repo import BaseRepo
from app.common.constants.constants import (
    SETTING_ERROR_MESSAGE,
    SettingErrorType,
    VCSTypes,
)


class GithubRepo(BaseRepo):
    def __init__(
        self,
        workspace: str,
        repo_name: str,
        workspace_id: str,
        workspace_slug: str,
        auth_handler: AuthHandler,
        repo_id: str = None,
    ):
        super().__init__(
            vcs_type=VCSTypes.github.value,
            workspace=workspace,
            repo_name=repo_name,
            workspace_id=workspace_id,
            workspace_slug=workspace_slug,
            repo_id=repo_id,
            auth_handler=auth_handler,
        )
        self.repo_client = GithubRepoClient(
            workspace_slug=workspace_slug, repo=repo_name, pr_id=None, auth_handler=auth_handler
        )
        self.token = ""  # Assuming I will get token here

    """
    Manages Github Repo
    """

    @staticmethod
    def get_remote_host():
        return "github.com"

    async def get_repo_url(self):
        self.token = await self.auth_handler.access_token()
        return f"https://x-token-auth:{self.token}@{self.get_remote_host()}/{self.workspace_slug}/{self.repo_name}.git"

    async def get_settings(self, branch_name):
        settings = await self.repo_client.get_file(branch_name, CONFIG.config["REPO_SETTINGS_FILE"])
        if settings:
            try:
                decoded_settings = base64.b64decode(settings).decode("utf-8")
                settings = toml.loads(decoded_settings)
                return settings, ""
            except toml.TomlDecodeError as e:
                error_type = SettingErrorType.INVALID_TOML.value
                error = {error_type: f"""{SETTING_ERROR_MESSAGE[error_type]}{str(e)}"""}
                return {}, error
        else:
            return {}, ""

    async def is_pr_open_between_branches(
        self, source_branch: str, destination_branch: str
    ) -> Tuple[bool, Optional[str]]:
        prs = await self.repo_client.list_prs(source=source_branch, destination=destination_branch)
        if prs:
            pr = prs[0]  # get first pr
            return True, pr["html_url"]
        return False, None

    def get_remote_url_without_token(self):
<<<<<<< HEAD
        return f"git@github.com:{self.workspace_slug}/{self.repo_name}.git"
=======
        return f"git@{self.get_remote_host()}:{self.workspace_slug}/{self.repo_name}.git"
>>>>>>> 66c477a1

    def get_repo_actor(self) -> Actor:
        return self.auth_handler.get_git_actor()<|MERGE_RESOLUTION|>--- conflicted
+++ resolved
@@ -77,11 +77,7 @@
         return False, None
 
     def get_remote_url_without_token(self):
-<<<<<<< HEAD
-        return f"git@github.com:{self.workspace_slug}/{self.repo_name}.git"
-=======
         return f"git@{self.get_remote_host()}:{self.workspace_slug}/{self.repo_name}.git"
->>>>>>> 66c477a1
 
     def get_repo_actor(self) -> Actor:
         return self.auth_handler.get_git_actor()