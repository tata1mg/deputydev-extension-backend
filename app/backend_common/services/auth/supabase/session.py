--- conflicted
+++ resolved
@@ -102,8 +102,4 @@
         except APIError as e:
             if e.code == "PGRST116":
                 return {"status": AuthStatus.PENDING.value}
-<<<<<<< HEAD
-            raise
-=======
-            raise e
->>>>>>> d641b7f6
+            raise e